from _warnings import warn
from collections import OrderedDict

import numpy as np
import vtk
import os
import abc

from fury.data import read_viz_icons
from fury.interactor import CustomInteractorStyle
from fury.io import load_image
from fury.utils import set_input, rotate
from fury.actor import grid


TWO_PI = 2 * np.pi


class UI(object, metaclass=abc.ABCMeta):
    """An umbrella class for all UI elements.

    While adding UI elements to the scene, we go over all the sub-elements
    that come with it and add those to the scene automatically.

    Attributes
    ----------
    position : (float, float)
        Absolute coordinates (x, y) of the lower-left corner of this
        UI component.
    center : (float, float)
        Absolute coordinates (x, y) of the center of this UI component.
    size : (int, int)
        Width and height in pixels of this UI component.
    on_left_mouse_button_pressed: function
        Callback function for when the left mouse button is pressed.
    on_left_mouse_button_released: function
        Callback function for when the left mouse button is released.
    on_left_mouse_button_clicked: function
        Callback function for when clicked using the left mouse button
        (i.e. pressed -> released).
    on_left_mouse_button_dragged: function
        Callback function for when dragging using the left mouse button.
    on_right_mouse_button_pressed: function
        Callback function for when the right mouse button is pressed.
    on_right_mouse_button_released: function
        Callback function for when the right mouse button is released.
    on_right_mouse_button_clicked: function
        Callback function for when clicking using the right mouse button
        (i.e. pressed -> released).
    on_right_mouse_button_dragged: function
        Callback function for when dragging using the right mouse button.
    on_middle_mouse_button_pressed: function
        Callback function for when the middle mouse button is pressed.
    on_middle_mouse_button_released: function
        Callback function for when the middle mouse button is released.
    on_middle_mouse_button_clicked: function
        Callback function for when clicking using the middle mouse button
        (i.e. pressed -> released).
    on_middle_mouse_button_dragged: function
        Callback function for when dragging using the middle mouse button.
    on_key_press: function
        Callback function for when a keyboard key is pressed.

    """

    def __init__(self, position=(0, 0)):
        """Init scene.

        Parameters
        ----------
        position : (float, float)
            Absolute coordinates (x, y) of the lower-left corner of this
            UI component.

        """
        self._scene = object()
        self._position = np.array([0, 0])
        self._callbacks = []

        self._setup()  # Setup needed actors and sub UI components.
        self.position = position

        self.left_button_state = "released"
        self.right_button_state = "released"
        self.middle_button_state = "released"

        self.on_left_mouse_button_pressed = lambda i_ren, obj, element: None
        self.on_left_mouse_button_dragged = lambda i_ren, obj, element: None
        self.on_left_mouse_button_released = lambda i_ren, obj, element: None
        self.on_left_mouse_button_clicked = lambda i_ren, obj, element: None
        self.on_right_mouse_button_pressed = lambda i_ren, obj, element: None
        self.on_right_mouse_button_released = lambda i_ren, obj, element: None
        self.on_right_mouse_button_clicked = lambda i_ren, obj, element: None
        self.on_right_mouse_button_dragged = lambda i_ren, obj, element: None
        self.on_middle_mouse_button_pressed = lambda i_ren, obj, element: None
        self.on_middle_mouse_button_released = lambda i_ren, obj, element: None
        self.on_middle_mouse_button_clicked = lambda i_ren, obj, element: None
        self.on_middle_mouse_button_dragged = lambda i_ren, obj, element: None
        self.on_key_press = lambda i_ren, obj, element: None

    @abc.abstractmethod
    def _setup(self):
        """Set up this UI component.

        This is where you should create all your needed actors and sub UI
        components.

        """
        msg = "Subclasses of UI must implement `_setup(self)`."
        raise NotImplementedError(msg)

    @abc.abstractmethod
    def _get_actors(self):
        """Get the actors composing this UI component."""
        msg = "Subclasses of UI must implement `_get_actors(self)`."
        raise NotImplementedError(msg)

    @property
    def actors(self):
        """Actors composing this UI component."""
        return self._get_actors()

    @abc.abstractmethod
    def _add_to_scene(self, _scene):
        """Add all subcomponents or VTK props that compose this UI component.

        Parameters
        ----------
        _scene : scene

        """
        msg = "Subclasses of UI must implement `_add_to_scene(self, scene)`."
        raise NotImplementedError(msg)

    def add_to_scene(self, scene):
        """Allow UI objects to add their own props to the scene.

        Parameters
        ----------
        scene : scene

        """
        self._add_to_scene(scene)

        # Get a hold on the current interactor style.
        iren = scene.GetRenderWindow().GetInteractor().GetInteractorStyle()

        for callback in self._callbacks:
            if not isinstance(iren, CustomInteractorStyle):
                msg = ("The ShowManager requires `CustomInteractorStyle` in"
                       " order to use callbacks.")
                raise TypeError(msg)

            if callback[0] == self._scene:

                iren.add_callback(iren, callback[1], callback[2], args=[self])
            else:
                iren.add_callback(*callback, args=[self])

    def add_callback(self, prop, event_type, callback, priority=0):
        """Add a callback to a specific event for this UI component.

        Parameters
        ----------
        prop : vtkProp
            The prop on which is callback is to be added.
        event_type : string
            The event code.
        callback : function
            The callback function.
        priority : int
            Higher number is higher priority.

        """
        # Actually since we need an interactor style we will add the callback
        # only when this UI component is added to the scene.
        self._callbacks.append((prop, event_type, callback, priority))

    @property
    def position(self):
        return self._position

    @position.setter
    def position(self, coords):
        coords = np.asarray(coords)
        self._set_position(coords)
        self._position = coords

    @abc.abstractmethod
    def _set_position(self, _coords):
        """Position the lower-left corner of this UI component.

        Parameters
        ----------
        _coords: (float, float)
            Absolute pixel coordinates (x, y).

        """
        msg = "Subclasses of UI must implement `_set_position(self, coords)`."
        raise NotImplementedError(msg)

    @property
    def size(self):
        return np.asarray(self._get_size(), dtype=int)

    @abc.abstractmethod
    def _get_size(self):
        msg = "Subclasses of UI must implement property `size`."
        raise NotImplementedError(msg)

    @property
    def center(self):
        return self.position + self.size / 2.

    @center.setter
    def center(self, coords):
        """Position the center of this UI component.

        Parameters
        ----------
        coords: (float, float)
            Absolute pixel coordinates (x, y).

        """
        if not hasattr(self, "size"):
            msg = "Subclasses of UI must implement the `size` property."
            raise NotImplementedError(msg)

        new_center = np.array(coords)
        size = np.array(self.size)
        new_lower_left_corner = new_center - size / 2.
        self.position = new_lower_left_corner

    def set_visibility(self, visibility):
        """Set visibility of this UI component."""
        for actor in self.actors:
            actor.SetVisibility(visibility)

    def handle_events(self, actor):
        self.add_callback(actor, "LeftButtonPressEvent",
                          self.left_button_click_callback)
        self.add_callback(actor, "LeftButtonReleaseEvent",
                          self.left_button_release_callback)
        self.add_callback(actor, "RightButtonPressEvent",
                          self.right_button_click_callback)
        self.add_callback(actor, "RightButtonReleaseEvent",
                          self.right_button_release_callback)
        self.add_callback(actor, "MiddleButtonPressEvent",
                          self.middle_button_click_callback)
        self.add_callback(actor, "MiddleButtonReleaseEvent",
                          self.middle_button_release_callback)
        self.add_callback(actor, "MouseMoveEvent", self.mouse_move_callback)
        self.add_callback(actor, "KeyPressEvent", self.key_press_callback)

    @staticmethod
    def left_button_click_callback(i_ren, obj, self):
        self.left_button_state = "pressing"
        self.on_left_mouse_button_pressed(i_ren, obj, self)
        i_ren.event.abort()

    @staticmethod
    def left_button_release_callback(i_ren, obj, self):
        if self.left_button_state == "pressing":
            self.on_left_mouse_button_clicked(i_ren, obj, self)
        self.left_button_state = "released"
        self.on_left_mouse_button_released(i_ren, obj, self)

    @staticmethod
    def right_button_click_callback(i_ren, obj, self):
        self.right_button_state = "pressing"
        self.on_right_mouse_button_pressed(i_ren, obj, self)
        i_ren.event.abort()

    @staticmethod
    def right_button_release_callback(i_ren, obj, self):
        if self.right_button_state == "pressing":
            self.on_right_mouse_button_clicked(i_ren, obj, self)
        self.right_button_state = "released"
        self.on_right_mouse_button_released(i_ren, obj, self)

    @staticmethod
    def middle_button_click_callback(i_ren, obj, self):
        self.middle_button_state = "pressing"
        self.on_middle_mouse_button_pressed(i_ren, obj, self)
        i_ren.event.abort()

    @staticmethod
    def middle_button_release_callback(i_ren, obj, self):
        if self.middle_button_state == "pressing":
            self.on_middle_mouse_button_clicked(i_ren, obj, self)
        self.middle_button_state = "released"
        self.on_middle_mouse_button_released(i_ren, obj, self)

    @staticmethod
    def mouse_move_callback(i_ren, obj, self):
        left_pressing_or_dragging = (self.left_button_state == "pressing" or
                                     self.left_button_state == "dragging")

        right_pressing_or_dragging = (self.right_button_state == "pressing" or
                                      self.right_button_state == "dragging")

        middle_pressing_or_dragging = \
            (self.middle_button_state == "pressing" or
             self.middle_button_state == "dragging")

        if left_pressing_or_dragging:
            self.left_button_state = "dragging"
            self.on_left_mouse_button_dragged(i_ren, obj, self)
        elif right_pressing_or_dragging:
            self.right_button_state = "dragging"
            self.on_right_mouse_button_dragged(i_ren, obj, self)
        elif middle_pressing_or_dragging:
            self.middle_button_state = "dragging"
            self.on_middle_mouse_button_dragged(i_ren, obj, self)

    @staticmethod
    def key_press_callback(i_ren, obj, self):
        self.on_key_press(i_ren, obj, self)


class Button2D(UI):
    """A 2D overlay button and is of type vtkTexturedActor2D.

    Currently supports::

        - Multiple icons.
        - Switching between icons.

    """

    def __init__(self, icon_fnames, position=(0, 0), size=(30, 30)):
        """Init class instance.

        Parameters
        ----------
        icon_fnames : List(string, string)
            ((iconname, filename), (iconname, filename), ....)
        position : (float, float), optional
            Absolute coordinates (x, y) of the lower-left corner of the button.
        size : (int, int), optional
            Width and height in pixels of the button.

        """
        super(Button2D, self).__init__(position)

        self.icon_extents = dict()
        self.icons = self._build_icons(icon_fnames)
        self.icon_names = [icon[0] for icon in self.icons]
        self.current_icon_id = 0
        self.current_icon_name = self.icon_names[self.current_icon_id]
        self.set_icon(self.icons[self.current_icon_id][1])
        self.resize(size)

    def _get_size(self):
        lower_left_corner = self.texture_points.GetPoint(0)
        upper_right_corner = self.texture_points.GetPoint(2)
        size = np.array(upper_right_corner) - np.array(lower_left_corner)
        return abs(size[:2])

    def _build_icons(self, icon_fnames):
        """Convert file names to vtkImageDataGeometryFilters.

        A pre-processing step to prevent re-read of file names during every
        state change.

        Parameters
        ----------
        icon_fnames : List(string, string)
            ((iconname, filename), (iconname, filename), ....)

        Returns
        -------
        icons : List
            A list of corresponding vtkImageDataGeometryFilters.

        """
        icons = []
        for icon_name, icon_fname in icon_fnames:
            icons.append((icon_name, load_image(icon_fname, as_vtktype=True)))

        return icons

    def _setup(self):
        """Set up this UI component.

        Creating the button actor used internally.

        """
        # This is highly inspired by
        # https://github.com/Kitware/VTK/blob/c3ec2495b183e3327820e927af7f8f90d34c3474/Interaction/Widgets/vtkBalloonRepresentation.cxx#L47

        self.texture_polydata = vtk.vtkPolyData()
        self.texture_points = vtk.vtkPoints()
        self.texture_points.SetNumberOfPoints(4)

        polys = vtk.vtkCellArray()
        polys.InsertNextCell(4)
        polys.InsertCellPoint(0)
        polys.InsertCellPoint(1)
        polys.InsertCellPoint(2)
        polys.InsertCellPoint(3)
        self.texture_polydata.SetPolys(polys)

        tc = vtk.vtkFloatArray()
        tc.SetNumberOfComponents(2)
        tc.SetNumberOfTuples(4)
        tc.InsertComponent(0, 0, 0.0)
        tc.InsertComponent(0, 1, 0.0)
        tc.InsertComponent(1, 0, 1.0)
        tc.InsertComponent(1, 1, 0.0)
        tc.InsertComponent(2, 0, 1.0)
        tc.InsertComponent(2, 1, 1.0)
        tc.InsertComponent(3, 0, 0.0)
        tc.InsertComponent(3, 1, 1.0)
        self.texture_polydata.GetPointData().SetTCoords(tc)

        texture_mapper = vtk.vtkPolyDataMapper2D()
        texture_mapper = set_input(texture_mapper, self.texture_polydata)

        button = vtk.vtkTexturedActor2D()
        button.SetMapper(texture_mapper)

        self.texture = vtk.vtkTexture()
        button.SetTexture(self.texture)

        button_property = vtk.vtkProperty2D()
        button_property.SetOpacity(1.0)
        button.SetProperty(button_property)
        self.actor = button

        # Add default events listener to the VTK actor.
        self.handle_events(self.actor)

    def _get_actors(self):
        """Get the actors composing this UI component."""
        return [self.actor]

    def _add_to_scene(self, scene):
        """Add all subcomponents or VTK props that compose this UI component.

        Parameters
        ----------
        scene : scene

        """
        scene.add(self.actor)

    def resize(self, size):
        """Resize the button.

        Parameters
        ----------
        size : (float, float)
            Button size (width, height) in pixels.

        """
        # Update actor.
        self.texture_points.SetPoint(0, 0, 0, 0.0)
        self.texture_points.SetPoint(1, size[0], 0, 0.0)
        self.texture_points.SetPoint(2, size[0], size[1], 0.0)
        self.texture_points.SetPoint(3, 0, size[1], 0.0)
        self.texture_polydata.SetPoints(self.texture_points)

    def _set_position(self, coords):
        """ Position the lower-left corner of this UI component.

        Parameters
        ----------
        coords: (float, float)
            Absolute pixel coordinates (x, y).
        """
        self.actor.SetPosition(*coords)

    @property
    def color(self):
        """ Gets the button's color.
        """
        color = self.actor.GetProperty().GetColor()
        return np.asarray(color)

    @color.setter
    def color(self, color):
        """ Sets the button's color.

        Parameters
        ----------
        color : (float, float, float)
            RGB. Must take values in [0, 1].
        """
        self.actor.GetProperty().SetColor(*color)

    def scale(self, factor):
        """ Scales the button.

        Parameters
        ----------
        factor : (float, float)
            Scaling factor (width, height) in pixels.
        """
        self.resize(self.size * factor)

    def set_icon_by_name(self, icon_name):
        """ Set the button icon using its name.

        Parameters
        ----------
        icon_name : str
        """
        icon_id = self.icon_names.index(icon_name)
        self.set_icon(self.icons[icon_id][1])

    def set_icon(self, icon):
        """ Modifies the icon used by the vtkTexturedActor2D.

        Parameters
        ----------
        icon : imageDataGeometryFilter
        """
        self.texture = set_input(self.texture, icon)

    def next_icon_id(self):
        """ Sets the next icon ID while cycling through icons.
        """
        self.current_icon_id += 1
        if self.current_icon_id == len(self.icons):
            self.current_icon_id = 0
        self.current_icon_name = self.icon_names[self.current_icon_id]

    def next_icon(self):
        """ Increments the state of the Button.

            Also changes the icon.
        """
        self.next_icon_id()
        self.set_icon(self.icons[self.current_icon_id][1])


class Rectangle2D(UI):
    """ A 2D rectangle sub-classed from UI.
    """

    def __init__(self, size=(0, 0), position=(0, 0), color=(1, 1, 1),
                 opacity=1.0):
        """ Initializes a rectangle.

        Parameters
        ----------
        size : (int, int)
            The size of the rectangle (width, height) in pixels.
        position : (float, float)
            Coordinates (x, y) of the lower-left corner of the rectangle.
        color : (float, float, float)
            Must take values in [0, 1].
        opacity : float
            Must take values in [0, 1].
        """
        super(Rectangle2D, self).__init__(position)
        self.color = color
        self.opacity = opacity
        self.resize(size)

    def _setup(self):
        """ Setup this UI component.

        Creating the polygon actor used internally.
        """
        # Setup four points
        size = (1, 1)
        self._points = vtk.vtkPoints()
        self._points.InsertNextPoint(0, 0, 0)
        self._points.InsertNextPoint(size[0], 0, 0)
        self._points.InsertNextPoint(size[0], size[1], 0)
        self._points.InsertNextPoint(0, size[1], 0)

        # Create the polygon
        polygon = vtk.vtkPolygon()
        polygon.GetPointIds().SetNumberOfIds(4)  # make a quad
        polygon.GetPointIds().SetId(0, 0)
        polygon.GetPointIds().SetId(1, 1)
        polygon.GetPointIds().SetId(2, 2)
        polygon.GetPointIds().SetId(3, 3)

        # Add the polygon to a list of polygons
        polygons = vtk.vtkCellArray()
        polygons.InsertNextCell(polygon)

        # Create a PolyData
        self._polygonPolyData = vtk.vtkPolyData()
        self._polygonPolyData.SetPoints(self._points)
        self._polygonPolyData.SetPolys(polygons)

        # Create a mapper and actor
        mapper = vtk.vtkPolyDataMapper2D()
        mapper = set_input(mapper, self._polygonPolyData)

        self.actor = vtk.vtkActor2D()
        self.actor.SetMapper(mapper)

        # Add default events listener to the VTK actor.
        self.handle_events(self.actor)

    def _get_actors(self):
        """ Get the actors composing this UI component.
        """
        return [self.actor]

    def _add_to_scene(self, scene):
        """ Add all subcomponents or VTK props that compose this UI component.

        Parameters
        ----------
        scene : scene
        """
        scene.add(self.actor)

    def _get_size(self):
        # Get 2D coordinates of two opposed corners of the rectangle.
        lower_left_corner = np.array(self._points.GetPoint(0)[:2])
        upper_right_corner = np.array(self._points.GetPoint(2)[:2])
        size = abs(upper_right_corner - lower_left_corner)
        return size

    @property
    def width(self):
        return self._points.GetPoint(2)[0]

    @width.setter
    def width(self, width):
        self.resize((width, self.height))

    @property
    def height(self):
        return self._points.GetPoint(2)[1]

    @height.setter
    def height(self, height):
        self.resize((self.width, height))

    def resize(self, size):
        """ Sets the button size.

        Parameters
        ----------
        size : (float, float)
            Button size (width, height) in pixels.
        """
        self._points.SetPoint(0, 0, 0, 0.0)
        self._points.SetPoint(1, size[0], 0, 0.0)
        self._points.SetPoint(2, size[0], size[1], 0.0)
        self._points.SetPoint(3, 0, size[1], 0.0)
        self._polygonPolyData.SetPoints(self._points)
        mapper = vtk.vtkPolyDataMapper2D()
        mapper = set_input(mapper, self._polygonPolyData)

        self.actor.SetMapper(mapper)

    def _set_position(self, coords):
        """ Position the lower-left corner of this UI component.

        Parameters
        ----------
        coords: (float, float)
            Absolute pixel coordinates (x, y).
        """
        self.actor.SetPosition(*coords)

    @property
    def color(self):
        """ Gets the rectangle's color.
        """
        color = self.actor.GetProperty().GetColor()
        return np.asarray(color)

    @color.setter
    def color(self, color):
        """ Sets the rectangle's color.

        Parameters
        ----------
        color : (float, float, float)
            RGB. Must take values in [0, 1].
        """
        self.actor.GetProperty().SetColor(*color)

    @property
    def opacity(self):
        """ Gets the rectangle's opacity.
        """
        return self.actor.GetProperty().GetOpacity()

    @opacity.setter
    def opacity(self, opacity):
        """ Sets the rectangle's opacity.

        Parameters
        ----------
        opacity : float
            Degree of transparency. Must be between [0, 1].
        """
        self.actor.GetProperty().SetOpacity(opacity)


class Disk2D(UI):
    """ A 2D disk UI component.
    """

    def __init__(self, outer_radius, inner_radius=0, center=(0, 0),
                 color=(1, 1, 1), opacity=1.0):
        """ Initializes a 2D Disk.

        Parameters
        ----------
        outer_radius : int
            Outer radius of the disk.
        inner_radius : int, optional
            Inner radius of the disk. A value > 0, makes a ring.
        center : (float, float), optional
            Coordinates (x, y) of the center of the disk.
        color : (float, float, float), optional
            Must take values in [0, 1].
        opacity : float, optional
            Must take values in [0, 1].
        """
        super(Disk2D, self).__init__()
        self.outer_radius = outer_radius
        self.inner_radius = inner_radius
        self.color = color
        self.opacity = opacity
        self.center = center

    def _setup(self):
        """ Setup this UI component.

        Creating the disk actor used internally.
        """
        # Setting up disk actor.
        self._disk = vtk.vtkDiskSource()
        self._disk.SetRadialResolution(10)
        self._disk.SetCircumferentialResolution(50)
        self._disk.Update()

        # Mapper
        mapper = vtk.vtkPolyDataMapper2D()
        mapper = set_input(mapper, self._disk.GetOutputPort())

        # Actor
        self.actor = vtk.vtkActor2D()
        self.actor.SetMapper(mapper)

        # Add default events listener to the VTK actor.
        self.handle_events(self.actor)

    def _get_actors(self):
        """ Get the actors composing this UI component.
        """
        return [self.actor]

    def _add_to_scene(self, scene):
        """ Add all subcomponents or VTK props that compose this UI component.

        Parameters
        ----------
        scene : scene
        """
        scene.add(self.actor)

    def _get_size(self):
        diameter = 2 * self.outer_radius
        size = (diameter, diameter)
        return size

    def _set_position(self, coords):
        """ Position the lower-left corner of this UI component's bounding box.

        Parameters
        ----------
        coords: (float, float)
            Absolute pixel coordinates (x, y).
        """
        # Disk actor are positioned with respect to their center.
        self.actor.SetPosition(*coords + self.outer_radius)

    @property
    def color(self):
        """ Gets the color of this UI component.
        """
        color = self.actor.GetProperty().GetColor()
        return np.asarray(color)

    @color.setter
    def color(self, color):
        """ Sets the color of this UI component.

        Parameters
        ----------
        color : (float, float, float)
            RGB. Must take values in [0, 1].
        """
        self.actor.GetProperty().SetColor(*color)

    @property
    def opacity(self):
        """ Gets the opacity of this UI component.
        """
        return self.actor.GetProperty().GetOpacity()

    @opacity.setter
    def opacity(self, opacity):
        """ Sets the opacity of this UI component.

        Parameters
        ----------
        opacity : float
            Degree of transparency. Must be between [0, 1].
        """
        self.actor.GetProperty().SetOpacity(opacity)

    @property
    def inner_radius(self):
        return self._disk.GetInnerRadius()

    @inner_radius.setter
    def inner_radius(self, radius):
        self._disk.SetInnerRadius(radius)
        self._disk.Update()

    @property
    def outer_radius(self):
        return self._disk.GetOuterRadius()

    @outer_radius.setter
    def outer_radius(self, radius):
        self._disk.SetOuterRadius(radius)
        self._disk.Update()


class Panel2D(UI):
    """ A 2D UI Panel.

    Can contain one or more UI elements.

    Attributes
    ----------
    alignment : [left, right]
        Alignment of the panel with respect to the overall screen.
    """

    def __init__(self, size, position=(0, 0), color=(0.1, 0.1, 0.1),
                 opacity=0.7, align="left"):
        """
        Parameters
        ----------
        size : (int, int)
            Size (width, height) in pixels of the panel.
        position : (float, float)
            Absolute coordinates (x, y) of the lower-left corner of the panel.
        color : (float, float, float)
            Must take values in [0, 1].
        opacity : float
            Must take values in [0, 1].
        align : [left, right]
            Alignment of the panel with respect to the overall screen.
        """
        super(Panel2D, self).__init__(position)
        self.resize(size)
        self.alignment = align
        self.color = color
        self.opacity = opacity
        self.position = position
        self._drag_offset = None

    def _setup(self):
        """ Setup this UI component.

        Create the background (Rectangle2D) of the panel.
        """
        self._elements = []
        self.element_offsets = []
        self.background = Rectangle2D()
        self.add_element(self.background, (0, 0))

        # Add default events listener for this UI component.
        self.background.on_left_mouse_button_pressed = self.left_button_pressed
        self.background.on_left_mouse_button_dragged = self.left_button_dragged

    def _get_actors(self):
        """ Get the actors composing this UI component.
        """
        actors = []
        for element in self._elements:
            actors += element.actors

        return actors

    def _add_to_scene(self, scene):
        """ Add all subcomponents or VTK props that compose this UI component.

        Parameters
        ----------
        scene : scene
        """
        for element in self._elements:
            element.add_to_scene(scene)

    def _get_size(self):
        return self.background.size

    def resize(self, size):
        """ Sets the panel size.

        Parameters
        ----------
        size : (float, float)
            Panel size (width, height) in pixels.
        """
        self.background.resize(size)

    def _set_position(self, coords):
        """ Position the lower-left corner of this UI component.

        Parameters
        ----------
        coords: (float, float)
            Absolute pixel coordinates (x, y).
        """
        coords = np.array(coords)
        for element, offset in self.element_offsets:
            element.position = coords + offset

    @property
    def color(self):
        return self.background.color

    @color.setter
    def color(self, color):
        self.background.color = color

    @property
    def opacity(self):
        return self.background.opacity

    @opacity.setter
    def opacity(self, opacity):
        self.background.opacity = opacity

    def add_element(self, element, coords, anchor="position"):
        """ Adds a UI component to the panel.

        The coordinates represent an offset from the lower left corner of the
        panel.

        Parameters
        ----------
        element : UI
            The UI item to be added.
        coords : (float, float) or (int, int)
            If float, normalized coordinates are assumed and they must be
            between [0,1].
            If int, pixels coordinates are assumed and it must fit within the
            panel's size.
        """
        coords = np.array(coords)

        if np.issubdtype(coords.dtype, np.floating):
            if np.any(coords < 0) or np.any(coords > 1):
                raise ValueError("Normalized coordinates must be in [0,1].")

            coords = coords * self.size

        if anchor == "center":
            element.center = self.position + coords
        elif anchor == "position":
            element.position = self.position + coords
        else:
            msg = ("Unknown anchor {}. Supported anchors are 'position'"
                   " and 'center'.")
            raise ValueError(msg)

        self._elements.append(element)
        offset = element.position - self.position
        self.element_offsets.append((element, offset))

    def remove_element(self, element):
        """ Removes a UI component from the panel.

        Parameters
        ----------
        element : UI
            The UI item to be removed.
        """
        idx = self._elements.index(element)
        del self._elements[idx]
        del self.element_offsets[idx]

    def update_element(self, element, coords, anchor="position"):
        """ Updates the position of a UI component in the panel.

        Parameters
        ----------
        element : UI
            The UI item to be updated.
        coords : (float, float) or (int, int)
            New coordinates.
            If float, normalized coordinates are assumed and they must be
            between [0,1].
            If int, pixels coordinates are assumed and it must fit within the
            panel's size.
        """
        self.remove_element(element)
        self.add_element(element, coords, anchor)

    def left_button_pressed(self, i_ren, _obj, panel2d_object):
        click_pos = np.array(i_ren.event.position)
        self._drag_offset = click_pos - panel2d_object.position
        i_ren.event.abort()  # Stop propagating the event.

    def left_button_dragged(self, i_ren, _obj, _panel2d_object):
        if self._drag_offset is not None:
            click_position = np.array(i_ren.event.position)
            new_position = click_position - self._drag_offset
            self.position = new_position
        i_ren.force_render()

    def re_align(self, window_size_change):
        """ Re-organises the elements in case the window size is changed.

        Parameters
        ----------
        window_size_change : (int, int)
            New window size (width, height) in pixels.
        """
        if self.alignment == "left":
            pass
        elif self.alignment == "right":
            self.position += np.array(window_size_change)
        else:
            msg = "You can only left-align or right-align objects in a panel."
            raise ValueError(msg)


class TextBlock2D(UI):
    """ Wraps over the default vtkTextActor and helps setting the text.

    Contains member functions for text formatting.

    Attributes
    ----------
    actor : :class:`vtkTextActor`
        The text actor.
    message : str
        The initial text while building the actor.
    position : (float, float)
        (x, y) in pixels.
    color : (float, float, float)
        RGB: Values must be between 0-1.
    bg_color : (float, float, float)
        RGB: Values must be between 0-1.
    font_size : int
        Size of the text font.
    font_family : str
        Currently only supports Arial.
    justification : str
        left, right or center.
    vertical_justification : str
        bottom, middle or top.
    bold : bool
        Makes text bold.
    italic : bool
        Makes text italicised.
    shadow : bool
        Adds text shadow.
    """

    def __init__(self, text="Text Block", font_size=18, font_family='Arial',
                 justification='left', vertical_justification="bottom",
                 bold=False, italic=False, shadow=False,
                 color=(1, 1, 1), bg_color=None, position=(0, 0)):
        """
        Parameters
        ----------
        text : str
            The initial text while building the actor.
        position : (float, float)
            (x, y) in pixels.
        color : (float, float, float)
            RGB: Values must be between 0-1.
        bg_color : (float, float, float)
            RGB: Values must be between 0-1.
        font_size : int
            Size of the text font.
        font_family : str
            Currently only supports Arial.
        justification : str
            left, right or center.
        vertical_justification : str
            bottom, middle or top.
        bold : bool
            Makes text bold.
        italic : bool
            Makes text italicised.
        shadow : bool
            Adds text shadow.
        """
        super(TextBlock2D, self).__init__(position=position)
        self.color = color
        self.background_color = bg_color
        self.font_size = font_size
        self.font_family = font_family
        self.justification = justification
        self.bold = bold
        self.italic = italic
        self.shadow = shadow
        self.vertical_justification = vertical_justification
        self.message = text

    def _setup(self):
        self.actor = vtk.vtkTextActor()
        self._background = None  # For VTK < 7
        self.handle_events(self.actor)

    def _get_actors(self):
        """ Get the actors composing this UI component.
        """
        if self._background is not None:
            return [self.actor, self._background]

        return [self.actor]

    def _add_to_scene(self, scene):
        """ Add all subcomponents or VTK props that compose this UI component.

        Parameters
        ----------
        scene : scene
        """
        if self._background is not None:
            scene.add(self._background)

        scene.add(self.actor)

    @property
    def message(self):
        """ Gets message from the text.

        Returns
        -------
        str
            The current text message.
        """
        return self.actor.GetInput()

    @message.setter
    def message(self, text):
        """ Sets the text message.

        Parameters
        ----------
        text : str
            The message to be set.
        """
        self.actor.SetInput(text)

    @property
    def font_size(self):
        """ Gets text font size.

        Returns
        ----------
        int
            Text font size.
        """
        return self.actor.GetTextProperty().GetFontSize()

    @font_size.setter
    def font_size(self, size):
        """ Sets font size.

        Parameters
        ----------
        size : int
            Text font size.
        """
        self.actor.GetTextProperty().SetFontSize(size)

    @property
    def font_family(self):
        """ Gets font family.

        Returns
        ----------
        str
            Text font family.
        """
        return self.actor.GetTextProperty().GetFontFamilyAsString()

    @font_family.setter
    def font_family(self, family='Arial'):
        """ Sets font family.

        Currently Arial and Courier are supported.

        Parameters
        ----------
        family : str
            The font family.
        """
        if family == 'Arial':
            self.actor.GetTextProperty().SetFontFamilyToArial()
        elif family == 'Courier':
            self.actor.GetTextProperty().SetFontFamilyToCourier()
        else:
            raise ValueError("Font not supported yet: {}.".format(family))

    @property
    def justification(self):
        """ Gets text justification.

        Returns
        -------
        str
            Text justification.
        """
        justification = self.actor.GetTextProperty().GetJustificationAsString()
        if justification == 'Left':
            return "left"
        elif justification == 'Centered':
            return "center"
        elif justification == 'Right':
            return "right"

    @justification.setter
    def justification(self, justification):
        """ Justifies text.

        Parameters
        ----------
        justification : str
            Possible values are left, right, center.
        """
        text_property = self.actor.GetTextProperty()
        if justification == 'left':
            text_property.SetJustificationToLeft()
        elif justification == 'center':
            text_property.SetJustificationToCentered()
        elif justification == 'right':
            text_property.SetJustificationToRight()
        else:
            msg = "Text can only be justified left, right and center."
            raise ValueError(msg)

    @property
    def vertical_justification(self):
        """ Gets text vertical justification.

        Returns
        -------
        str
            Text vertical justification.
        """
        text_property = self.actor.GetTextProperty()
        vjustification = text_property.GetVerticalJustificationAsString()
        if vjustification == 'Bottom':
            return "bottom"
        elif vjustification == 'Centered':
            return "middle"
        elif vjustification == 'Top':
            return "top"

    @vertical_justification.setter
    def vertical_justification(self, vertical_justification):
        """ Justifies text vertically.

        Parameters
        ----------
        vertical_justification : str
            Possible values are bottom, middle, top.
        """
        text_property = self.actor.GetTextProperty()
        if vertical_justification == 'bottom':
            text_property.SetVerticalJustificationToBottom()
        elif vertical_justification == 'middle':
            text_property.SetVerticalJustificationToCentered()
        elif vertical_justification == 'top':
            text_property.SetVerticalJustificationToTop()
        else:
            msg = "Vertical justification must be: bottom, middle or top."
            raise ValueError(msg)

    @property
    def bold(self):
        """ Returns whether the text is bold.

        Returns
        -------
        bool
            Text is bold if True.
        """
        return self.actor.GetTextProperty().GetBold()

    @bold.setter
    def bold(self, flag):
        """ Bolds/un-bolds text.

        Parameters
        ----------
        flag : bool
            Sets text bold if True.
        """
        self.actor.GetTextProperty().SetBold(flag)

    @property
    def italic(self):
        """ Returns whether the text is italicised.

        Returns
        -------
        bool
            Text is italicised if True.
        """
        return self.actor.GetTextProperty().GetItalic()

    @italic.setter
    def italic(self, flag):
        """ Italicises/un-italicises text.

        Parameters
        ----------
        flag : bool
            Italicises text if True.
        """
        self.actor.GetTextProperty().SetItalic(flag)

    @property
    def shadow(self):
        """ Returns whether the text has shadow.

        Returns
        -------
        bool
            Text is shadowed if True.
        """
        return self.actor.GetTextProperty().GetShadow()

    @shadow.setter
    def shadow(self, flag):
        """ Adds/removes text shadow.

        Parameters
        ----------
        flag : bool
            Shadows text if True.
        """
        self.actor.GetTextProperty().SetShadow(flag)

    @property
    def color(self):
        """ Gets text color.

        Returns
        -------
        (float, float, float)
            Returns text color in RGB.
        """
        return self.actor.GetTextProperty().GetColor()

    @color.setter
    def color(self, color=(1, 0, 0)):
        """ Set text color.

        Parameters
        ----------
        color : (float, float, float)
            RGB: Values must be between 0-1.
        """
        self.actor.GetTextProperty().SetColor(*color)

    @property
    def background_color(self):
        """ Gets background color.

        Returns
        -------
        (float, float, float) or None
            If None, there no background color.
            Otherwise, background color in RGB.
        """
        if self.actor.GetTextProperty().GetBackgroundOpacity() == 0:
            return None

        return self.actor.GetTextProperty().GetBackgroundColor()

    @background_color.setter
    def background_color(self, color):
        """ Set text color.

        Parameters
        ----------
        color : (float, float, float) or None
            If None, remove background.
            Otherwise, RGB values (must be between 0-1).
        """

        if color is None:
            # Remove background.
            self.actor.GetTextProperty().SetBackgroundOpacity(0.)

        else:
            self.actor.GetTextProperty().SetBackgroundColor(*color)
            self.actor.GetTextProperty().SetBackgroundOpacity(1.)

    def _set_position(self, position):
        """ Set text actor position.

        Parameters
        ----------
        position : (float, float)
            The new position. (x, y) in pixels.
        """
        self.actor.SetPosition(*position)
        if self._background is not None:
            self._background.SetPosition(*self.actor.GetPosition())

    def _get_size(self):
        if self._background is not None:
            return self._background.size
        return self.font_size * 1.2, self.font_size * 1.2


class TextBox2D(UI):
    """ An editable 2D text box that behaves as a UI component.

    Currently supports:
    - Basic text editing.
    - Cursor movements.
    - Single and multi-line text boxes.
    - Pre text formatting (text needs to be formatted beforehand).

    Attributes
    ----------
    text : str
        The current text state.
    actor : :class:`vtkActor2d`
        The text actor.
    width : int
        The number of characters in a single line of text.
    height : int
        The number of lines in the textbox.
    window_left : int
        Left limit of visible text in the textbox.
    window_right : int
        Right limit of visible text in the textbox.
    caret_pos : int
        Position of the caret in the text.
    init : bool
        Flag which says whether the textbox has just been initialized.
    """
    def __init__(self, width, height, text="Enter Text", position=(100, 10),
                 color=(0, 0, 0), font_size=18, font_family='Arial',
                 justification='left', bold=False,
                 italic=False, shadow=False):
        """
        Parameters
        ----------
        width : int
            The number of characters in a single line of text.
        height : int
            The number of lines in the textbox.
        text : str
            The initial text while building the actor.
        position : (float, float)
            (x, y) in pixels.
        color : (float, float, float)
            RGB: Values must be between 0-1.
        font_size : int
            Size of the text font.
        font_family : str
            Currently only supports Arial.
        justification : str
            left, right or center.
        bold : bool
            Makes text bold.
        italic : bool
            Makes text italicised.
        shadow : bool
            Adds text shadow.
        """
        super(TextBox2D, self).__init__(position=position)

        self.message = text
        self.text.message = text
        self.text.font_size = font_size
        self.text.font_family = font_family
        self.text.justification = justification
        self.text.bold = bold
        self.text.italic = italic
        self.text.shadow = shadow
        self.text.color = color
        self.text.background_color = (1, 1, 1)

        self.width = width
        self.height = height
        self.window_left = 0
        self.window_right = 0
        self.caret_pos = 0
        self.init = True

    def _setup(self):
        """ Setup this UI component.

        Create the TextBlock2D component used for the textbox.
        """
        self.text = TextBlock2D()

        # Add default events listener for this UI component.
        self.text.on_left_mouse_button_pressed = self.left_button_press
        self.text.on_key_press = self.key_press

    def _get_actors(self):
        """ Get the actors composing this UI component.
        """
        return self.text.actors

    def _add_to_scene(self, scene):
        """ Add all subcomponents or VTK props that compose this UI component.

        Parameters
        ----------
        scene : scene
        """
        self.text.add_to_scene(scene)

    def _set_position(self, coords):
        """ Position the lower-left corner of this UI component.

        Parameters
        ----------
        coords: (float, float)
            Absolute pixel coordinates (x, y).
        """
        self.text.position = coords

    def _get_size(self):
        return self.text.size

    def set_message(self, message):
        """ Set custom text to textbox.

        Parameters
        ----------
        message: str
            The custom message to be set.
        """
        self.message = message
        self.text.message = message
        self.init = False
        self.window_right = len(self.message)
        self.window_left = 0
        self.caret_pos = self.window_right

    def width_set_text(self, text):
        """ Adds newlines to text where necessary.

        This is needed for multi-line text boxes.

        Parameters
        ----------
        text : str
            The final text to be formatted.

        Returns
        -------
        str
            A multi line formatted text.
        """
        multi_line_text = ""
        for i, t in enumerate(text):
            multi_line_text += t
            if (i + 1) % self.width == 0:
                multi_line_text += "\n"
        return multi_line_text.rstrip("\n")

    def handle_character(self, character):
        """ Main driving function that handles button events.

        # TODO: Need to handle all kinds of characters like !, +, etc.

        Parameters
        ----------
        character : str
        """
        if character.lower() == "return":
            self.render_text(False)
            return True
        if character.lower() == "backspace":
            self.remove_character()
        elif character.lower() == "left":
            self.move_left()
        elif character.lower() == "right":
            self.move_right()
        else:
            self.add_character(character)
        self.render_text()
        return False

    def move_caret_right(self):
        """ Moves the caret towards right.
        """
        self.caret_pos = min(self.caret_pos + 1, len(self.message))

    def move_caret_left(self):
        """ Moves the caret towards left.
        """
        self.caret_pos = max(self.caret_pos - 1, 0)

    def right_move_right(self):
        """ Moves right boundary of the text window right-wards.
        """
        if self.window_right <= len(self.message):
            self.window_right += 1

    def right_move_left(self):
        """ Moves right boundary of the text window left-wards.
        """
        if self.window_right > 0:
            self.window_right -= 1

    def left_move_right(self):
        """ Moves left boundary of the text window right-wards.
        """
        if self.window_left <= len(self.message):
            self.window_left += 1

    def left_move_left(self):
        """ Moves left boundary of the text window left-wards.
        """
        if self.window_left > 0:
            self.window_left -= 1

    def add_character(self, character):
        """ Inserts a character into the text and moves window and caret.

        Parameters
        ----------
        character : str
        """
        if len(character) > 1 and character.lower() != "space":
            return
        if character.lower() == "space":
            character = " "
        self.message = (self.message[:self.caret_pos] +
                        character +
                        self.message[self.caret_pos:])
        self.move_caret_right()
        if (self.window_right -
                self.window_left == self.height * self.width - 1):
            self.left_move_right()
        self.right_move_right()

    def remove_character(self):
        """ Removes a character and moves window and caret accordingly.
        """
        if self.caret_pos == 0:
            return
        self.message = (self.message[:self.caret_pos - 1] +
                        self.message[self.caret_pos:])
        self.move_caret_left()
        if len(self.message) < self.height * self.width - 1:
            self.right_move_left()
        if (self.window_right -
                self.window_left == self.height * self.width - 1):
            if self.window_left > 0:
                self.left_move_left()
                self.right_move_left()

    def move_left(self):
        """ Handles left button press.
        """
        self.move_caret_left()
        if self.caret_pos == self.window_left - 1:
            if (self.window_right -
                    self.window_left == self.height * self.width - 1):
                self.left_move_left()
                self.right_move_left()

    def move_right(self):
        """ Handles right button press.
        """
        self.move_caret_right()
        if self.caret_pos == self.window_right + 1:
            if (self.window_right -
                    self.window_left == self.height * self.width - 1):
                self.left_move_right()
                self.right_move_right()

    def showable_text(self, show_caret):
        """ Chops out text to be shown on the screen.

        Parameters
        ----------
        show_caret : bool
            Whether or not to show the caret.
        """
        if show_caret:
            ret_text = (self.message[:self.caret_pos] +
                        "_" +
                        self.message[self.caret_pos:])
        else:
            ret_text = self.message
        ret_text = ret_text[self.window_left:self.window_right + 1]
        return ret_text

    def render_text(self, show_caret=True):
        """ Renders text after processing.

        Parameters
        ----------
        show_caret : bool
            Whether or not to show the caret.
        """
        text = self.showable_text(show_caret)
        if text == "":
            text = "Enter Text"
        self.text.message = self.width_set_text(text)

    def edit_mode(self):
        """ Turns on edit mode.
        """
        if self.init:
            self.message = ""
            self.init = False
            self.caret_pos = 0
        self.render_text()

    def left_button_press(self, i_ren, _obj, _textbox_object):
        """ Left button press handler for textbox

        Parameters
        ----------
        i_ren: :class:`CustomInteractorStyle`
        obj: :class:`vtkActor`
            The picked actor
        _textbox_object: :class:`TextBox2D`
        """
        i_ren.add_active_prop(self.text.actor)
        self.edit_mode()
        i_ren.force_render()

    def key_press(self, i_ren, _obj, _textbox_object):
        """ Key press handler for textbox

        Parameters
        ----------
        i_ren: :class:`CustomInteractorStyle`
        obj: :class:`vtkActor`
            The picked actor
        _textbox_object: :class:`TextBox2D`
        """
        key = i_ren.event.key
        is_done = self.handle_character(key)
        if is_done:
            i_ren.remove_active_prop(self.text.actor)

        i_ren.force_render()


class LineSlider2D(UI):
    """ A 2D Line Slider.

    A sliding handle on a line with a percentage indicator.

    Attributes
    ----------
    line_width : int
        Width of the line on which the disk will slide.
    length : int
        Length of the slider.
    track : :class:`Rectangle2D`
        The line on which the slider's handle moves.
    handle : :class:`Disk2D`
        The moving part of the slider.
    text : :class:`TextBlock2D`
        The text that shows percentage.
    shape : string
        Describes the shape of the handle.
        Currently supports 'disk' and 'square'.
    default_color : (float, float, float)
        Color of the handle when in unpressed state.
    active_color : (float, float, float)
        Color of the handle when it is pressed.
    """
    def __init__(self, center=(0, 0),
                 initial_value=50, min_value=0, max_value=100,
                 length=200, line_width=5,
                 inner_radius=0, outer_radius=10, handle_side=20,
                 font_size=16, orientation="horizontal", text_alignment='',
                 text_template="{value:.1f} ({ratio:.0%})", shape="disk"):
        """
        Parameters
        ----------
        center : (float, float)
            Center of the slider's center.
        initial_value : float
            Initial value of the slider.
        min_value : float
            Minimum value of the slider.
        max_value : float
            Maximum value of the slider.
        length : int
            Length of the slider.
        line_width : int
            Width of the line on which the disk will slide.
        inner_radius : int
            Inner radius of the handles (if disk).
        outer_radius : int
            Outer radius of the handles (if disk).
        handle_side : int
            Side length of the handles (if sqaure).
        font_size : int
            Size of the text to display alongside the slider (pt).
        orientation : str
            horizontal or vertical
        text_alignment : str
            define text alignment on a slider. Left (default)/ right for the
            vertical slider or top/bottom (default) for an horizontal slider.
        text_template : str, callable
            If str, text template can contain one or multiple of the
            replacement fields: `{value:}`, `{ratio:}`.
            If callable, this instance of `:class:LineSlider2D` will be
            passed as argument to the text template function.
        shape : string
            Describes the shape of the handle.
            Currently supports 'disk' and 'square'.
        """
        self.shape = shape
        self.orientation = orientation.lower().strip()
        self.align_dict = {'horizontal': ['top', 'bottom'],
                           'vertical': ['left', 'right']}
        self.default_color = (1, 1, 1)
        self.active_color = (0, 0, 1)
        self.alignment = text_alignment.lower()
        super(LineSlider2D, self).__init__()

        if self.orientation == "horizontal":
            self.alignment = 'bottom' if not self.alignment else self.alignment
            self.track.width = length
            self.track.height = line_width
        elif self.orientation == "vertical":
            self.alignment = 'left' if not self.alignment else self.alignment
            self.track.width = line_width
            self.track.height = length
        else:
            raise ValueError("Unknown orientation")

        if self.alignment not in self.align_dict[self.orientation]:
            raise ValueError("Unknown alignment: choose from '{}' or '{}'".
                             format(*self.align_dict[self.orientation]))

        if shape == "disk":
            self.handle.inner_radius = inner_radius
            self.handle.outer_radius = outer_radius
        elif shape == "square":
            self.handle.width = handle_side
            self.handle.height = handle_side
        self.center = center

        self.min_value = min_value
        self.max_value = max_value
        self.text.font_size = font_size
        self.text_template = text_template

        # Offer some standard hooks to the user.
        self.on_change = lambda ui: None

        self.value = initial_value
        self.update()

    def _setup(self):
        """ Setup this UI component.

        Create the slider's track (Rectangle2D), the handle (Disk2D) and
        the text (TextBlock2D).
        """
        # Slider's track
        self.track = Rectangle2D()
        self.track.color = (1, 0, 0)

        # Slider's handle
        if self.shape == "disk":
            self.handle = Disk2D(outer_radius=1)
        elif self.shape == "square":
            self.handle = Rectangle2D(size=(1, 1))
        self.handle.color = self.default_color

        # Slider Text
        self.text = TextBlock2D(justification="center",
                                vertical_justification="top")

        # Add default events listener for this UI component.
        self.track.on_left_mouse_button_pressed = self.track_click_callback
        self.track.on_left_mouse_button_dragged = self.handle_move_callback
        self.track.on_left_mouse_button_released = \
            self.handle_release_callback
        self.handle.on_left_mouse_button_dragged = self.handle_move_callback
        self.handle.on_left_mouse_button_released = \
            self.handle_release_callback

    def _get_actors(self):
        """ Get the actors composing this UI component.
        """
        return self.track.actors + self.handle.actors + self.text.actors

    def _add_to_scene(self, scene):
        """ Add all subcomponents or VTK props that compose this UI component.

        Parameters
        ----------
        scene : scene
        """
        self.track.add_to_scene(scene)
        self.handle.add_to_scene(scene)
        self.text.add_to_scene(scene)

    def _get_size(self):
        # Consider the handle's size when computing the slider's size.
        width = None
        height = None
        if self.orientation == "horizontal":
            width = self.track.width + self.handle.size[0]
            height = max(self.track.height, self.handle.size[1])
        else:
            width = max(self.track.width, self.handle.size[0])
            height = self.track.height + self.handle.size[1]

        return np.array([width, height])

    def _set_position(self, coords):
        """ Position the lower-left corner of this UI component.

        Parameters
        ----------
        coords: (float, float)
            Absolute pixel coordinates (x, y).
        """
        # Offset the slider line by the handle's radius.
        track_position = coords + self.handle.size / 2.
        if self.orientation == "horizontal":
            # Offset the slider line height by half the slider line width.
            track_position[1] -= self.track.size[1] / 2.
        else:
            # Offset the slider line width by half the slider line height.
            track_position[0] += self.track.size[0] / 2.

        self.track.position = track_position
        self.handle.position = self.handle.position.astype('float64')
        self.handle.position += coords - self.position
        # Position the text below the handle.
        if self.orientation == "horizontal":
            align = 35 if self.alignment == 'top' else -10
            self.text.position = (self.handle.center[0],
                                  self.handle.position[1] + align)
        else:
            align = 70 if self.alignment == 'right' else -35
            self.text.position = (self.handle.position[0] + align,
                                  self.handle.center[1] + 2)

    @property
    def bottom_y_position(self):
        return self.track.position[1]

    @property
    def top_y_position(self):
        return self.track.position[1] + self.track.size[1]

    @property
    def left_x_position(self):
        return self.track.position[0]

    @property
    def right_x_position(self):
        return self.track.position[0] + self.track.size[0]

    def set_position(self, position):
        """ Sets the disk's position.

        Parameters
        ----------
        position : (float, float)
            The absolute position of the disk (x, y).
        """

        # Move slider disk.
        if self.orientation == "horizontal":
            x_position = position[0]
            x_position = max(x_position, self.left_x_position)
            x_position = min(x_position, self.right_x_position)
            self.handle.center = (x_position, self.track.center[1])
        else:
            y_position = position[1]
            y_position = max(y_position, self.bottom_y_position)
            y_position = min(y_position, self.top_y_position)
            self.handle.center = (self.track.center[0], y_position)
        self.update()  # Update information.

    @property
    def value(self):
        return self._value

    @value.setter
    def value(self, value):
        value_range = self.max_value - self.min_value
        self.ratio = (value - self.min_value) / value_range

    @property
    def ratio(self):
        return self._ratio

    @ratio.setter
    def ratio(self, ratio):
        position_x = self.left_x_position + ratio * self.track.width
        position_y = self.bottom_y_position + ratio * self.track.height
        self.set_position((position_x, position_y))

    def format_text(self):
        """ Returns formatted text to display along the slider. """
        if callable(self.text_template):
            return self.text_template(self)
        return self.text_template.format(ratio=self.ratio, value=self.value)

    def update(self):
        """ Updates the slider. """
        # Compute the ratio determined by the position of the slider disk.
        disk_position_x = None
        disk_position_y = None

        if self.orientation == "horizontal":
            length = float(self.right_x_position - self.left_x_position)
            if length != self.track.width:
                raise ValueError("Disk position outside the slider line")
            disk_position_x = self.handle.center[0]
            self._ratio = (disk_position_x - self.left_x_position) / length
        else:
            length = float(self.top_y_position - self.bottom_y_position)
            if length != self.track.height:
                raise ValueError("Disk position outside the slider line")
            disk_position_y = self.handle.center[1]
            self._ratio = (disk_position_y - self.bottom_y_position) / length

        # Compute the selected value considering min_value and max_value.
        value_range = self.max_value - self.min_value
        self._value = self.min_value + self.ratio * value_range

        # Update text.
        text = self.format_text()
        self.text.message = text

        # Move the text below the slider's handle.
        if self.orientation == "horizontal":
            self.text.position = (disk_position_x, self.text.position[1])
        else:
            self.text.position = (self.text.position[0], disk_position_y)

        self.on_change(self)

    def track_click_callback(self, i_ren, _vtkactor, _slider):
        """ Update disk position and grab the focus.

        Parameters
        ----------
        i_ren : :class:`CustomInteractorStyle`
        vtkactor : :class:`vtkActor`
            The picked actor
        _slider : :class:`LineSlider2D`
        """

        position = i_ren.event.position
        self.set_position(position)
        i_ren.force_render()
        i_ren.event.abort()  # Stop propagating the event.

    def handle_move_callback(self, i_ren, _vtkactor, _slider):
        """ Actual handle movement.

        Parameters
        ----------
        i_ren : :class:`CustomInteractorStyle`
        vtkactor : :class:`vtkActor`
            The picked actor
        slider : :class:`LineSlider2D`
        """

        self.handle.color = self.active_color
        position = i_ren.event.position
        self.set_position(position)
        i_ren.force_render()
        i_ren.event.abort()  # Stop propagating the event.

    def handle_release_callback(self, i_ren, _vtkactor, _slider):
        """ Change color when handle is released.

        Parameters
        ----------
        i_ren : :class:`CustomInteractorStyle`
        vtkactor : :class:`vtkActor`
            The picked actor
        slider : :class:`LineSlider2D`
        """
        self.handle.color = self.default_color
        i_ren.force_render()


class LineDoubleSlider2D(UI):
    """ A 2D Line Slider with two sliding rings.
    Useful for setting min and max values for something.

    Currently supports:
    - Setting positions of both disks.

    Attributes
    ----------
    line_width : int
        Width of the line on which the disk will slide.
    length : int
        Length of the slider.
    track : :class:`vtkActor`
        The line on which the handles move.
    handles : [:class:`vtkActor`, :class:`vtkActor`]
        The moving slider disks.
    text : [:class:`TextBlock2D`, :class:`TextBlock2D`]
        The texts that show the values of the disks.
    shape : string
        Describes the shape of the handle.
        Currently supports 'disk' and 'square'.
    default_color : (float, float, float)
        Color of the handles when in unpressed state.
    active_color : (float, float, float)
        Color of the handles when they are pressed.

    """
    def __init__(self, line_width=5, inner_radius=0, outer_radius=10,
                 handle_side=20, center=(450, 300), length=200,
                 initial_values=(0, 100), min_value=0, max_value=100,
                 font_size=16, text_template="{value:.1f}",
                 orientation="horizontal", shape="disk"):
        """
        Parameters
        ----------
        line_width : int
            Width of the line on which the disk will slide.
        inner_radius : int
            Inner radius of the handles (if disk).
        outer_radius : int
            Outer radius of the handles (if disk).
        handle_side : int
            Side length of the handles (if sqaure).
        center : (float, float)
            Center of the slider.
        length : int
            Length of the slider.
        initial_values : (float, float)
            Initial values of the two handles.
        min_value : float
            Minimum value of the slider.
        max_value : float
            Maximum value of the slider.
        font_size : int
            Size of the text to display alongside the slider (pt).
        text_template : str, callable
            If str, text template can contain one or multiple of the
            replacement fields: `{value:}`, `{ratio:}`.
            If callable, this instance of `:class:LineDoubleSlider2D` will be
            passed as argument to the text template function.
        orientation : str
            horizontal or vertical
        shape : string
            Describes the shape of the handle.
            Currently supports 'disk' and 'square'.

        """
        self.shape = shape
        self.default_color = (1, 1, 1)
        self.active_color = (0, 0, 1)
        self.orientation = orientation.lower()
        super(LineDoubleSlider2D, self).__init__()

        if self.orientation == "horizontal":
            self.track.width = length
            self.track.height = line_width
        elif self.orientation == "vertical":
            self.track.width = line_width
            self.track.height = length
        else:
            raise ValueError("Unknown orientation")

        self.center = center
        if shape == "disk":
            self.handles[0].inner_radius = inner_radius
            self.handles[0].outer_radius = outer_radius
            self.handles[1].inner_radius = inner_radius
            self.handles[1].outer_radius = outer_radius
        elif shape == "square":
            self.handles[0].width = handle_side
            self.handles[0].height = handle_side
            self.handles[1].width = handle_side
            self.handles[1].height = handle_side

        self.min_value = min_value
        self.max_value = max_value
        self.text[0].font_size = font_size
        self.text[1].font_size = font_size
        self.text_template = text_template

        # Setting the handle positions will also update everything.
        self._values = [initial_values[0], initial_values[1]]
        self._ratio = [None, None]
        self.left_disk_value = initial_values[0]
        self.right_disk_value = initial_values[1]
        self.bottom_disk_value = initial_values[0]
        self.top_disk_value = initial_values[1]

    def _setup(self):
        """ Setup this UI component.

        Create the slider's track (Rectangle2D), the handles (Disk2D) and
        the text (TextBlock2D).
        """
        # Slider's track
        self.track = Rectangle2D()
        self.track.color = (1, 0, 0)

        # Handles
        self.handles = []
        if self.shape == "disk":
            self.handles.append(Disk2D(outer_radius=1))
            self.handles.append(Disk2D(outer_radius=1))
        elif self.shape == "square":
            self.handles.append(Rectangle2D(size=(1, 1)))
            self.handles.append(Rectangle2D(size=(1, 1)))
        self.handles[0].color = self.default_color
        self.handles[1].color = self.default_color

        # Slider Text
        self.text = [TextBlock2D(justification="center",
                                 vertical_justification="top"),
                     TextBlock2D(justification="center",
                                 vertical_justification="top")
                     ]

        # Add default events listener for this UI component.
        self.track.on_left_mouse_button_dragged = self.handle_move_callback
        self.handles[0].on_left_mouse_button_dragged = \
            self.handle_move_callback
        self.handles[1].on_left_mouse_button_dragged = \
            self.handle_move_callback
        self.handles[0].on_left_mouse_button_released = \
            self.handle_release_callback
        self.handles[1].on_left_mouse_button_released = \
            self.handle_release_callback

    def _get_actors(self):
        """ Get the actors composing this UI component.
        """
        return (self.track.actors + self.handles[0].actors +
                self.handles[1].actors + self.text[0].actors +
                self.text[1].actors)

    def _add_to_scene(self, scene):
        """ Add all subcomponents or VTK props that compose this UI component.

        Parameters
        ----------
        scene : scene
        """
        self.track.add_to_scene(scene)
        self.handles[0].add_to_scene(scene)
        self.handles[1].add_to_scene(scene)
        self.text[0].add_to_scene(scene)
        self.text[1].add_to_scene(scene)

    def _get_size(self):
        # Consider the handle's size when computing the slider's size.
        width = None
        height = None
        if self.orientation == "horizontal":
            width = self.track.width + 2 * self.handles[0].size[0]
            height = max(self.track.height, self.handles[0].size[1])
        else:
            width = max(self.track.width, self.handles[0].size[0])
            height = self.track.height + 2 * self.handles[0].size[1]

        return np.array([width, height])

    def _set_position(self, coords):
        """ Position the lower-left corner of this UI component.

        Parameters
        ----------
        coords: (float, float)
            Absolute pixel coordinates (x, y).
        """
        # Offset the slider line by the handle's radius.
        track_position = coords + self.handles[0].size / 2.
        if self.orientation == "horizontal":
            # Offset the slider line height by half the slider line width.
            track_position[1] -= self.track.size[1] / 2.
        else:
            # Offset the slider line width by half the slider line height.
            track_position[0] -= self.track.size[0] / 2.
        self.track.position = track_position

        self.handles[0].position = self.handles[0].position.astype('float64')
        self.handles[1].position = self.handles[1].position.astype('float64')

        self.handles[0].position += coords - self.position
        self.handles[1].position += coords - self.position

        if self.orientation == "horizontal":
            # Position the text below the handles.
            self.text[0].position = (self.handles[0].center[0],
                                     self.handles[0].position[1] - 20)
            self.text[1].position = (self.handles[1].center[0],
                                     self.handles[1].position[1] - 20)
        else:
            # Position the text to the left of the handles.
            self.text[0].position = (self.handles[0].center[0] - 35,
                                     self.handles[0].position[1])
            self.text[1].position = (self.handles[1].center[0] - 35,
                                     self.handles[1].position[1])

    @property
    def bottom_y_position(self):
        return self.track.position[1]

    @property
    def top_y_position(self):
        return self.track.position[1] + self.track.size[1]

    @property
    def left_x_position(self):
        return self.track.position[0]

    @property
    def right_x_position(self):
        return self.track.position[0] + self.track.size[0]

    def value_to_ratio(self, value):
        """ Converts the value of a disk to the ratio

        Parameters
        ----------
        value : float
        """
        value_range = self.max_value - self.min_value
        return (value - self.min_value) / value_range

    def ratio_to_coord(self, ratio):
        """ Converts the ratio to the absolute coordinate.

        Parameters
        ----------
        ratio : float
        """
        if self.orientation == "horizontal":
            return self.left_x_position + ratio * self.track.width
        return self.bottom_y_position + ratio * self.track.height

    def coord_to_ratio(self, coord):
        """ Converts the x coordinate of a disk to the ratio

        Parameters
        ----------
        coord : float
        """
        if self.orientation == "horizontal":
            return (coord - self.left_x_position) / float(self.track.width)
        return (coord - self.bottom_y_position) / float(self.track.height)

    def ratio_to_value(self, ratio):
        """ Converts the ratio to the value of the disk.

        Parameters
        ----------
        ratio : float
        """
        value_range = self.max_value - self.min_value
        return self.min_value + ratio * value_range

    def set_position(self, position, disk_number):
        """ Sets the disk's position.

        Parameters
        ----------
        position : (float, float)
            The absolute position of the disk (x, y).
        disk_number : int
            The index of disk being moved.
        """

        if self.orientation == "horizontal":
            x_position = position[0]

            if disk_number == 0 and x_position >= self.handles[1].center[0]:
                x_position = self.ratio_to_coord(
                    self.value_to_ratio(self._values[1] - 1))

            if disk_number == 1 and x_position <= self.handles[0].center[0]:
                x_position = self.ratio_to_coord(
                    self.value_to_ratio(self._values[0] + 1))

            x_position = max(x_position, self.left_x_position)
            x_position = min(x_position, self.right_x_position)

            self.handles[disk_number].center = \
                (x_position, self.track.center[1])
        else:
            y_position = position[1]

            if disk_number == 0 and y_position >= self.handles[1].center[1]:
                y_position = self.ratio_to_coord(
                    self.value_to_ratio(self._values[1] - 1))

            if disk_number == 1 and y_position <= self.handles[0].center[1]:
                y_position = self.ratio_to_coord(
                    self.value_to_ratio(self._values[0] + 1))

            y_position = max(y_position, self.bottom_y_position)
            y_position = min(y_position, self.top_y_position)

            self.handles[disk_number].center = \
                (self.track.center[0], y_position)
        self.update(disk_number)

    @property
    def bottom_disk_value(self):
        """ Returns the value of the bottom disk. """
        return self._values[0]

    @bottom_disk_value.setter
    def bottom_disk_value(self, bottom_disk_value):
        """ Sets the value of the bottom disk.

        Parameters
        ----------
        bottom_disk_value : float
            New value for the bottom disk.
        """
        self.bottom_disk_ratio = self.value_to_ratio(bottom_disk_value)

    @property
    def top_disk_value(self):
        """ Returns the value of the top disk. """
        return self._values[1]

    @top_disk_value.setter
    def top_disk_value(self, top_disk_value):
        """ Sets the value of the top disk.

        Parameters
        ----------
        top_disk_value : float
            New value for the top disk.
        """
        self.top_disk_ratio = self.value_to_ratio(top_disk_value)

    @property
    def left_disk_value(self):
        """ Returns the value of the left disk. """
        return self._values[0]

    @left_disk_value.setter
    def left_disk_value(self, left_disk_value):
        """ Sets the value of the left disk.

        Parameters
        ----------
        left_disk_value : New value for the left disk.
        """
        self.left_disk_ratio = self.value_to_ratio(left_disk_value)

    @property
    def right_disk_value(self):
        """ Returns the value of the right disk. """
        return self._values[1]

    @right_disk_value.setter
    def right_disk_value(self, right_disk_value):
        """ Sets the value of the right disk.

        Parameters
        ----------
        right_disk_value : New value for the right disk.
        """
        self.right_disk_ratio = self.value_to_ratio(right_disk_value)

    @property
    def bottom_disk_ratio(self):
        """ Returns the ratio of the bottom disk. """
        return self._ratio[0]

    @bottom_disk_ratio.setter
    def bottom_disk_ratio(self, bottom_disk_ratio):
        """ Sets the ratio of the bottom disk.

        Parameters
        ----------
        bottom_disk_ratio : float
            New ratio for the bottom disk.
        """
        position_x = self.ratio_to_coord(bottom_disk_ratio)
        position_y = self.ratio_to_coord(bottom_disk_ratio)
        self.set_position((position_x, position_y), 0)

    @property
    def top_disk_ratio(self):
        """ Returns the ratio of the top disk. """
        return self._ratio[1]

    @top_disk_ratio.setter
    def top_disk_ratio(self, top_disk_ratio):
        """ Sets the ratio of the top disk.

        Parameters
        ----------
        top_disk_ratio : float
            New ratio for the top disk.
        """
        position_x = self.ratio_to_coord(top_disk_ratio)
        position_y = self.ratio_to_coord(top_disk_ratio)
        self.set_position((position_x, position_y), 1)

    @property
    def left_disk_ratio(self):
        """ Returns the ratio of the left disk. """
        return self._ratio[0]

    @left_disk_ratio.setter
    def left_disk_ratio(self, left_disk_ratio):
        """ Sets the ratio of the left disk.

        Parameters
        ----------
        left_disk_ratio : New ratio for the left disk.
        """
        position_x = self.ratio_to_coord(left_disk_ratio)
        position_y = self.ratio_to_coord(left_disk_ratio)
        self.set_position((position_x, position_y), 0)

    @property
    def right_disk_ratio(self):
        """ Returns the ratio of the right disk. """
        return self._ratio[1]

    @right_disk_ratio.setter
    def right_disk_ratio(self, right_disk_ratio):
        """ Sets the ratio of the right disk.

        Parameters
        ----------
        right_disk_ratio : New ratio for the right disk.
        """
        position_x = self.ratio_to_coord(right_disk_ratio)
        position_y = self.ratio_to_coord(right_disk_ratio)
        self.set_position((position_x, position_y), 1)

    def format_text(self, disk_number):
        """ Returns formatted text to display along the slider.

        Parameters
        ----------
        disk_number : Index of the disk.
        """
        if callable(self.text_template):
            return self.text_template(self)

        return self.text_template.format(value=self._values[disk_number])

    def on_change(self, slider):
        pass

    def update(self, disk_number):
        """ Updates the slider.

        Parameters
        ----------
        disk_number : Index of the disk to be updated.
        """

        # Compute the ratio determined by the position of the slider disk.
        if self.orientation == "horizontal":
            self._ratio[disk_number] = self.coord_to_ratio(
                self.handles[disk_number].center[0])
        else:
            self._ratio[disk_number] = self.coord_to_ratio(
                self.handles[disk_number].center[1])

        # Compute the selected value considering min_value and max_value.
        self._values[disk_number] = self.ratio_to_value(
            self._ratio[disk_number])

        # Update text.
        text = self.format_text(disk_number)
        self.text[disk_number].message = text

        if self.orientation == "horizontal":
            self.text[disk_number].position = (
                self.handles[disk_number].center[0],
                self.text[disk_number].position[1])
        else:
            self.text[disk_number].position = (
                self.text[disk_number].position[0],
                self.handles[disk_number].center[1])
        self.on_change(self)

    def handle_move_callback(self, i_ren, vtkactor, _slider):
        """ Actual handle movement.

        Parameters
        ----------
        i_ren : :class:`CustomInteractorStyle`
        vtkactor : :class:`vtkActor`
            The picked actor
        _slider : :class:`LineDoubleSlider2D`
        """

        position = i_ren.event.position
        if vtkactor == self.handles[0].actors[0]:
            self.set_position(position, 0)
            self.handles[0].color = self.active_color
        elif vtkactor == self.handles[1].actors[0]:
            self.set_position(position, 1)
            self.handles[1].color = self.active_color
        i_ren.force_render()
        i_ren.event.abort()  # Stop propagating the event.

    def handle_release_callback(self, i_ren, vtkactor, _slider):
        """ Change color when handle is released.

        Parameters
        ----------
        i_ren : :class:`CustomInteractorStyle`
        vtkactor : :class:`vtkActor`
            The picked actor
        _slider : :class:`LineDoubleSlider2D`
        """
        if vtkactor == self.handles[0].actors[0]:
            self.handles[0].color = self.default_color
        elif vtkactor == self.handles[1].actors[0]:
            self.handles[1].color = self.default_color
        i_ren.force_render()


class RingSlider2D(UI):
    """ A disk slider.

    A disk moves along the boundary of a ring.
    Goes from 0-360 degrees.

    Attributes
    ----------
    mid_track_radius: float
        Distance from the center of the slider to the middle of the track.
    previous_value: float
        Value of Rotation of the actor before the current value.
    track : :class:`Disk2D`
        The circle on which the slider's handle moves.
    handle : :class:`Disk2D`
        The moving part of the slider.
    text : :class:`TextBlock2D`
        The text that shows percentage.
    default_color : (float, float, float)
        Color of the handle when in unpressed state.
    active_color : (float, float, float)
        Color of the handle when it is pressed.
    """
    def __init__(self, center=(0, 0),
                 initial_value=180, min_value=0, max_value=360,
                 slider_inner_radius=40, slider_outer_radius=44,
                 handle_inner_radius=0, handle_outer_radius=10,
                 font_size=16,
                 text_template="{ratio:.0%}"):
        """
        Parameters
        ----------
        center : (float, float)
            Position (x, y) of the slider's center.
        initial_value : float
            Initial value of the slider.
        min_value : float
            Minimum value of the slider.
        max_value : float
            Maximum value of the slider.
        slider_inner_radius : int
            Inner radius of the base disk.
        slider_outer_radius : int
            Outer radius of the base disk.
        handle_outer_radius : int
            Outer radius of the slider's handle.
        handle_inner_radius : int
            Inner radius of the slider's handle.
        font_size : int
            Size of the text to display alongside the slider (pt).
        text_template : str, callable
            If str, text template can contain one or multiple of the
            replacement fields: `{value:}`, `{ratio:}`, `{angle:}`.
            If callable, this instance of `:class:RingSlider2D` will be
            passed as argument to the text template function.
        """
        self.default_color = (1, 1, 1)
        self.active_color = (0, 0, 1)
        super(RingSlider2D, self).__init__()

        self.track.inner_radius = slider_inner_radius
        self.track.outer_radius = slider_outer_radius
        self.handle.inner_radius = handle_inner_radius
        self.handle.outer_radius = handle_outer_radius
        self.center = center

        self.min_value = min_value
        self.max_value = max_value
        self.text.font_size = font_size
        self.text_template = text_template

        # Offer some standard hooks to the user.
        self.on_change = lambda ui: None

        self._value = initial_value
        self.value = initial_value
        self._previous_value = initial_value
        self._angle = 0
        self._ratio = self.angle / TWO_PI

    def _setup(self):
        """ Setup this UI component.

        Create the slider's circle (Disk2D), the handle (Disk2D) and
        the text (TextBlock2D).
        """
        # Slider's track.
        self.track = Disk2D(outer_radius=1)
        self.track.color = (1, 0, 0)

        # Slider's handle.
        self.handle = Disk2D(outer_radius=1)
        self.handle.color = self.default_color

        # Slider Text
        self.text = TextBlock2D(justification="center",
                                vertical_justification="middle")

        # Add default events listener for this UI component.
        self.track.on_left_mouse_button_pressed = self.track_click_callback
        self.track.on_left_mouse_button_dragged = self.handle_move_callback
        self.track.on_left_mouse_button_released = \
            self.handle_release_callback
        self.handle.on_left_mouse_button_dragged = self.handle_move_callback
        self.handle.on_left_mouse_button_released = \
            self.handle_release_callback

    def _get_actors(self):
        """ Get the actors composing this UI component.
        """
        return self.track.actors + self.handle.actors + self.text.actors

    def _add_to_scene(self, scene):
        """ Add all subcomponents or VTK props that compose this UI component.

        Parameters
        ----------
        scene : scene
        """
        self.track.add_to_scene(scene)
        self.handle.add_to_scene(scene)
        self.text.add_to_scene(scene)

    def _get_size(self):
        return self.track.size + self.handle.size

    def _set_position(self, coords):
        """ Position the lower-left corner of this UI component.

        Parameters
        ----------
        coords: (float, float)
            Absolute pixel coordinates (x, y).
        """
        self.track.position = coords + self.handle.size / 2.
        self.handle.position += coords - self.position
        # Position the text in the center of the slider's track.
        self.text.position = coords + self.size / 2.

    @property
    def mid_track_radius(self):
        return (self.track.inner_radius + self.track.outer_radius) / 2.

    @property
    def value(self):
        return self._value

    @value.setter
    def value(self, value):
        value_range = self.max_value - self.min_value
        self.ratio = (value - self.min_value) / value_range

    @property
    def previous_value(self):
        return self._previous_value

    @property
    def ratio(self):
        return self._ratio

    @ratio.setter
    def ratio(self, ratio):
        self.angle = ratio * TWO_PI

    @property
    def angle(self):
        """ Angle (in rad) the handle makes with x-axis """
        return self._angle

    @angle.setter
    def angle(self, angle):
        self._angle = angle % TWO_PI  # Wraparound
        self.update()

    def format_text(self):
        """ Returns formatted text to display along the slider. """
        if callable(self.text_template):
            return self.text_template(self)

        return self.text_template.format(ratio=self.ratio, value=self.value,
                                         angle=np.rad2deg(self.angle))

    def update(self):
        """ Updates the slider. """

        # Compute the ratio determined by the position of the slider disk.
        self._ratio = self.angle / TWO_PI

        # Compute the selected value considering min_value and max_value.
        value_range = self.max_value - self.min_value
        self._previous_value = self.value
        self._value = self.min_value + self.ratio * value_range

        # Update text disk actor.
        x = self.mid_track_radius * np.cos(self.angle) + self.center[0]
        y = self.mid_track_radius * np.sin(self.angle) + self.center[1]
        self.handle.center = (x, y)

        # Update text.
        text = self.format_text()
        self.text.message = text

        self.on_change(self)  # Call hook.

    def move_handle(self, click_position):
        """Moves the slider's handle.

        Parameters
        ----------
        click_position: (float, float)
            Position of the mouse click.
        """
        x, y = np.array(click_position) - self.center
        angle = np.arctan2(y, x)
        if angle < 0:
            angle += TWO_PI

        self.angle = angle

    def track_click_callback(self, i_ren, _obj, _slider):
        """ Update disk position and grab the focus.

        Parameters
        ----------
        i_ren : :class:`CustomInteractorStyle`
        obj : :class:`vtkActor`
            The picked actor
        _slider : :class:`RingSlider2D`
        """
        click_position = i_ren.event.position
        self.move_handle(click_position=click_position)
        i_ren.force_render()
        i_ren.event.abort()  # Stop propagating the event.

    def handle_move_callback(self, i_ren, _obj, _slider):
        """ Move the slider's handle.

        Parameters
        ----------
        i_ren : :class:`CustomInteractorStyle`
        obj : :class:`vtkActor`
            The picked actor
        _slider : :class:`RingSlider2D`
        """
        click_position = i_ren.event.position
        self.handle.color = self.active_color
        self.move_handle(click_position=click_position)
        i_ren.force_render()
        i_ren.event.abort()  # Stop propagating the event.

    def handle_release_callback(self, i_ren, _obj, _slider):
        """ Change color when handle is released.

        Parameters
        ----------
        i_ren : :class:`CustomInteractorStyle`
        vtkactor : :class:`vtkActor`
            The picked actor
        _slider : :class:`RingSlider2D`
        """
        self.handle.color = self.default_color
        i_ren.force_render()


class RangeSlider(UI):

    """ A set of a LineSlider2D and a LineDoubleSlider2D.
    The double slider is used to set the min and max value
    for the LineSlider2D

    Attributes
    ----------
    range_slider_center : (float, float)
        Center of the LineDoubleSlider2D object.
    value_slider_center : (float, float)
        Center of the LineSlider2D object.
    range_slider : :class:`LineDoubleSlider2D`
        The line slider which sets the min and max values
    value_slider : :class:`LineSlider2D`
        The line slider which sets the value

    """
    def __init__(self, line_width=5, inner_radius=0, outer_radius=10,
                 handle_side=20, range_slider_center=(450, 400),
                 value_slider_center=(450, 300), length=200, min_value=0,
                 max_value=100, font_size=16, range_precision=1,
                 orientation="horizontal", value_precision=2, shape="disk"):
        """
        Parameters
        ----------
        line_width : int
            Width of the slider tracks
        inner_radius : int
            Inner radius of the handles.
        outer_radius : int
            Outer radius of the handles.
        handle_side : int
            Side length of the handles (if square).
        range_slider_center : (float, float)
            Center of the LineDoubleSlider2D object.
        value_slider_center : (float, float)
            Center of the LineSlider2D object.
        length : int
            Length of the sliders.
        min_value : float
            Minimum value of the double slider.
        max_value : float
            Maximum value of the double slider.
        font_size : int
            Size of the text to display alongside the sliders (pt).
        range_precision : int
            Number of decimal places to show the min and max values set.
        orientation : str
            horizontal or vertical
        value_precision : int
            Number of decimal places to show the value set on slider.
        shape : string
            Describes the shape of the handle.
            Currently supports 'disk' and 'square'.
        """
        self.min_value = min_value
        self.max_value = max_value
        self.inner_radius = inner_radius
        self.outer_radius = outer_radius
        self.handle_side = handle_side
        self.length = length
        self.line_width = line_width
        self.font_size = font_size
        self.shape = shape
        self.orientation = orientation.lower()

        self.range_slider_text_template = \
            "{value:." + str(range_precision) + "f}"
        self.value_slider_text_template = \
            "{value:." + str(value_precision) + "f}"

        self.range_slider_center = range_slider_center
        self.value_slider_center = value_slider_center
        super(RangeSlider, self).__init__()

    def _setup(self):
        """ Setup this UI component.
        """
        self.range_slider = \
            LineDoubleSlider2D(line_width=self.line_width,
                               inner_radius=self.inner_radius,
                               outer_radius=self.outer_radius,
                               handle_side=self.handle_side,
                               center=self.range_slider_center,
                               length=self.length, min_value=self.min_value,
                               max_value=self.max_value,
                               initial_values=(self.min_value,
                                               self.max_value),
                               font_size=self.font_size, shape=self.shape,
                               orientation=self.orientation,
                               text_template=self.range_slider_text_template)

        self.value_slider = \
            LineSlider2D(line_width=self.line_width, length=self.length,
                         inner_radius=self.inner_radius,
                         outer_radius=self.outer_radius,
                         handle_side=self.handle_side,
                         center=self.value_slider_center,
                         min_value=self.min_value, max_value=self.max_value,
                         initial_value=(self.min_value + self.max_value) / 2,
                         font_size=self.font_size, shape=self.shape,
                         orientation=self.orientation,
                         text_template=self.value_slider_text_template)

        # Add default events listener for this UI component.
        self.range_slider.handles[0].on_left_mouse_button_dragged = \
            self.range_slider_handle_move_callback
        self.range_slider.handles[1].on_left_mouse_button_dragged = \
            self.range_slider_handle_move_callback

    def _get_actors(self):
        """ Get the actors composing this UI component.
        """
        return self.range_slider.actors + self.value_slider.actors

    def _add_to_scene(self, scene):
        """ Add all subcomponents or VTK props that compose this UI component.

        Parameters
        ----------
        scene : scene
        """
        self.range_slider.add_to_scene(scene)
        self.value_slider.add_to_scene(scene)

    def _get_size(self):
        return self.range_slider.size + self.value_slider.size

    def _set_position(self, coords):
        pass

    def range_slider_handle_move_callback(self, i_ren, obj, _slider):
        """ Actual movement of range_slider's handles.

        Parameters
        ----------
        i_ren : :class:`CustomInteractorStyle`
        obj : :class:`vtkActor`
            The picked actor
        _slider : :class:`RangeSlider`

        """
        position = i_ren.event.position
        if obj == self.range_slider.handles[0].actors[0]:
            self.range_slider.handles[0].color = \
                self.range_slider.active_color
            self.range_slider.set_position(position, 0)
            self.value_slider.min_value = self.range_slider.left_disk_value
            self.value_slider.update()
        elif obj == self.range_slider.handles[1].actors[0]:
            self.range_slider.handles[1].color = \
                self.range_slider.active_color
            self.range_slider.set_position(position, 1)
            self.value_slider.max_value = self.range_slider.right_disk_value
            self.value_slider.update()
        i_ren.force_render()
        i_ren.event.abort()  # Stop propagating the event.


class ImageContainer2D(UI):
    """ A 2D container to hold an image.
    Currently Supports:
    - png and jpg/jpeg images

    Attributes
    ----------
    size: (float, float)
        Image size (width, height) in pixels.
    img : vtkImageDataGeometryFilters
        The image loaded from the specified path.

    """

    def __init__(self, img_path, position=(0, 0), size=(100, 100)):
        """
        Parameters
        ----------
        img_path : string
            Path of the image
        position : (float, float), optional
            Absolute coordinates (x, y) of the lower-left corner of the image.
        size : (int, int), optional
            Width and height in pixels of the image.
        """
        super(ImageContainer2D, self).__init__(position)
        self.img = load_image(img_path, as_vtktype=True)
        self.set_img(self.img)
        self.resize(size)

    def _get_size(self):
        lower_left_corner = self.texture_points.GetPoint(0)
        upper_right_corner = self.texture_points.GetPoint(2)
        size = np.array(upper_right_corner) - np.array(lower_left_corner)
        return abs(size[:2])

    def _setup(self):
        """ Setup this UI Component.
        Return an image as a 2D actor with a specific position.

        Returns
        -------
        :class:`vtkTexturedActor2D`
        """
        self.texture_polydata = vtk.vtkPolyData()
        self.texture_points = vtk.vtkPoints()
        self.texture_points.SetNumberOfPoints(4)

        polys = vtk.vtkCellArray()
        polys.InsertNextCell(4)
        polys.InsertCellPoint(0)
        polys.InsertCellPoint(1)
        polys.InsertCellPoint(2)
        polys.InsertCellPoint(3)
        self.texture_polydata.SetPolys(polys)

        tc = vtk.vtkFloatArray()
        tc.SetNumberOfComponents(2)
        tc.SetNumberOfTuples(4)
        tc.InsertComponent(0, 0, 0.0)
        tc.InsertComponent(0, 1, 0.0)
        tc.InsertComponent(1, 0, 1.0)
        tc.InsertComponent(1, 1, 0.0)
        tc.InsertComponent(2, 0, 1.0)
        tc.InsertComponent(2, 1, 1.0)
        tc.InsertComponent(3, 0, 0.0)
        tc.InsertComponent(3, 1, 1.0)
        self.texture_polydata.GetPointData().SetTCoords(tc)

        texture_mapper = vtk.vtkPolyDataMapper2D()
        texture_mapper = set_input(texture_mapper, self.texture_polydata)

        image = vtk.vtkTexturedActor2D()
        image.SetMapper(texture_mapper)

        self.texture = vtk.vtkTexture()
        image.SetTexture(self.texture)

        image_property = vtk.vtkProperty2D()
        image_property.SetOpacity(1.0)
        image.SetProperty(image_property)
        self.actor = image

        # Add default events listener to the VTK actor.
        self.handle_events(self.actor)

    def _get_actors(self):
        """ Returns the actors that compose this UI component.
        """
        return [self.actor]

    def _add_to_scene(self, scene):
        """ Add all subcomponents or VTK props that compose this UI component.

        Parameters
        ----------
        scene : scene
        """
        scene.add(self.actor)

    def resize(self, size):
        """ Resize the image.

        Parameters
        ----------
        size : (float, float)
            image size (width, height) in pixels.
        """
        # Update actor.
        self.texture_points.SetPoint(0, 0, 0, 0.0)
        self.texture_points.SetPoint(1, size[0], 0, 0.0)
        self.texture_points.SetPoint(2, size[0], size[1], 0.0)
        self.texture_points.SetPoint(3, 0, size[1], 0.0)
        self.texture_polydata.SetPoints(self.texture_points)

    def _set_position(self, coords):
        """ Position the lower-left corner of this UI component.

        Parameters
        ----------
        coords: (float, float)
            Absolute pixel coordinates (x, y).
        """
        self.actor.SetPosition(*coords)

    def scale(self, factor):
        """ Scales the image.

        Parameters
        ----------
        factor : (float, float)
            Scaling factor (width, height) in pixels.
        """
        self.resize(self.size * factor)

    def set_img(self, img):
        """ Modifies the image used by the vtkTexturedActor2D.

        Parameters
        ----------
        img : imageDataGeometryFilter

        """
        self.texture = set_input(self.texture, img)


class Option(UI):

    """
    A set of a Button2D and a TextBlock2D to act as a single option
    for checkboxes and radio buttons.
    Clicking the button toggles its checked/unchecked status.

    Attributes
    ----------
    label : str
        The label for the option.
    font_size : int
            Font Size of the label.
    """

    def __init__(self, label, position=(0, 0), font_size=18, checked=False):
        """
        Parameters
        ----------
        label : str
            Text to be displayed next to the option's button.
        position : (float, float)
            Absolute coordinates (x, y) of the lower-left corner of
            the button of the option.
        font_size : int
            Font size of the label.
        checked : bool, optional
            Boolean value indicates the initial state of the option
        """
        self.label = label
        self.font_size = font_size
        self.checked = checked
        self.button_size = (font_size * 1.2, font_size * 1.2)
        self.button_label_gap = 10
        super(Option, self).__init__(position)

        # Offer some standard hooks to the user.
        self.on_change = lambda obj: None

    def _setup(self):
        """ Setup this UI component.
        """
        # Option's button
        self.button_icons = []
        self.button_icons.append(('unchecked',
                                 read_viz_icons(fname="stop2.png")))
        self.button_icons.append(('checked',
                                 read_viz_icons(fname="checkmark.png")))
        self.button = Button2D(icon_fnames=self.button_icons,
                               size=self.button_size)

        self.text = TextBlock2D(text=self.label, font_size=self.font_size)

        # Display initial state
        if self.checked:
            self.button.set_icon_by_name("checked")

        # Add callbacks
        self.button.on_left_mouse_button_clicked = self.toggle
        self.text.on_left_mouse_button_clicked = self.toggle

    def _get_actors(self):
        """ Get the actors composing this UI component.
        """
        return self.button.actors + self.text.actors

    def _add_to_scene(self, scene):
        """ Add all subcomponents or VTK props that compose this UI component.

        Parameters
        ----------
        scene : scene
        """
        self.button.add_to_scene(scene)
        self.text.add_to_scene(scene)

    def _get_size(self):
        width = self.button.size[0] + self.button_label_gap + self.text.size[0]
        height = max(self.button.size[1], self.text.size[1])
        return np.array([width, height])

    def _set_position(self, coords):
        """ Position the lower-left corner of this UI component.

        Parameters
        ----------
        coords: (float, float)
            Absolute pixel coordinates (x, y).
        """
        num_newlines = self.label.count('\n')
        self.button.position = coords + \
            (0, num_newlines * self.font_size * 0.5)
        offset = (self.button.size[0] + self.button_label_gap, 0)
        self.text.position = coords + offset

    def toggle(self, i_ren, _obj, _element):
        if self.checked:
            self.deselect()
        else:
            self.select()

        self.on_change(self)
        i_ren.force_render()

    def select(self):
        self.checked = True
        self.button.set_icon_by_name("checked")

    def deselect(self):
        self.checked = False
        self.button.set_icon_by_name("unchecked")


class Checkbox(UI):

    """ A 2D set of :class:'Option' objects.
    Multiple options can be selected.

    Attributes
    ----------
    labels : list(string)
        List of labels of each option.
    options : dict(Option)
        Dictionary of all the options in the checkbox set.
    padding : float
        Distance between two adjacent options
    """

    def __init__(self, labels, checked_labels=(), padding=1, font_size=18,
                 font_family='Arial', position=(0, 0)):
        """
        Parameters
        ----------
        labels : list(str)
            List of labels of each option.
        checked_labels: list(str), optional
            List of labels that are checked on setting up.
        padding : float, optional
            The distance between two adjacent options
        font_size : int, optional
            Size of the text font.
        font_family : str, optional
            Currently only supports Arial.
        position : (float, float), optional
            Absolute coordinates (x, y) of the lower-left corner of
            the button of the first option.
        """

        self.labels = list(reversed(labels))
        self._padding = padding
        self._font_size = font_size
        self.font_family = font_family
        self.checked_labels = list(checked_labels)
        super(Checkbox, self).__init__(position)
        self.on_change = lambda checkbox: None

    def _setup(self):
        """ Setup this UI component.
        """
        self.options = OrderedDict()
        button_y = self.position[1]
        for label in self.labels:

            option = Option(label=label,
                            font_size=self.font_size,
                            position=(self.position[0], button_y),
                            checked=(label in self.checked_labels))

            line_spacing = option.text.actor.GetTextProperty().GetLineSpacing()
            button_y = button_y + self.font_size * \
                (label.count('\n') + 1) * (line_spacing + 0.1) + self.padding
            self.options[label] = option

            # Set callback
            option.on_change = self._handle_option_change

    def _get_actors(self):
        """ Get the actors composing this UI component.
        """
        actors = []
        for option in self.options.values():
            actors = actors + option.actors
        return actors

    def _add_to_scene(self, scene):
        """ Add all subcomponents or VTK props that compose this UI component.

        Parameters
        ----------
        scene : scene
        """
        for option in self.options.values():
            option.add_to_scene(scene)

    def _get_size(self):
        option_width, option_height = self.options.values()[0].get_size()
        height = len(self.labels) * (option_height + self.padding) \
            - self.padding
        return np.asarray([option_width, height])

    def _handle_option_change(self, option):
        """ Reacts whenever an option changes.

        Parameters
        ----------
        option : :class:`Option`
        """
        if option.checked:
            self.checked_labels.append(option.label)
        else:
            self.checked_labels.remove(option.label)

        self.on_change(self)

    def _set_position(self, coords):
        """ Position the lower-left corner of this UI component.

        Parameters
        ----------
        coords: (float, float)
            Absolute pixel coordinates (x, y).
        """
        button_y = coords[1]
        for option_no, option in enumerate(self.options.values()):
            option.position = (coords[0], button_y)
            line_spacing = option.text.actor.GetTextProperty().GetLineSpacing()
            button_y = (button_y + self.font_size
                        * (self.labels[option_no].count('\n') + 1)
                        * (line_spacing + 0.1) + self.padding)

    @property
    def font_size(self):
        """ Gets the font size of text.
        """
        return self._font_size

    @property
    def padding(self):
        """ Gets the padding between options.
        """
        return self._padding


class RadioButton(Checkbox):
    """ A 2D set of :class:'Option' objects.
    Only one option can be selected.

    Attributes
    ----------
    labels : list(string)
        List of labels of each option.
    options : dict(Option)
        Dictionary of all the options in the checkbox set.
    padding : float
        Distance between two adjacent options
    """

    def __init__(self, labels, checked_labels, padding=1, font_size=18,
                 font_family='Arial', position=(0, 0)):
        """
        Parameters
        ----------
        labels : list(str)
            List of labels of each option.
        checked_labels: list(str), optional
            List of labels that are checked on setting up.
        padding : float, optional
            The distance between two adjacent options
        font_size : int, optional
            Size of the text font.
        font_family : str, optional
            Currently only supports Arial.
        position : (float, float), optional
            Absolute coordinates (x, y) of the lower-left corner of
            the button of the first option.
        """
        if len(checked_labels) > 1:
            err_msg = "Only one option can be pre-selected for radio buttons."
            raise ValueError(err_msg)

        super(RadioButton, self).__init__(labels=labels, position=position,
                                          padding=padding,
                                          font_size=font_size,
                                          font_family=font_family,
                                          checked_labels=checked_labels)

    def _handle_option_change(self, option):
        for option_ in self.options.values():
            option_.deselect()

        option.select()
        self.checked_labels = [option.label]
        self.on_change(self)


class ScrollBar(UI):
<<<<<<< HEAD
    
=======

>>>>>>> 491e4ec2
    def __init__(self, ListBox2D):
        self.listbox = ListBox2D
        self.reverse_scrolling = self.listbox.reverse_scrolling

        denom = len(self.listbox.values) - self.listbox.nb_slots
        if not denom:
            denom += 1
        super(ScrollBar, self).__init__()
        self.scroll_step_size = (self.listbox.slot_height *
                                 self.listbox.nb_slots -
                                 self.scroll_bar.height) / denom
        self.scroll_bar_active_color = self.listbox.scroll_bar_active_color
        self.scroll_bar_inactive_color = self.listbox.scroll_bar_inactive_color
        self.scroll_bar.color = self.listbox.scroll_bar_inactive_color
        self.scroll_bar.opacity = self.listbox.background_opacity
        self.scroll_init_position = 0

    def _setup(self):
        scroll_bar_height = self.listbox.nb_slots * (
            self.listbox.panel_size[1] - 2 * self.listbox.margin) \
            / len(self.listbox.values)
        self.scroll_bar = Rectangle2D(size=(int(self.listbox.panel_size[0]/20),
                                      scroll_bar_height))
        if len(self.listbox.values) <= self.listbox.nb_slots:
            self.scroll_bar.set_visibility(False)

        self.listbox.panel.add_element(
            self.scroll_bar, self.listbox.panel_size -
            self.scroll_bar.size - self.listbox.margin)
        self.scroll_bar.on_left_mouse_button_pressed = \
            self.scroll_click_callback
        self.scroll_bar.on_left_mouse_button_released = \
            self.scroll_release_callback
        self.scroll_bar.on_left_mouse_button_dragged = \
            self.scroll_drag_callback

    def scroll_click_callback(self, i_ren, _obj, _rect_obj):
        """ Callback to change the color of the bar when it is clicked.

        Parameters
        ----------
        i_ren: :class:`CustomInteractorStyle`
        obj: :class:`vtkActor`
            The picked actor
        _rect_obj: :class:`Rectangle2D`

        """
        self.scroll_bar.color = self.scroll_bar_active_color
        self.scroll_init_position = i_ren.event.position[1]
        i_ren.force_render()
        i_ren.event.abort()

    def scroll_release_callback(self, i_ren, _obj, _rect_obj):
        """ Callback to change the color of the bar when it is released.

        Parameters
        ----------
        i_ren: :class:`CustomInteractorStyle`
        obj: :class:`vtkActor`
            The picked actor
        rect_obj: :class:`Rectangle2D`

        """
        self.scroll_bar.color = self.scroll_bar_inactive_color
        i_ren.force_render()

    def scroll_drag_callback(self, i_ren, _obj, _rect_obj):
        """ Dragging scroll bar in the combo box.

        Parameters
        ----------
        i_ren: :class:`CustomInteractorStyle`
        obj: :class:`vtkActor`
            The picked actor
        rect_obj: :class:`Rectangle2D`

        """
        position = i_ren.event.position
        offset = int((position[1] - self.scroll_init_position) /
                     self.scroll_step_size)
        if offset > 0 and self.listbox.view_offset > 0:
            offset = min(offset, self.listbox.view_offset)

        elif offset < 0 and (
                self.listbox.view_offset +
                self.listbox.nb_slots < len(self.listbox.values)):
            offset = min(-offset,
                         len(self.listbox.values) -
                         self.listbox.nb_slots - self.listbox.view_offset)
            offset = - offset
        else:
            return

        self.listbox.view_offset -= offset
        self.listbox.update()
        scroll_bar_idx = self.listbox.panel._elements.index(self.scroll_bar)
        self.scroll_bar.center = (self.scroll_bar.center[0],
                                  self.scroll_bar.center[1] +
                                  offset * self.scroll_step_size)

        self.scroll_init_position += offset * self.scroll_step_size

        self.listbox.panel.element_offsets[scroll_bar_idx] = (
            self.scroll_bar, (self.scroll_bar.position -
                              self.listbox.panel.position))
        i_ren.force_render()
        i_ren.event.abort()

    def update_scrollbar(self):
        """ Change the scroll-bar height when the values
        in the listbox change
        """
        self.scroll_bar.set_visibility(True)

        self.scroll_bar.height = self.listbox.nb_slots * \
            (self.listbox.panel_size[1] - 2 *
             self.listbox.margin) / len(self.listbox.values)

        self.scroll_step_size = (self.listbox.slot_height *
                                 self.listbox.nb_slots -
                                 self.scroll_bar.height) \
            / (len(self.listbox.values) - self.listbox.nb_slots)

        self.listbox.panel.update_element(
            self.scroll_bar, self.listbox.panel_size - self.scroll_bar.size -
            self.listbox.margin)

        if len(self.listbox.values) <= self.listbox.nb_slots:
            self.scroll_bar.set_visibility(False)

    def _get_actors(self):
        """ Get the actors composing this UI component.
        """
        return self.listbox.panel.actors

    def _add_to_scene(self, scene):
        """ Add all subcomponents or VTK props that compose this UI component.

        Parameters
        ----------
        scene : scene
        """
        self.listbox.panel.add_to_scene(scene)

    def _get_size(self):
        return self.listbox.panel.size

    def _set_position(self, coords):
        """ Position the lower-left corner of this UI component.

        Parameters
        ----------
        coords: (float, float)
            Absolute pixel coordinates (x, y).
        """
        self.listbox.position = coords


class ListBox2D(UI):
    """ UI component that allows the user to select items from a list.

    Attributes
    ----------
    on_change: function
        Callback function for when the selected items have changed.
    """

    def __init__(self, values, position=(0, 0), size=(100, 300),
                 multiselection=True, reverse_scrolling=False,
                 font_size=20, line_spacing=1.4,
                 text_color=(0.2, 0.2, 0.2),
                 selected_color=(0.9, 0.6, 0.6),
                 unselected_color=(0.6, 0.6, 0.6),
                 scroll_bar_active_color=(0.6, 0.2, 0.2),
                 scroll_bar_inactive_color=(0.9, 0.0, 0.0),
                 background_opacity=1.):
        """

        Parameters
        ----------
        values: list of objects
            Values used to populate this listbox. Objects must be castable
            to string.
        position : (float, float)
            Absolute coordinates (x, y) of the lower-left corner of this
            UI component.
        size : (int, int)
            Width and height in pixels of this UI component.
        multiselection: {True, False}
            Whether multiple values can be selected at once.
        reverse_scrolling: {True, False}
            If True, scrolling up will move the list of files down.
        font_size: int
            The font size in pixels.
        line_spacing: float
            Distance between listbox's items in pixels.
        text_color : tuple of 3 floats
        selected_color : tuple of 3 floats
        unselected_color : tuple of 3 floats
        scroll_bar_active_color : tuple of 3 floats
        scroll_bar_inactive_color : tuple of 3 floats
        background_opacity : float
        """
        self.view_offset = 0
        self.slots = []
        self.selected = []

        self.panel_size = size
        self.font_size = font_size
        self.line_spacing = line_spacing
        self.slot_height = int(self.font_size * self.line_spacing)

        self.text_color = text_color
        self.selected_color = selected_color
        self.unselected_color = unselected_color
        self.background_opacity = background_opacity

        # self.panel.resize(size)
        self.values = values
        self.multiselection = multiselection
        self.last_selection_idx = 0
        self.reverse_scrolling = reverse_scrolling
        self.scroll_bar_active_color = scroll_bar_active_color
        self.scroll_bar_inactive_color = scroll_bar_inactive_color

        super(ListBox2D, self).__init__()
        self.position = position
        self.update()

        # Offer some standard hooks to the user.
        self.on_change = lambda: None

    def _setup(self):
        """ Setup this UI component.

        Create the ListBox (Panel2D) filled with empty slots (ListBoxItem2D).
        """
        self.margin = 10
        size = self.panel_size
        font_size = self.font_size
        # Calculating the number of slots.
        self.nb_slots = int((size[1] - 2 * self.margin) // self.slot_height)

        # This panel facilitates adding slots at the right position.
        self.panel = Panel2D(size=size, color=(1, 1, 1))

        # Initialisation of empty text actors
        self.slot_width = size[0] - int(size[0]/20) - \
            2 * self.margin - self.margin
        x = self.margin
        y = size[1] - self.margin
        for _ in range(self.nb_slots):
            y -= self.slot_height
            item = ListBoxItem2D(list_box=self,
                                 size=(self.slot_width, self.slot_height),
                                 text_color=self.text_color,
                                 selected_color=self.selected_color,
                                 unselected_color=self.unselected_color,
                                 background_opacity=self.background_opacity)
            item.textblock.font_size = font_size
            self.slots.append(item)
            self.panel.add_element(item, (x, y + self.margin))

        # Add a scroll bar
        self.Scrollbar = ScrollBar(self)

        # Handle mouse wheel events on the panel.
        up_event = "MouseWheelForwardEvent"
        down_event = "MouseWheelBackwardEvent"
        if self.reverse_scrolling:
            up_event, down_event = down_event, up_event  # Swap events

        self.add_callback(self.panel.background.actor, up_event,
                          self.up_button_callback)
        self.add_callback(self.panel.background.actor, down_event,
                          self.down_button_callback)

        # Handle mouse wheel events on the slots.
        for slot in self.slots:
            self.add_callback(slot.background.actor, up_event,
                              self.up_button_callback)
            self.add_callback(slot.background.actor, down_event,
                              self.down_button_callback)
            self.add_callback(slot.textblock.actor, up_event,
                              self.up_button_callback)
            self.add_callback(slot.textblock.actor, down_event,
                              self.down_button_callback)

    def resize(self, size):
        pass

    def _get_actors(self):
        """ Get the actors composing this UI component.
        """
        return self.panel.actors

    def _add_to_scene(self, scene):
        """ Add all subcomponents or VTK props that compose this UI component.

        Parameters
        ----------
        scene : scene
        """
        self.panel.add_to_scene(scene)

    def _get_size(self):
        return self.panel.size

    def _set_position(self, coords):
        """ Position the lower-left corner of this UI component.

        Parameters
        ----------
        coords: (float, float)
            Absolute pixel coordinates (x, y).
        """
        self.panel.position = coords

    def up_button_callback(self, i_ren, _obj, _list_box):
        """ Pressing up button scrolls up in the combo box.

        Parameters
        ----------
        i_ren: :class:`CustomInteractorStyle`
        obj: :class:`vtkActor`
            The picked actor
        _list_box: :class:`ListBox2D`

        """
        if self.view_offset > 0:
            self.view_offset -= 1
            self.update()
            scroll_bar_idx = self.panel._elements.index(
                             self.Scrollbar.scroll_bar)
            self.Scrollbar.scroll_bar.center = (
                                      self.Scrollbar.scroll_bar.center[0],
                                      self.Scrollbar.scroll_bar.center[1] +
                                      self.Scrollbar.scroll_step_size)
            self.panel.element_offsets[scroll_bar_idx] = (
                self.Scrollbar.scroll_bar,
                (self.Scrollbar.scroll_bar.position - self.panel.position))

        i_ren.force_render()
        i_ren.event.abort()  # Stop propagating the event.

    def down_button_callback(self, i_ren, _obj, _list_box):
        """ Pressing down button scrolls down in the combo box.

        Parameters
        ----------
        i_ren: :class:`CustomInteractorStyle`
        obj: :class:`vtkActor`
            The picked actor
        _list_box: :class:`ListBox2D`

        """
        view_end = self.view_offset + self.nb_slots
        if view_end < len(self.values):
            self.view_offset += 1
            self.update()
            scroll_bar_idx = self.panel._elements.index(
                                                    self.Scrollbar.scroll_bar)
            self.Scrollbar.scroll_bar.center = (
                                      self.Scrollbar.scroll_bar.center[0],
                                      self.Scrollbar.scroll_bar.center[1] -
                                      self.Scrollbar.scroll_step_size)
            self.panel.element_offsets[scroll_bar_idx] = (
                self.Scrollbar.scroll_bar,
                (self.Scrollbar.scroll_bar.position - self.panel.position))

        i_ren.force_render()
        i_ren.event.abort()  # Stop propagating the event.

    def update(self):
        """ Refresh listbox's content. """
        view_start = self.view_offset
        view_end = view_start + self.nb_slots
        values_to_show = self.values[view_start:view_end]

        # Populate slots according to the view.
        for i, choice in enumerate(values_to_show):
            slot = self.slots[i]
            char_width = slot.textblock.size[0] - self.margin
            permissible_chars = int(self.slot_width)//char_width
            total_chars = len(str(choice))
            if total_chars > permissible_chars:
                excess_chars = total_chars - permissible_chars
                wrapped_choice = choice[:(-excess_chars) + 3] + "..."
                slot.element = choice
                slot.textblock.message = wrapped_choice
            else:
                slot.element = choice
            slot.set_visibility(True)
            if slot.element in self.selected:
                slot.select()
            else:
                slot.deselect()

        # Flush remaining slots.
        for slot in self.slots[len(values_to_show):]:
            slot.element = None
            slot.set_visibility(False)
            slot.deselect()

    def clear_selection(self):
        del self.selected[:]

    def select(self, item, multiselect=False, range_select=False):
        """ Select the item.

        Parameters
        ----------
        item: ListBoxItem2D's object
            Item to select.
        multiselect: {True, False}
            If True and multiselection is allowed, the item is added to the
            selection.
            Otherwise, the selection will only contain the provided item unless
            range_select is True.
        range_select: {True, False}
            If True and multiselection is allowed, all items between the last
            selected item and the current one will be added to the selection.
            Otherwise, the selection will only contain the provided item unless
            multi_select is True.

        """
        selection_idx = self.values.index(item.element)
        if self.multiselection and range_select:
            self.clear_selection()
            step = 1 if selection_idx >= self.last_selection_idx else -1
            for i in range(self.last_selection_idx,
                           selection_idx + step,
                           step):
                self.selected.append(self.values[i])

        elif self.multiselection and multiselect:
            if item.element in self.selected:
                self.selected.remove(item.element)
            else:
                self.selected.append(item.element)
            self.last_selection_idx = selection_idx

        else:
            self.clear_selection()
            self.selected.append(item.element)
            self.last_selection_idx = selection_idx

        self.on_change()  # Call hook.
        self.update()


class ListBoxItem2D(UI):
    """ The text displayed in a listbox. """

    def __init__(self, list_box, size,
                 text_color=(1.0, 0.0, 0.0),
                 selected_color=(0.4, 0.4, 0.4),
                 unselected_color=(0.9, 0.9, 0.9),
                 background_opacity=1.):
        """ Single ListBox Item

        Parameters
        ----------
        list_box : :class:`ListBox`
            The ListBox reference this text belongs to.
        size : tuple of 2 ints
            The size of the listbox item.
        text_color : tuple of 3 floats
        unselected_color : tuple of 3 floats
        selected_color : tuple of 3 floats
        background_opacity : float
        """
        super(ListBoxItem2D, self).__init__()
        self._element = None
        self.list_box = list_box
        self.background.resize(size)
        self.background_opacity = background_opacity
        self.selected = False
        self.text_color = text_color
        self.textblock.color = self.text_color
        self.selected_color = selected_color
        self.unselected_color = unselected_color
        self.background.opacity = self.background_opacity
        self.deselect()

    def _setup(self):
        """ Setup this UI component.

        Create the ListBoxItem2D with its background (Rectangle2D) and its
        label (TextBlock2D).
        """
        self.background = Rectangle2D()
        self.textblock = TextBlock2D(justification="left",
                                     vertical_justification="middle")

        # Add default events listener for this UI component.
        self.add_callback(self.textblock.actor, "LeftButtonPressEvent",
                          self.left_button_clicked)
        self.add_callback(self.background.actor, "LeftButtonPressEvent",
                          self.left_button_clicked)

    def _get_actors(self):
        """ Get the actors composing this UI component.
        """
        return self.background.actors + self.textblock.actors

    def _add_to_scene(self, scene):
        """ Add all subcomponents or VTK props that compose this UI component.

        Parameters
        ----------
        scene : scene
        """
        self.background.add_to_scene(scene)
        self.textblock.add_to_scene(scene)

    def _get_size(self):
        return self.background.size

    def _set_position(self, coords):
        """ Position the lower-left corner of this UI component.

        Parameters
        ----------
        coords: (float, float)
            Absolute pixel coordinates (x, y).
        """
        self.textblock.position = coords
        # Center background underneath the text.
        position = coords
        self.background.position = (position[0],
                                    position[1] - self.background.size[1] / 2.)

    def deselect(self):
        self.background.color = self.unselected_color
        self.textblock.bold = False
        self.selected = False

    def select(self):
        self.textblock.bold = True
        self.background.color = self.selected_color
        self.selected = True

    @property
    def element(self):
        return self._element

    @element.setter
    def element(self, element):
        self._element = element
        self.textblock.message = "" if self._element is None else str(element)

    def left_button_clicked(self, i_ren, _obj, _list_box_item):
        """ A callback to handle left click for this UI element.

        Parameters
        ----------
        i_ren: :class:`CustomInteractorStyle`
        obj: :class:`vtkActor`
            The picked actor
        _list_box_item: :class:`ListBoxItem2D`

        """
        multiselect = i_ren.event.ctrl_key
        range_select = i_ren.event.shift_key
        self.list_box.select(self, multiselect, range_select)
        i_ren.force_render()


class FileMenu2D(UI):
    """ A menu to select files in the current folder.
    Can go to new folder, previous folder and select multiple files.

    Attributes
    ----------
    extensions: ['extension1', 'extension2', ....]
        To show all files, extensions=["*"] or [""]
        List of extensions to be shown as files.
    listbox : :class: 'ListBox2D'
        Container for the menu.

    """

    def __init__(self, directory_path, extensions=None, position=(0, 0),
                 size=(100, 300), multiselection=True, reverse_scrolling=False,
                 font_size=20, line_spacing=1.4):
        """

        Parameters
        ----------
        extensions: list(string)
            List of extensions to be shown as files.
        directory_path: string
            Path of the directory where this dialog should open.
        position : (float, float)
            Absolute coordinates (x, y) of the lower-left corner of this
            UI component.
        size : (int, int)
            Width and height in pixels of this UI component.
        multiselection: {True, False}
            Whether multiple values can be selected at once.
        reverse_scrolling: {True, False}
            If True, scrolling up will move the list of files down.
        font_size: int
            The font size in pixels.
        line_spacing: float
            Distance between listbox's items in pixels.
        """
        self.font_size = font_size
        self.multiselection = multiselection
        self.reverse_scrolling = reverse_scrolling
        self.line_spacing = line_spacing
        self.extensions = extensions or ["*"]
        self.current_directory = directory_path
        self.menu_size = size
        self.directory_contents = []

        super(FileMenu2D, self).__init__()
        self.position = position
        self.set_slot_colors()

        # Offer some standard hooks to the user.
        self.on_change = lambda: None

    def _setup(self):
        """ Setup this UI component.
        Create the ListBox (Panel2D) filled with empty slots (ListBoxItem2D).
        """
        self.directory_contents = self.get_all_file_names()
        content_names = [x[0] for x in self.directory_contents]
        self.listbox = ListBox2D(
            values=content_names, multiselection=self.multiselection,
            font_size=self.font_size, line_spacing=self.line_spacing,
            reverse_scrolling=self.reverse_scrolling, size=self.menu_size)

        # Leverage ListBox2D callback to detect when directory
        # has been selected.
        self.listbox.on_change = self.directory_click_callback

    def _get_actors(self):
        """ Get the actors composing this UI component.
        """
        return self.listbox.actors

    def resize(self, size):
        pass

    def _set_position(self, coords):
        """ Position the lower-left corner of this UI component.

        Parameters
        ----------
        coords: (float, float)
            Absolute pixel coordinates (x, y).
        """
        self.listbox.position = coords

    def _add_to_scene(self, scene):
        """ Add all subcomponents or VTK props that compose this UI component.

        Parameters
        ----------
        scene : scene
        """
        self.listbox.add_to_scene(scene)

    def _get_size(self):
        return self.listbox.size

    def get_all_file_names(self):
        """ Gets file and directory names.

        Returns
        -------
        all_file_names: list((string, {"directory", "file"}))
            List of all file and directory names as string.
        """
        all_file_names = []

        directory_names = self.get_directory_names()
        for directory_name in directory_names:
            all_file_names.append((directory_name, "directory"))

        file_names = self.get_file_names()
        for file_name in file_names:
            all_file_names.append((file_name, "file"))

        return all_file_names

    def get_directory_names(self):
        """ Finds names of all directories in the current_directory

        Returns
        -------
        directory_names: list(string)
            List of all directory names as string.
        """
        # A list of directory names in the current directory
        directory_names = []
        for (_, dirnames, _) in os.walk(self.current_directory):
            directory_names += dirnames
            break
        directory_names.sort(key=lambda s: s.lower())
        directory_names.insert(0, "../")
        return directory_names

    def get_file_names(self):
        """ Finds names of all files in the current_directory

        Returns
        -------
        file_names: list(string)
            List of all file names as string.
        """
        # A list of file names with extension in the current directory
        for (_, _, files) in os.walk(self.current_directory):
            break

        file_names = []
        if "*" in self.extensions or "" in self.extensions:
            file_names = files
        else:
            for ext in self.extensions:
                for file in files:
                    if file.endswith("." + ext):
                        file_names.append(file)
        file_names.sort(key=lambda s: s.lower())
        return file_names

    def set_slot_colors(self):
        """ Sets the text color of the slots based on the type of element
        they show. Blue for directories and green for files.
        """
        for idx, slot in enumerate(self.listbox.slots):
            list_idx = min(self.listbox.view_offset + idx,
                           len(self.directory_contents)-1)
            if self.directory_contents[list_idx][1] == "directory":
                slot.textblock.color = (0, 0.6, 0)
            elif self.directory_contents[list_idx][1] == "file":
                slot.textblock.color = (0, 0, 0.7)

    def directory_click_callback(self):
        """ A callback to move into a directory if it has been clicked.

        Parameters
        ----------
        i_ren: :class:`CustomInteractorStyle`
        obj: :class:`vtkActor`
            The picked actor
        listboxitem: :class:`ListBoxItem2D`
        """
        # TODO: In this callback, the content of `listbox.selected`
        # is before changing directory (if that happens).
        #       Is this what we want?
        self.on_change()

        if len(self.listbox.selected) == 0:
            return

        # TODO: Make it easier to access selected slots/listitem in ListBox2D.
        listboxitem = [slot for slot in self.listbox.slots
                       if slot.element == self.listbox.selected[0]][0]

        if (listboxitem.element, "directory") in self.directory_contents:
            new_directory_path = os.path.join(self.current_directory,
                                              listboxitem.element)
            if os.access(new_directory_path, os.R_OK):
                self.current_directory = new_directory_path
                self.directory_contents = self.get_all_file_names()
                content_names = [x[0] for x in self.directory_contents]
                self.listbox.clear_selection()
                self.listbox.values = content_names
                self.listbox.view_offset = 0
                self.listbox.update()
                self.listbox.Scrollbar.update_scrollbar()
                self.set_slot_colors()


class GridUI(UI):
    """ Add actors in a grid and interact with them individually.
    """

    def __init__(self,
                 actors, captions=None, caption_offset=(0, -100, 0),
                 cell_padding=0,
                 cell_shape="rect", aspect_ratio=16/9., dim=None,
                 rotation_speed=1, rotation_axis=(0, 1, 0)):

        # TODO: add rotation axis None by default

        self.container = grid(actors, captions=captions,
                              caption_offset=caption_offset,
                              cell_padding=cell_padding,
                              cell_shape=cell_shape,
                              aspect_ratio=aspect_ratio, dim=dim)
        self._actors = []
        self._actors_dict = {}
        self.rotation_speed = rotation_speed
        self.rotation_axis = rotation_axis

        for item in self.container._items:
            self._actors.append(item._items[0])
            self._actors_dict[item._items[0]] = {'x': -np.inf, 'y': -np.inf}

        super(GridUI, self).__init__(position=(0, 0, 0))

    def _get_size(self):
        return

    @staticmethod
    def left_click_callback(istyle, _obj, _what):
        istyle.trackball_actor.OnLeftButtonDown()
        istyle.force_render()
        istyle.event.abort()

    @staticmethod
    def left_release_callback(istyle, _obj, _what):

        istyle.trackball_actor.OnLeftButtonUp()
        istyle.force_render()
        istyle.event.abort()

    @staticmethod
    def mouse_move_callback(istyle, _obj, _what):
        istyle.trackball_actor.OnMouseMove()
        istyle.force_render()
        istyle.event.abort()

    @staticmethod
    def left_click_callback2(istyle, obj, self):

        rx, ry, rz = self.rotation_axis
        clockwise_rotation = np.array([self.rotation_speed,
                                       rx, ry, rz])
        rotate(obj, clockwise_rotation)

        istyle.force_render()
        istyle.event.abort()

    @staticmethod
    def left_release_callback2(istyle, _obj, _what):

        istyle.force_render()
        istyle.event.abort()

    @staticmethod
    def mouse_move_callback2(istyle, obj, self):

        if self._actors_dict[obj]['y'] == - np.inf:

            iren = istyle.GetInteractor()
            event_pos = iren.GetEventPosition()
            self._actors_dict[obj]['y'] = event_pos[1]

        else:

            iren = istyle.GetInteractor()
            event_pos = iren.GetEventPosition()
            rx, ry, rz = self.rotation_axis

            if event_pos[1] >= self._actors_dict[obj]['y']:
                clockwise_rotation = np.array([-self.rotation_speed,
                                               rx, ry, rz])
                rotate(obj, clockwise_rotation)
            else:
                anti_clockwise_rotation = np.array(
                    [self.rotation_speed, rx, ry, rz])
                rotate(obj, anti_clockwise_rotation)

            self._actors_dict[obj]['y'] = event_pos[1]

            istyle.force_render()
            istyle.event.abort()

    ANTICLOCKWISE_ROTATION_Y = np.array([-10, 0, 1, 0])
    CLOCKWISE_ROTATION_Y = np.array([10, 0, 1, 0])
    ANTICLOCKWISE_ROTATION_X = np.array([-10, 1, 0, 0])
    CLOCKWISE_ROTATION_X = np.array([10, 1, 0, 0])

    def key_press_callback(self, istyle, obj, _what):
        has_changed = False
        if istyle.event.key == "Left":
            has_changed = True
            for a in self._actors:
                rotate(a, self.ANTICLOCKWISE_ROTATION_Y)
        elif istyle.event.key == "Right":
            has_changed = True
            for a in self._actors:
                rotate(a, self.CLOCKWISE_ROTATION_Y)
        elif istyle.event.key == "Up":
            has_changed = True
            for a in self._actors:
                rotate(a, self.ANTICLOCKWISE_ROTATION_X)
        elif istyle.event.key == "Down":
            has_changed = True
            for a in self._actors:
                rotate(a, self.CLOCKWISE_ROTATION_X)

        if has_changed:
            istyle.force_render()

    def _setup(self):
        """Set up this UI component and the events of its actor
        """
        # Add default events listener to the VTK actor.
        for actor in self._actors:
            # self.handle_events(actor)

            if self.rotation_axis is None:
                self.add_callback(actor, "LeftButtonPressEvent",
                                  self.left_click_callback)
                self.add_callback(actor, "LeftButtonReleaseEvent",
                                  self.left_release_callback)
                self.add_callback(actor, "MouseMoveEvent",
                                  self.mouse_move_callback)
            else:
                self.add_callback(actor, "LeftButtonPressEvent",
                                  self.left_click_callback2)
                # TODO: possibly add this too
                self.add_callback(actor, "LeftButtonReleaseEvent",
                                  self.left_release_callback2)
                self.add_callback(actor, "MouseMoveEvent",
                                  self.mouse_move_callback2)

            # TODO: this is currently not running
            self.add_callback(actor, "KeyPressEvent",
                              self.key_press_callback)
        # self.on_key_press = self.key_press_callback2

    def _get_actors(self):
        """Get the actors composing this UI component."""
        return self._actors

    def _add_to_scene(self, scene):
        """Add all subcomponents or VTK props that compose this UI component.

        Parameters
        ----------
        scene : scene

        """
        self.container.add_to_scene(scene)

    def resize(self, size):
        """Resize the button.

        Parameters
        ----------
        size : (float, float)
            Button size (width, height) in pixels.

        """
        # Update actor.
        pass

    def _set_position(self, coords):
        """ Position the lower-left corner of this UI component.

        Parameters
        ----------
        coords: (float, float)
            Absolute pixel coordinates (x, y).
        """
        # coords = (0, 0, 0)
        pass
        # self.actor.SetPosition(*coords)
        # self.container.SetPosition(*coords)<|MERGE_RESOLUTION|>--- conflicted
+++ resolved
@@ -3514,11 +3514,6 @@
 
 
 class ScrollBar(UI):
-<<<<<<< HEAD
-    
-=======
-
->>>>>>> 491e4ec2
     def __init__(self, ListBox2D):
         self.listbox = ListBox2D
         self.reverse_scrolling = self.listbox.reverse_scrolling
