--- conflicted
+++ resolved
@@ -4676,11 +4676,7 @@
 
         self.selection_box.message = self._selection
         clip_overflow(self.selection_box,
-<<<<<<< HEAD
-                     self.selection_box.background.size[0])
-=======
                       self.selection_box.background.size[0])
->>>>>>> 6aa6d244
         self.drop_down_menu.set_visibility(False)
         self._menu_visibility = False
 
