--- conflicted
+++ resolved
@@ -3538,15 +3538,6 @@
         """ Refresh listbox's content. """
         view_start = self.view_offset
         view_end = view_start + self.nb_slots
-<<<<<<< HEAD
-        values_to_show = self._values[view_start:view_end]
-
-        # Populate slots according to the view.
-        for i, choice in enumerate(values_to_show):
-            slot = self.slots[i]
-            slot.element = choice
-=======
->>>>>>> 27daaae0
         values_to_show = self.compressed_values[view_start:view_end]
         for i, choice in enumerate(values_to_show):
             slot = self.slots[i]
@@ -3605,11 +3596,6 @@
 
         """
         actual_value=self.get_actual_value(item.element)
-<<<<<<< HEAD
-=======
-        print(item.element)
-        print(actual_value)
->>>>>>> 27daaae0
         selection_idx = self._values.index(actual_value)
         if self.multiselection and range_select:
             self.clear_selection()
