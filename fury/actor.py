"""Module that provide actors to render."""

import warnings
import os.path as op
from functools import partial

import numpy as np

from fury.shaders import (load, shader_to_actor, attribute_to_actor,
                          add_shader_callback, replace_shader_in_actor)
from fury import layout
from fury.actors.odf_slicer import OdfSlicerActor
from fury.actors.peak import PeakActor
from fury.colormap import colormap_lookup_table
from fury.deprecator import deprecated_params
from fury.io import load_image
from fury.lib import (numpy_support, Transform, ImageData, PolyData, Matrix4x4,
                      ImageReslice, ImageActor, CellPicker, OutlineFilter,
                      Actor, PolyDataMapper, LookupTable, ImageMapToColors,
                      Points, CleanPolyData, LoopSubdivisionFilter, TubeFilter,
                      ButterflySubdivisionFilter, ContourFilter, SplineFilter,
                      PolyDataNormals, Assembly, LODActor, VTK_UNSIGNED_CHAR,
                      PolyDataMapper2D, ScalarBarActor, PolyVertex, CellArray,
                      UnstructuredGrid, DataSetMapper, ConeSource, ArrowSource,
                      SphereSource, CylinderSource, TexturedSphereSource,
                      Texture, FloatArray, VTK_TEXT_LEFT, VTK_TEXT_RIGHT,
                      VTK_TEXT_BOTTOM, VTK_TEXT_TOP, VTK_TEXT_CENTERED,
                      TexturedActor2D, TextureMapToPlane, TextActor3D,
                      Follower, VectorText)
import fury.primitive as fp
from fury.utils import (lines_to_vtk_polydata, set_input, apply_affine,
                        set_polydata_vertices, set_polydata_triangles,
                        shallow_copy, rgb_to_vtk, numpy_to_vtk_matrix,
                        repeat_sources, get_actor_from_primitive,
                        fix_winding_order, numpy_to_vtk_colors)


def slicer(data, affine=None, value_range=None, opacity=1.,
           lookup_colormap=None, interpolation='linear', picking_tol=0.025):
    """Cut 3D scalar or rgb volumes into 2D images.

    Parameters
    ----------
    data : array, shape (X, Y, Z) or (X, Y, Z, 3)
        A grayscale or rgb 4D volume as a numpy array. If rgb then values
        expected on the range [0, 255].
    affine : array, shape (4, 4)
        Grid to space (usually RAS 1mm) transformation matrix. Default is None.
        If None then the identity matrix is used.
    value_range : None or tuple (2,)
        If None then the values will be interpolated from (data.min(),
        data.max()) to (0, 255). Otherwise from (value_range[0],
        value_range[1]) to (0, 255).
    opacity : float, optional
        Opacity of 0 means completely transparent and 1 completely visible.
    lookup_colormap : vtkLookupTable, optional
        If None (default) then a grayscale map is created.
    interpolation : string, optional
        If 'linear' (default) then linear interpolation is used on the final
        texture mapping. If 'nearest' then nearest neighbor interpolation is
        used on the final texture mapping.
    picking_tol : float, optional
        The tolerance for the vtkCellPicker, specified as a fraction of
        rendering window size.

    Returns
    -------
    image_actor : ImageActor
        An object that is capable of displaying different parts of the volume
        as slices. The key method of this object is ``display_extent`` where
        one can input grid coordinates and display the slice in space (or grid)
        coordinates as calculated by the affine parameter.

    """
    if value_range is None:
        value_range = (data.min(), data.max())

    if data.ndim != 3:
        if data.ndim == 4:
            if data.shape[3] != 3:
                raise ValueError('Only RGB 3D arrays are currently supported.')
            else:
                nb_components = 3
        else:
            raise ValueError('Only 3D arrays are currently supported.')
    else:
        nb_components = 1

    vol = data

    im = ImageData()
    I, J, K = vol.shape[:3]
    im.SetDimensions(I, J, K)
    # for now setting up for 1x1x1 but transformation comes later.
    voxsz = (1., 1., 1.)
    # im.SetOrigin(0,0,0)
    im.SetSpacing(voxsz[2], voxsz[0], voxsz[1])

    vtk_type = numpy_support.get_vtk_array_type(vol.dtype)
    im.AllocateScalars(vtk_type, nb_components)
    # im.AllocateScalars(VTK_UNSIGNED_CHAR, nb_components)

    # copy data
    # what I do below is the same as what is
    # commented here but much faster
    # for index in ndindex(vol.shape):
    #     i, j, k = index
    #     im.SetScalarComponentFromFloat(i, j, k, 0, vol[i, j, k])
    vol = np.swapaxes(vol, 0, 2)
    vol = np.ascontiguousarray(vol)

    if nb_components == 1:
        vol = vol.ravel()
    else:
        vol = np.reshape(vol, [np.prod(vol.shape[:3]), vol.shape[3]])

    uchar_array = numpy_support.numpy_to_vtk(vol, deep=0)
    im.GetPointData().SetScalars(uchar_array)

    if affine is None:
        affine = np.eye(4)

    # Set the transform (identity if none given)
    transform = Transform()
    transform_matrix = Matrix4x4()
    transform_matrix.DeepCopy((
        affine[0][0], affine[0][1], affine[0][2], affine[0][3],
        affine[1][0], affine[1][1], affine[1][2], affine[1][3],
        affine[2][0], affine[2][1], affine[2][2], affine[2][3],
        affine[3][0], affine[3][1], affine[3][2], affine[3][3]))
    transform.SetMatrix(transform_matrix)
    transform.Inverse()

    # Set the reslicing
    image_resliced = ImageReslice()
    set_input(image_resliced, im)
    image_resliced.SetResliceTransform(transform)
    image_resliced.AutoCropOutputOn()

    # Adding this will allow to support anisotropic voxels
    # and also gives the opportunity to slice per voxel coordinates
    RZS = affine[:3, :3]
    zooms = np.sqrt(np.sum(RZS * RZS, axis=0))
    image_resliced.SetOutputSpacing(*zooms)

    image_resliced.SetInterpolationModeToLinear()
    image_resliced.Update()

    vtk_resliced_data = image_resliced.GetOutput()

    ex1, ex2, ey1, ey2, ez1, ez2 = vtk_resliced_data.GetExtent()

    resliced = numpy_support.vtk_to_numpy(
        vtk_resliced_data.GetPointData().GetScalars())

    # swap axes here
    if data.ndim == 4:
        if data.shape[-1] == 3:
            resliced = resliced.reshape(ez2 + 1, ey2 + 1, ex2 + 1, 3)
    if data.ndim == 3:
        resliced = resliced.reshape(ez2 + 1, ey2 + 1, ex2 + 1)

    class ImActor(ImageActor):
        def __init__(self):
            self.picker = CellPicker()
            self.output = None
            self.shape = None
            self.outline_actor = None

        def input_connection(self, output):

            # outline only
            outline = OutlineFilter()
            outline.SetInputData(vtk_resliced_data)
            outline_mapper = PolyDataMapper()
            outline_mapper.SetInputConnection(outline.GetOutputPort())
            self.outline_actor = Actor()
            self.outline_actor.SetMapper(outline_mapper)
            self.outline_actor.GetProperty().SetColor(1, 0.5, 0)
            self.outline_actor.GetProperty().SetLineWidth(5)
            self.outline_actor.GetProperty().SetRenderLinesAsTubes(True)
            # crucial
            self.GetMapper().SetInputConnection(output.GetOutputPort())
            self.output = output
            self.shape = (ex2 + 1, ey2 + 1, ez2 + 1)

        def display_extent(self, x1, x2, y1, y2, z1, z2):
            self.SetDisplayExtent(x1, x2, y1, y2, z1, z2)
            self.Update()
            # bounds = self.GetBounds()
            # xmin, xmax, ymin, ymax, zmin, zmax = bounds
            # line = np.array([[xmin, ymin, zmin]])
            # self.outline_actor = actor.line()

        def display(self, x=None, y=None, z=None):
            if x is None and y is None and z is None:
                self.display_extent(ex1, ex2, ey1, ey2, ez2//2, ez2//2)
            if x is not None:
                self.display_extent(x, x, ey1, ey2, ez1, ez2)
            if y is not None:
                self.display_extent(ex1, ex2, y, y, ez1, ez2)
            if z is not None:
                self.display_extent(ex1, ex2, ey1, ey2, z, z)

        def resliced_array(self):
            """Return resliced array as numpy array."""
            resliced = numpy_support.vtk_to_numpy(
                vtk_resliced_data.GetPointData().GetScalars())

            # swap axes here
            if data.ndim == 4:
                if data.shape[-1] == 3:
                    resliced = resliced.reshape(ez2 + 1, ey2 + 1, ex2 + 1, 3)
            if data.ndim == 3:
                resliced = resliced.reshape(ez2 + 1, ey2 + 1, ex2 + 1)
            resliced = np.swapaxes(resliced, 0, 2)
            resliced = np.ascontiguousarray(resliced)
            return resliced

        def opacity(self, value):
            self.GetProperty().SetOpacity(value)

        def tolerance(self, value):
            self.picker.SetTolerance(value)

        def copy(self):
            im_actor = ImActor()
            im_actor.input_connection(self.output)
            im_actor.SetDisplayExtent(*self.GetDisplayExtent())
            im_actor.opacity(self.GetOpacity())
            im_actor.tolerance(self.picker.GetTolerance())
            if interpolation == 'nearest':
                im_actor.SetInterpolate(False)
            else:
                im_actor.SetInterpolate(True)
                im_actor.GetMapper().BorderOn()
            return im_actor

        def shallow_copy(self):
            # TODO rename copy to shallow_copy
            self.copy()

    r1, r2 = value_range

    image_actor = ImActor()
    if nb_components == 1:
        lut = lookup_colormap
        if lookup_colormap is None:
            # Create a black/white lookup table.
            lut = colormap_lookup_table((r1, r2), (0, 0), (0, 0), (0, 1))

        plane_colors = ImageMapToColors()
        plane_colors.SetOutputFormatToRGB()
        plane_colors.SetLookupTable(lut)
        plane_colors.SetInputConnection(image_resliced.GetOutputPort())
        plane_colors.Update()
        image_actor.input_connection(plane_colors)
    else:
        image_actor.input_connection(image_resliced)
    image_actor.display()
    image_actor.opacity(opacity)
    image_actor.tolerance(picking_tol)

    if interpolation == 'nearest':
        image_actor.SetInterpolate(False)
    else:
        image_actor.SetInterpolate(True)

    image_actor.GetMapper().BorderOn()

    return image_actor


def surface(vertices, faces=None, colors=None, smooth=None, subdivision=3):
    """Generate a surface actor from an array of vertices.

    The color and smoothness of the surface can be customized by specifying
    the type of subdivision algorithm and the number of subdivisions.

    Parameters
    ----------
    vertices : array, shape (X, Y, Z)
        The point cloud defining the surface.
    faces : array
        An array of precomputed triangulation for the point cloud.
        It is an optional parameter, it is computed locally if None
    colors : (N, 3) array
        Specifies the colors associated with each vertex in the
        vertices array. Range should be 0 to 1.
        Optional parameter, if not passed, all vertices
        are colored white
    smooth : string - "loop" or "butterfly"
        Defines the type of subdivision to be used
        for smoothing the surface
    subdivision : integer, default = 3
        Defines the number of subdivisions to do for
        each triangulation of the point cloud.
        The higher the value, smoother the surface
        but at the cost of higher computation

    Returns
    -------
    surface_actor : vtkActor
        A vtkActor visualizing the final surface
        computed from the point cloud is returned.

    """
    from scipy.spatial import Delaunay
    points = Points()
    points.SetData(numpy_support.numpy_to_vtk(vertices))
    triangle_poly_data = PolyData()
    triangle_poly_data.SetPoints(points)

    if colors is not None:
        triangle_poly_data.GetPointData().\
            SetScalars(numpy_to_vtk_colors(255 * colors))

    if faces is None:
        tri = Delaunay(vertices[:, [0, 1]])
        faces = np.array(tri.simplices, dtype='i8')

    set_polydata_triangles(triangle_poly_data, faces)

    clean_poly_data = CleanPolyData()
    clean_poly_data.SetInputData(triangle_poly_data)

    mapper = PolyDataMapper()
    surface_actor = Actor()

    if smooth is None:
        mapper.SetInputData(triangle_poly_data)
        surface_actor.SetMapper(mapper)

    elif smooth == "loop":
        smooth_loop = LoopSubdivisionFilter()
        smooth_loop.SetNumberOfSubdivisions(subdivision)
        smooth_loop.SetInputConnection(clean_poly_data.GetOutputPort())
        mapper.SetInputConnection(smooth_loop.GetOutputPort())
        surface_actor.SetMapper(mapper)

    elif smooth == "butterfly":
        smooth_butterfly = ButterflySubdivisionFilter()
        smooth_butterfly.SetNumberOfSubdivisions(subdivision)
        smooth_butterfly.SetInputConnection(clean_poly_data.GetOutputPort())
        mapper.SetInputConnection(smooth_butterfly.GetOutputPort())
        surface_actor.SetMapper(mapper)

    return surface_actor


def contour_from_roi(data, affine=None,
                     color=np.array([1, 0, 0]), opacity=1):
    """Generate surface actor from a binary ROI.

    The color and opacity of the surface can be customized.

    Parameters
    ----------
    data : array, shape (X, Y, Z)
        An ROI file that will be binarized and displayed.
    affine : array, shape (4, 4)
        Grid to space (usually RAS 1mm) transformation matrix. Default is None.
        If None then the identity matrix is used.
    color : (1, 3) ndarray
        RGB values in [0,1].
    opacity : float
        Opacity of surface between 0 and 1.

    Returns
    -------
    contour_assembly : vtkAssembly
        ROI surface object displayed in space
        coordinates as calculated by the affine parameter.

    """
    if data.ndim != 3:
        raise ValueError('Only 3D arrays are currently supported.')

    nb_components = 1

    data = (data > 0) * 1
    vol = np.interp(data, xp=[data.min(), data.max()], fp=[0, 255])
    vol = vol.astype('uint8')

    im = ImageData()
    di, dj, dk = vol.shape[:3]
    im.SetDimensions(di, dj, dk)
    voxsz = (1., 1., 1.)
    # im.SetOrigin(0,0,0)
    im.SetSpacing(voxsz[2], voxsz[0], voxsz[1])
    im.AllocateScalars(VTK_UNSIGNED_CHAR, nb_components)

    # copy data
    vol = np.swapaxes(vol, 0, 2)
    vol = np.ascontiguousarray(vol)

    vol = vol.ravel()

    uchar_array = numpy_support.numpy_to_vtk(vol, deep=0)
    im.GetPointData().SetScalars(uchar_array)

    if affine is None:
        affine = np.eye(4)

    # Set the transform (identity if none given)
    transform = Transform()
    transform_matrix = Matrix4x4()
    transform_matrix.DeepCopy((
        affine[0][0], affine[0][1], affine[0][2], affine[0][3],
        affine[1][0], affine[1][1], affine[1][2], affine[1][3],
        affine[2][0], affine[2][1], affine[2][2], affine[2][3],
        affine[3][0], affine[3][1], affine[3][2], affine[3][3]))
    transform.SetMatrix(transform_matrix)
    transform.Inverse()

    # Set the reslicing
    image_resliced = ImageReslice()
    set_input(image_resliced, im)
    image_resliced.SetResliceTransform(transform)
    image_resliced.AutoCropOutputOn()

    # Adding this will allow to support anisotropic voxels
    # and also gives the opportunity to slice per voxel coordinates

    rzs = affine[:3, :3]
    zooms = np.sqrt(np.sum(rzs * rzs, axis=0))
    image_resliced.SetOutputSpacing(*zooms)

    image_resliced.SetInterpolationModeToLinear()
    image_resliced.Update()

    skin_extractor = ContourFilter()
    skin_extractor.SetInputData(image_resliced.GetOutput())

    skin_extractor.SetValue(0, 1)
    skin_normals = PolyDataNormals()
    skin_normals.SetInputConnection(skin_extractor.GetOutputPort())
    skin_normals.SetFeatureAngle(60.0)

    skin_mapper = PolyDataMapper()
    skin_mapper.SetInputConnection(skin_normals.GetOutputPort())
    skin_mapper.ScalarVisibilityOff()

    skin_actor = Actor()

    skin_actor.SetMapper(skin_mapper)
    skin_actor.GetProperty().SetColor(color[0], color[1], color[2])
    skin_actor.GetProperty().SetOpacity(opacity)

    return skin_actor


def contour_from_label(data, affine=None, color=None):
    """Generate surface actor from a labeled Array.

    The color and opacity of individual surfaces can be customized.

    Parameters
    ----------
    data : array, shape (X, Y, Z)
        A labeled array file that will be binarized and displayed.
    affine : array, shape (4, 4)
        Grid to space (usually RAS 1mm) transformation matrix. Default is None.
        If None then the identity matrix is used.
    color : (N, 3) or (N, 4) ndarray
        RGB/RGBA values in [0,1]. Default is None.
        If None then random colors are used.
        Alpha channel is set to 1 by default.

    Returns
    -------
    contour_assembly : vtkAssembly
        Array surface object displayed in space
        coordinates as calculated by the affine parameter
        in the order of their roi ids.

    """
    unique_roi_id = np.delete(np.unique(data), 0)

    nb_surfaces = len(unique_roi_id)

    unique_roi_surfaces = Assembly()

    if color is None:
        color = np.random.rand(nb_surfaces, 3)
    elif color.shape != (nb_surfaces, 3) and color.shape != (nb_surfaces, 4):
        raise ValueError("Incorrect color array shape")

    if color.shape == (nb_surfaces, 4):
        opacity = color[:, -1]
        color = color[:, :-1]
    else:
        opacity = np.ones((nb_surfaces, 1)).astype(float)

    for i, roi_id in enumerate(unique_roi_id):
        roi_data = np.isin(data, roi_id).astype(int)
        roi_surface = contour_from_roi(roi_data, affine,
                                       color=color[i],
                                       opacity=opacity[i])
        unique_roi_surfaces.AddPart(roi_surface)

    return unique_roi_surfaces


def streamtube(lines, colors=None, opacity=1, linewidth=0.1, tube_sides=9,
               lod=True, lod_points=10 ** 4, lod_points_size=3,
               spline_subdiv=None, lookup_colormap=None):
    """Use streamtubes to visualize polylines.

    Parameters
    ----------
    lines : list
        list of N curves represented as 2D ndarrays

    colors : array (N, 3), list of arrays, tuple (3,), array (K,)
        If None or False, a standard orientation colormap is used for every
        line.
        If one tuple of color is used. Then all streamlines will have the same
        colour.
        If an array (N, 3) is given, where N is equal to the number of lines.
        Then every line is coloured with a different RGB color.
        If a list of RGB arrays is given then every point of every line takes
        a different color.
        If an array (K, 3) is given, where K is the number of points of all
        lines then every point is colored with a different RGB color.
        If an array (K,) is given, where K is the number of points of all
        lines then these are considered as the values to be used by the
        colormap.
        If an array (L,) is given, where L is the number of streamlines then
        these are considered as the values to be used by the colormap per
        streamline.
        If an array (X, Y, Z) or (X, Y, Z, 3) is given then the values for the
        colormap are interpolated automatically using trilinear interpolation.

    opacity : float, optional
        Takes values from 0 (fully transparent) to 1 (opaque). Default is 1.
    linewidth : float, optional
        Default is 0.01.
    tube_sides : int, optional
        Default is 9.
    lod : bool, optional
        Use vtkLODActor(level of detail) rather than vtkActor. Default is True.
        Level of detail actors do not render the full geometry when the
        frame rate is low.
    lod_points : int, optional
        Number of points to be used when LOD is in effect. Default is 10000.
    lod_points_size : int, optional
        Size of points when lod is in effect. Default is 3.
    spline_subdiv : int, optional
        Number of splines subdivision to smooth streamtubes. Default is None.
    lookup_colormap : vtkLookupTable, optional
        Add a default lookup table to the colormap. Default is None which calls
        :func:`fury.actor.colormap_lookup_table`.

    Examples
    --------
    >>> import numpy as np
    >>> from fury import actor, window
    >>> scene = window.Scene()
    >>> lines = [np.random.rand(10, 3), np.random.rand(20, 3)]
    >>> colors = np.random.rand(2, 3)
    >>> c = actor.streamtube(lines, colors)
    >>> scene.add(c)
    >>> #window.show(scene)

    Notes
    -----
    Streamtubes can be heavy on GPU when loading many streamlines and
    therefore, you may experience slow rendering time depending on system GPU.
    A solution to this problem is to reduce the number of points in each
    streamline. In Dipy we provide an algorithm that will reduce the number of
    points on the straighter parts of the streamline but keep more points on
    the curvier parts. This can be used in the following way::

        from dipy.tracking.distances import approx_polygon_track
        lines = [approx_polygon_track(line, 0.2) for line in lines]

    Alternatively we suggest using the ``line`` actor which is much more
    efficient.

    See Also
    --------
    :func:`fury.actor.line`

    """
    # Poly data with lines and colors
    poly_data, color_is_scalar = lines_to_vtk_polydata(lines, colors)
    next_input = poly_data

    # Set Normals
    poly_normals = set_input(PolyDataNormals(), next_input)
    poly_normals.ComputeCellNormalsOn()
    poly_normals.ComputePointNormalsOn()
    poly_normals.ConsistencyOn()
    poly_normals.AutoOrientNormalsOn()
    poly_normals.Update()
    next_input = poly_normals.GetOutputPort()

    # Spline interpolation
    if (spline_subdiv is not None) and (spline_subdiv > 0):
        spline_filter = set_input(SplineFilter(), next_input)
        spline_filter.SetSubdivideToSpecified()
        spline_filter.SetNumberOfSubdivisions(spline_subdiv)
        spline_filter.Update()
        next_input = spline_filter.GetOutputPort()

    # Add thickness to the resulting lines
    tube_filter = set_input(TubeFilter(), next_input)
    tube_filter.SetNumberOfSides(tube_sides)
    tube_filter.SetRadius(linewidth)
    # TODO using the line above we will be able to visualize
    # streamtubes of varying radius
    # tube_filter.SetVaryRadiusToVaryRadiusByScalar()
    tube_filter.CappingOn()
    tube_filter.Update()
    next_input = tube_filter.GetOutputPort()

    # Poly mapper
    poly_mapper = set_input(PolyDataMapper(), next_input)
    poly_mapper.ScalarVisibilityOn()
    poly_mapper.SetScalarModeToUsePointFieldData()
    poly_mapper.SelectColorArray("colors")
    poly_mapper.Update()

    # Color Scale with a lookup table
    if color_is_scalar:
        if lookup_colormap is None:
            lookup_colormap = colormap_lookup_table()
        poly_mapper.SetLookupTable(lookup_colormap)
        poly_mapper.UseLookupTableScalarRangeOn()
        poly_mapper.Update()

    # Set Actor
    if lod:
        actor = LODActor()
        actor.SetNumberOfCloudPoints(lod_points)
        actor.GetProperty().SetPointSize(lod_points_size)
    else:
        actor = Actor()

    actor.SetMapper(poly_mapper)

    actor.GetProperty().SetInterpolationToPhong()
    actor.GetProperty().BackfaceCullingOn()
    actor.GetProperty().SetOpacity(opacity)

    return actor


def line(lines, colors=None, opacity=1, linewidth=1,
         spline_subdiv=None, lod=True, lod_points=10 ** 4, lod_points_size=3,
         lookup_colormap=None, depth_cue=False, fake_tube=False):
    """Create an actor for one or more lines.

    Parameters
    ------------
    lines :  list of arrays

    colors : array (N, 3), list of arrays, tuple (3,), array (K,)
        If None or False, a standard orientation colormap is used for every
        line.
        If one tuple of color is used. Then all streamlines will have the same
        colour.
        If an array (N, 3) is given, where N is equal to the number of lines.
        Then every line is coloured with a different RGB color.
        If a list of RGB arrays is given then every point of every line takes
        a different color.
        If an array (K, 3) is given, where K is the number of points of all
        lines then every point is colored with a different RGB color.
        If an array (K,) is given, where K is the number of points of all
        lines then these are considered as the values to be used by the
        colormap.
        If an array (L,) is given, where L is the number of streamlines then
        these are considered as the values to be used by the colormap per
        streamline.
        If an array (X, Y, Z) or (X, Y, Z, 3) is given then the values for the
        colormap are interpolated automatically using trilinear interpolation.

    opacity : float, optional
        Takes values from 0 (fully transparent) to 1 (opaque). Default is 1.

    linewidth : float, optional
        Line thickness. Default is 1.
    spline_subdiv : int, optional
        Number of splines subdivision to smooth streamtubes. Default is None
        which means no subdivision.
    lod : bool, optional
        Use vtkLODActor(level of detail) rather than vtkActor. Default is True.
        Level of detail actors do not render the full geometry when the
        frame rate is low.
    lod_points : int, optional
        Number of points to be used when LOD is in effect. Default is 10000.
    lod_points_size : int
        Size of points when lod is in effect. Default is 3.
    lookup_colormap : vtkLookupTable, optional
        Add a default lookup table to the colormap. Default is None which calls
        :func:`fury.actor.colormap_lookup_table`.
    depth_cue : boolean, optional
        Add a size depth cue so that lines shrink with distance to the camera.
        Works best with linewidth <= 1.
    fake_tube: boolean, optional
        Add shading to lines to approximate the look of tubes.

    Returns
    ----------
    v : vtkActor or vtkLODActor object
        Line.

    Examples
    ----------
    >>> from fury import actor, window
    >>> scene = window.Scene()
    >>> lines = [np.random.rand(10, 3), np.random.rand(20, 3)]
    >>> colors = np.random.rand(2, 3)
    >>> c = actor.line(lines, colors)
    >>> scene.add(c)
    >>> #window.show(scene)

    """
    # Poly data with lines and colors
    poly_data, color_is_scalar = lines_to_vtk_polydata(lines, colors)
    next_input = poly_data

    # use spline interpolation
    if (spline_subdiv is not None) and (spline_subdiv > 0):
        spline_filter = set_input(SplineFilter(), next_input)
        spline_filter.SetSubdivideToSpecified()
        spline_filter.SetNumberOfSubdivisions(spline_subdiv)
        spline_filter.Update()
        next_input = spline_filter.GetOutputPort()

    poly_mapper = set_input(PolyDataMapper(), next_input)
    poly_mapper.ScalarVisibilityOn()
    poly_mapper.SetScalarModeToUsePointFieldData()
    poly_mapper.SelectColorArray("colors")
    poly_mapper.Update()

    # Color Scale with a lookup table
    if color_is_scalar:
        if lookup_colormap is None:
            lookup_colormap = colormap_lookup_table()

        poly_mapper.SetLookupTable(lookup_colormap)
        poly_mapper.UseLookupTableScalarRangeOn()
        poly_mapper.Update()

    # Set Actor
    if lod:
        actor = LODActor()
        actor.SetNumberOfCloudPoints(lod_points)
        actor.GetProperty().SetPointSize(lod_points_size)
    else:
        actor = Actor()

    actor.SetMapper(poly_mapper)
    actor.GetProperty().SetLineWidth(linewidth)
    actor.GetProperty().SetOpacity(opacity)

    if depth_cue:
        def callback(_caller, _event, calldata=None):
            program = calldata
            if program is not None:
                program.SetUniformf("linewidth", linewidth)

        replace_shader_in_actor(actor, "geometry", load("line.geom"))
        add_shader_callback(actor, callback)

    if fake_tube:
        actor.GetProperty().SetRenderLinesAsTubes(True)

    return actor


def scalar_bar(lookup_table=None, title=" "):
    """ Default scalar bar actor for a given colormap (colorbar)

    Parameters
    ----------
    lookup_table : vtkLookupTable or None
        If None then ``colormap_lookup_table`` is called with default options.
    title : str

    Returns
    -------
    scalar_bar : vtkScalarBarActor

    See Also
    --------
    :func:`fury.actor.colormap_lookup_table`

    """
    lookup_table_copy = LookupTable()
    if lookup_table is None:
        lookup_table = colormap_lookup_table()
    # Deepcopy the lookup_table because sometimes vtkPolyDataMapper deletes it
    lookup_table_copy.DeepCopy(lookup_table)
    scalar_bar = ScalarBarActor()
    scalar_bar.SetTitle(title)
    scalar_bar.SetLookupTable(lookup_table_copy)
    scalar_bar.SetNumberOfLabels(6)

    return scalar_bar


def axes(scale=(1, 1, 1), colorx=(1, 0, 0), colory=(0, 1, 0), colorz=(0, 0, 1),
         opacity=1):
    """ Create an actor with the coordinate's system axes where
    red = x, green = y, blue = z.

    Parameters
    ----------
    scale : tuple (3,)
        Axes size e.g. (100, 100, 100). Default is (1, 1, 1).
    colorx : tuple (3,)
        x-axis color. Default red (1, 0, 0).
    colory : tuple (3,)
        y-axis color. Default green (0, 1, 0).
    colorz : tuple (3,)
        z-axis color. Default blue (0, 0, 1).
    opacity : float, optional
        Takes values from 0 (fully transparent) to 1 (opaque). Default is 1.

    Returns
    -------
    vtkActor
    """

    centers = np.zeros((3, 3))
    dirs = np.array([[1, 0, 0], [0, 1, 0], [0, 0, 1]])
    colors = np.array([colorx + (opacity,),
                       colory + (opacity,),
                       colorz + (opacity,)])

    scales = np.asarray(scale)
    return arrow(centers, dirs, colors, scales)


def odf_slicer(odfs, affine=None, mask=None, sphere=None, scale=0.5,
               norm=True, radial_scale=True, opacity=1.0, colormap=None,
               global_cm=False, B_matrix=None):
    """
    Create an actor for rendering a grid of ODFs given an array of
    spherical function (SF) or spherical harmonics (SH) coefficients.

    Parameters
    ----------
    odfs : ndarray
        4D ODFs array in SF or SH coefficients. If SH coefficients,
        `B_matrix` must be supplied.
    affine : array
        4x4 transformation array from native coordinates to world coordinates.
    mask : ndarray
        3D mask to apply to ODF field.
    sphere : dipy Sphere
        The sphere used for SH to SF projection. If None, a default sphere
        of 100 vertices will be used.
    scale : float
        Multiplicative factor to apply to ODF amplitudes.
    norm : bool
        Normalize SF amplitudes so that the maximum
        ODF amplitude per voxel along a direction is 1.
    radial_scale : bool
        Scale sphere points by ODF values.
    opacity : float
        Takes values from 0 (fully transparent) to 1 (opaque).
    colormap : None or str or tuple
        The name of the colormap to use. Matplotlib colormaps are supported
        (e.g., 'inferno'). A plain color can be supplied as a RGB tuple in
        range [0, 255]. If None then a RGB colormap is used.
    global_cm : bool
        If True the colormap will be applied in all ODFs. If False
        it will be applied individually at each voxel.
    B_matrix : ndarray (n_coeffs, n_vertices)
        Optional SH to SF matrix for projecting `odfs` given in SH
        coefficents on the `sphere`. If None, then the input is assumed
        to be expressed in SF coefficients.

    Returns
    ---------
    actor : OdfSlicerActor
        vtkActor representing the ODF field.
    """
    # first we check if the input array is 4D
    n_dims = len(odfs.shape)
    if n_dims != 4:
        raise ValueError('Invalid number of dimensions for odfs. Expected 4 '
                         'dimensions, got {0} dimensions.'.format(n_dims))

    # we generate indices for all nonzero voxels
    valid_odf_mask = np.abs(odfs).max(axis=-1) > 0.
    if mask is not None:
        valid_odf_mask = np.logical_and(valid_odf_mask, mask)
    indices = np.nonzero(valid_odf_mask)
    shape = odfs.shape[:-1]

    if sphere is None:
        # Use a default sphere with 100 vertices
        vertices, faces = fp.prim_sphere('repulsion100')
    else:
        vertices = sphere.vertices
        faces = fix_winding_order(vertices, sphere.faces, clockwise=True)

    if B_matrix is None:
        if len(vertices) != odfs.shape[-1]:
            raise ValueError('Invalid nunber of SF coefficients. '
                             'Expected {0}, got {1}.'
                             .format(len(vertices), odfs.shape[-1]))
    else:
        if len(vertices) != B_matrix.shape[1]:
            raise ValueError('Invalid nunber of SH coefficients. '
                             'Expected {0}, got {1}.'
                             .format(len(vertices), B_matrix.shape[1]))

    # create and return an instance of OdfSlicerActor
    return OdfSlicerActor(odfs[indices], vertices, faces, indices, scale, norm,
                          radial_scale, shape, global_cm, colormap, opacity,
                          affine, B_matrix)


def _makeNd(array, ndim):
    """Pad as many 1s at the beginning of array's shape as are need to give
    array ndim dimensions.
    """
    new_shape = (1,) * (ndim - array.ndim) + array.shape
    return array.reshape(new_shape)


def tensor_slicer(evals, evecs, affine=None, mask=None, sphere=None, scale=2.2,
                  norm=True, opacity=1., scalar_colors=None):
    """Slice many tensors as ellipsoids in native or world coordinates.

    Parameters
    ----------
    evals : (3,) or (X, 3) or (X, Y, 3) or (X, Y, Z, 3) ndarray
        eigenvalues
    evecs : (3, 3) or (X, 3, 3) or (X, Y, 3, 3) or (X, Y, Z, 3, 3) ndarray
        eigenvectors
    affine : array
        4x4 transformation array from native coordinates to world coordinates*
    mask : ndarray
        3D mask
    sphere : Sphere
        a sphere
    scale : float
        Distance between spheres.
    norm : bool
        Normalize `sphere_values`.
    opacity : float
        Takes values from 0 (fully transparent) to 1 (opaque). Default is 1.
    scalar_colors : (3,) or (X, 3) or (X, Y, 3) or (X, Y, Z, 3) ndarray
        RGB colors used to show the tensors
        Default None, color the ellipsoids using ``color_fa``

    Returns
    ---------
    actor : vtkActor
        Ellipsoid

    """
    if not evals.shape == evecs.shape[:-1]:
        raise RuntimeError(
            "Eigenvalues shape {} is incompatible with eigenvectors' {}."
            " Please provide eigenvalue and"
            " eigenvector arrays that have compatible dimensions."
            .format(evals.shape, evecs.shape))

    if mask is None:
        mask = np.ones(evals.shape[:3], dtype=bool)
    else:
        mask = mask.astype(bool)

    szx, szy, szz = evals.shape[:3]

    class TensorSlicerActor(LODActor):
        def __init__(self):
            self.mapper = None

        def display_extent(self, x1, x2, y1, y2, z1, z2):
            tmp_mask = np.zeros(evals.shape[:3], dtype=bool)
            tmp_mask[x1:x2 + 1, y1:y2 + 1, z1:z2 + 1] = True
            tmp_mask = np.bitwise_and(tmp_mask, mask)

            self.mapper = _tensor_slicer_mapper(evals=evals,
                                                evecs=evecs,
                                                affine=affine,
                                                mask=tmp_mask,
                                                sphere=sphere,
                                                scale=scale,
                                                norm=norm,
                                                scalar_colors=scalar_colors)
            self.SetMapper(self.mapper)

        def display(self, x=None, y=None, z=None):
            if x is None and y is None and z is None:
                self.display_extent(0, szx - 1, 0, szy - 1,
                                    int(np.floor(szz/2)), int(np.floor(szz/2)))
            if x is not None:
                self.display_extent(x, x, 0, szy - 1, 0, szz - 1)
            if y is not None:
                self.display_extent(0, szx - 1, y, y, 0, szz - 1)
            if z is not None:
                self.display_extent(0, szx - 1, 0, szy - 1, z, z)

    tensor_actor = TensorSlicerActor()
    tensor_actor.display_extent(0, szx - 1, 0, szy - 1,
                                int(np.floor(szz/2)), int(np.floor(szz/2)))

    tensor_actor.GetProperty().SetOpacity(opacity)

    return tensor_actor


def _tensor_slicer_mapper(evals, evecs, affine=None, mask=None, sphere=None,
                          scale=2.2, norm=True, scalar_colors=None):
    """Return Helper function for slicing tensor fields.

    Parameters
    ----------
    evals : (3,) or (X, 3) or (X, Y, 3) or (X, Y, Z, 3) ndarray
        eigenvalues
    evecs : (3, 3) or (X, 3, 3) or (X, Y, 3, 3) or (X, Y, Z, 3, 3) ndarray
        eigenvectors
    affine : array
        4x4 transformation array from native coordinates to world coordinates
    mask : ndarray
        3D mask
    sphere : Sphere
        a sphere
    scale : float
        Distance between spheres.
    norm : bool
        Normalize `sphere_values`.
    scalar_colors : (3,) or (X, 3) or (X, Y, 3) or (X, Y, Z, 3) ndarray
        RGB colors used to show the tensors
        Default None, color the ellipsoids using ``color_fa``

    Returns
    ---------
    mapper : vtkPolyDataMapper
        Ellipsoid mapper

    """
    mask = np.ones(evals.shape[:3]) if mask is None else mask

    ijk = np.ascontiguousarray(np.array(np.nonzero(mask)).T)
    if len(ijk) == 0:
        return None

    if affine is not None:
        ijk = np.ascontiguousarray(apply_affine(affine, ijk))

    faces = np.asarray(sphere.faces, dtype=int)
    vertices = sphere.vertices

    if scalar_colors is None:
        from dipy.reconst.dti import color_fa, fractional_anisotropy
        cfa = color_fa(fractional_anisotropy(evals), evecs)
    else:
        cfa = _makeNd(scalar_colors, 4)

    cols = np.zeros((ijk.shape[0],) + sphere.vertices.shape,
                    dtype='f4')

    all_xyz = []
    all_faces = []
    for (k, center) in enumerate(ijk):
        ea = evals[tuple(center.astype(int))]
        if norm:
            ea /= ea.max()
        ea = np.diag(ea.copy())

        ev = evecs[tuple(center.astype(int))].copy()
        xyz = np.dot(ev, np.dot(ea, vertices.T))

        xyz = xyz.T
        all_xyz.append(scale * xyz + center)
        all_faces.append(faces + k * xyz.shape[0])

        cols[k, ...] = np.interp(cfa[tuple(center.astype(int))], [0, 1],
                                 [0, 255]).astype('ubyte')

    all_xyz = np.ascontiguousarray(np.concatenate(all_xyz))
    all_xyz_vtk = numpy_support.numpy_to_vtk(all_xyz, deep=True)

    points = Points()
    points.SetData(all_xyz_vtk)

    all_faces = np.concatenate(all_faces)

    cols = np.ascontiguousarray(
        np.reshape(cols, (cols.shape[0] * cols.shape[1],
                   cols.shape[2])), dtype='f4')

    vtk_colors = numpy_support.numpy_to_vtk(
        cols,
        deep=True,
        array_type=VTK_UNSIGNED_CHAR)

    vtk_colors.SetName("colors")

    polydata = PolyData()
    polydata.SetPoints(points)
    set_polydata_triangles(polydata, all_faces)
    polydata.GetPointData().SetScalars(vtk_colors)

    mapper = PolyDataMapper()
    mapper.SetInputData(polydata)

    return mapper


def peak_slicer(peaks_dirs, peaks_values=None, mask=None, affine=None,
                colors=(1, 0, 0), opacity=1., linewidth=1, lod=False,
                lod_points=10 ** 4, lod_points_size=3, symmetric=True):
    """Visualize peak directions as given from ``peaks_from_model``.

    Parameters
    ----------
    peaks_dirs : ndarray
        Peak directions. The shape of the array can be (M, 3) or (X, M, 3) or
        (X, Y, M, 3) or (X, Y, Z, M, 3)
    peaks_values : ndarray
        Peak values. The shape of the array can be (M, ) or (X, M) or
        (X, Y, M) or (X, Y, Z, M)
    affine : array
        4x4 transformation array from native coordinates to world coordinates
    mask : ndarray
        3D mask
    colors : tuple or None
        Default red color. If None then every peak gets an orientation color
        in similarity to a DEC map.
    opacity : float, optional
        Takes values from 0 (fully transparent) to 1 (opaque)
    linewidth : float, optional
        Line thickness. Default is 1.
    lod : bool
        Use vtkLODActor(level of detail) rather than vtkActor.
        Default is False. Level of detail actors do not render the full
        geometry when the frame rate is low.
    lod_points : int
        Number of points to be used when LOD is in effect. Default is 10000.
    lod_points_size : int
        Size of points when lod is in effect. Default is 3.
    symmetric: bool, optional
        If True, peaks are drawn for both peaks_dirs and -peaks_dirs. Else,
        peaks are only drawn for directions given by peaks_dirs. Default is
        True.

    Returns
    -------
    vtkActor

    See Also
    --------
    fury.actor.odf_slicer

    """
    peaks_dirs = np.asarray(peaks_dirs)
    if peaks_dirs.ndim > 5:
        raise ValueError("Wrong shape")

    peaks_dirs = _makeNd(peaks_dirs, 5)
    if peaks_values is not None:
        peaks_values = _makeNd(peaks_values, 4)

    grid_shape = np.array(peaks_dirs.shape[:3])

    if mask is None:
        mask = np.ones(grid_shape).astype(bool)

    class PeakSlicerActor(LODActor):
        def __init__(self):
            self.line = None

        def display_extent(self, x1, x2, y1, y2, z1, z2):

            tmp_mask = np.zeros(grid_shape, dtype=bool)
            tmp_mask[x1:x2 + 1, y1:y2 + 1, z1:z2 + 1] = True
            tmp_mask = np.bitwise_and(tmp_mask, mask)

            ijk = np.ascontiguousarray(np.array(np.nonzero(tmp_mask)).T)
            if len(ijk) == 0:
                self.SetMapper(None)
                return
            if affine is not None:
                ijk_trans = np.ascontiguousarray(apply_affine(affine, ijk))
            list_dirs = []
            for index, center in enumerate(ijk):
                # center = tuple(center)
                if affine is None:
                    xyz = center[:, None]
                else:
                    xyz = ijk_trans[index][:, None]
                xyz = xyz.T
                for i in range(peaks_dirs[tuple(center)].shape[-2]):

                    if peaks_values is not None:
                        pv = peaks_values[tuple(center)][i]
                    else:
                        pv = 1.
                    if symmetric:
                        dirs = np.vstack(
                            (-peaks_dirs[tuple(center)][i] * pv + xyz,
                             peaks_dirs[tuple(center)][i] * pv + xyz))
                    else:
                        dirs = np.vstack(
                            (xyz, peaks_dirs[tuple(center)][i] * pv + xyz))
                    list_dirs.append(dirs)

            self.line = line(list_dirs, colors=colors,
                             opacity=opacity, linewidth=linewidth,
                             lod=lod, lod_points=lod_points,
                             lod_points_size=lod_points_size)

            self.SetProperty(self.line.GetProperty())
            self.SetMapper(self.line.GetMapper())

        def display(self, x=None, y=None, z=None):
            if x is None and y is None and z is None:
                self.display_extent(0, szx - 1, 0, szy - 1,
                                    int(np.floor(szz/2)), int(np.floor(szz/2)))
            if x is not None:
                self.display_extent(x, x, 0, szy - 1, 0, szz - 1)
            if y is not None:
                self.display_extent(0, szx - 1, y, y, 0, szz - 1)
            if z is not None:
                self.display_extent(0, szx - 1, 0, szy - 1, z, z)

    peak_actor = PeakSlicerActor()

    szx, szy, szz = grid_shape
    peak_actor.display_extent(0, szx - 1, 0, szy - 1,
                              int(np.floor(szz / 2)), int(np.floor(szz / 2)))

    return peak_actor


def peak(peaks_dirs, peaks_values=None, mask=None, affine=None, colors=None,
         linewidth=1, lookup_colormap=None):
    """Visualize peak directions as given from ``peaks_from_model``.

    Parameters
    ----------
    peaks_dirs : ndarray
        Peak directions. The shape of the array should be (X, Y, Z, D, 3).
    peaks_values : ndarray, optional
        Peak values. The shape of the array should be (X, Y, Z, D).
    affine : array, optional
        4x4 transformation array from native coordinates to world coordinates.
    mask : ndarray, optional
        3D mask
    colors : tuple or None, optional
        Default None. If None then every peak gets an orientation color
        in similarity to a DEC map.
    lookup_colormap : vtkLookupTable, optional
        Add a default lookup table to the colormap. Default is None which calls
        :func:`fury.actor.colormap_lookup_table`.
    linewidth : float, optional
        Line thickness. Default is 1.

    Returns
    -------
    actor : PeakActor
        vtkActor or vtkLODActor representing the peaks directions and/or
        magnitudes.

    Examples
    ----------
    >>> from fury import actor, window
    >>> import numpy as np
    >>> scene = window.Scene()
    >>> peak_dirs = np.random.rand(3, 3, 3, 3, 3)
    >>> c = actor.peak(peak_dirs)
    >>> scene.add(c)
    >>> #window.show(scene)

    """
    if peaks_dirs.ndim != 5:
        raise ValueError('Invalid peak directions. The shape of the structure '
                         'must be (XxYxZxDx3). Your data has {} dimensions.'
                         ''.format(peaks_dirs.ndim))
    if peaks_dirs.shape[4] != 3:
        raise ValueError('Invalid peak directions. The shape of the last '
                         'dimension must be 3. Your data has a last dimension '
                         'of {}.'.format(peaks_dirs.shape[4]))

    dirs_shape = peaks_dirs.shape

    if peaks_values is not None:
        if peaks_values.ndim != 4:
            raise ValueError('Invalid peak values. The shape of the structure '
                             'must be (XxYxZxD). Your data has {} dimensions.'
                             ''.format(peaks_values.ndim))
        vals_shape = peaks_values.shape
        if vals_shape != dirs_shape[:4]:
            raise ValueError('Invalid peak values. The shape of the values '
                             'must coincide with the shape of the directions.')

    valid_mask = np.abs(peaks_dirs).max(axis=(-2, -1)) > 0
    if mask is not None:
        if mask.ndim != 3:
            warnings.warn('Invalid mask. The mask must be a 3D array. The '
                          'passed mask has {} dimensions. Ignoring passed '
                          'mask.'.format(mask.ndim), UserWarning)
        elif mask.shape != dirs_shape[:3]:
            warnings.warn('Invalid mask. The shape of the mask must coincide '
                          'with the shape of the directions. Ignoring passed '
                          'mask.', UserWarning)
        else:
            valid_mask = np.logical_and(valid_mask, mask)
    indices = np.nonzero(valid_mask)

    return PeakActor(peaks_dirs, indices, values=peaks_values, affine=affine,
                     colors=colors, lookup_colormap=lookup_colormap,
                     linewidth=linewidth)


def dots(points, color=(1, 0, 0), opacity=1, dot_size=5):
    """Create one or more 3d points.

    Parameters
    ----------
    points : ndarray, (N, 3)
    color : tuple (3,)
    opacity : float, optional
        Takes values from 0 (fully transparent) to 1 (opaque)
    dot_size : int

    Returns
    --------
    vtkActor

    See Also
    ---------
    fury.actor.point

    """
    if points.ndim == 2:
        points_no = points.shape[0]
    else:
        points_no = 1

    polyVertexPoints = Points()
    polyVertexPoints.SetNumberOfPoints(points_no)
    aPolyVertex = PolyVertex()
    aPolyVertex.GetPointIds().SetNumberOfIds(points_no)

    cnt = 0
    if points.ndim > 1:
        for point in points:
            polyVertexPoints.InsertPoint(cnt, point[0], point[1], point[2])
            aPolyVertex.GetPointIds().SetId(cnt, cnt)
            cnt += 1
    else:
        polyVertexPoints.InsertPoint(cnt, points[0], points[1], points[2])
        aPolyVertex.GetPointIds().SetId(cnt, cnt)
        cnt += 1

    aPolyVertexGrid = UnstructuredGrid()
    aPolyVertexGrid.Allocate(1, 1)
    aPolyVertexGrid.InsertNextCell(aPolyVertex.GetCellType(),
                                   aPolyVertex.GetPointIds())

    aPolyVertexGrid.SetPoints(polyVertexPoints)
    aPolyVertexMapper = DataSetMapper()
    aPolyVertexMapper.SetInputData(aPolyVertexGrid)
    aPolyVertexActor = Actor()
    aPolyVertexActor.SetMapper(aPolyVertexMapper)

    aPolyVertexActor.GetProperty().SetColor(color)
    aPolyVertexActor.GetProperty().SetOpacity(opacity)
    aPolyVertexActor.GetProperty().SetPointSize(dot_size)
    return aPolyVertexActor


def point(points, colors, point_radius=0.1, phi=8, theta=8, opacity=1.):
    """Visualize points as sphere glyphs

    Parameters
    ----------
    points : ndarray, shape (N, 3)
    colors : ndarray (N,3) or tuple (3,)
    point_radius : float
    phi : int
    theta : int
    opacity : float, optional
        Takes values from 0 (fully transparent) to 1 (opaque). Default is 1.

    Returns
    -------
    vtkActor

    Examples
    --------
    >>> from fury import window, actor
    >>> scene = window.Scene()
    >>> pts = np.random.rand(5, 3)
    >>> point_actor = actor.point(pts, window.colors.coral)
    >>> scene.add(point_actor)
    >>> # window.show(scene)

    """
    return sphere(centers=points, colors=colors, radii=point_radius, phi=phi,
                  theta=theta, vertices=None, faces=None, opacity=opacity)


def sphere(centers, colors, radii=1., phi=16, theta=16,
           vertices=None, faces=None, opacity=1):
    """Visualize one or many spheres with different colors and radii

    Parameters
    ----------
    centers : ndarray, shape (N, 3)
        Spheres positions
    colors : ndarray (N,3) or (N, 4) or tuple (3,) or tuple (4,)
        RGB or RGBA (for opacity) R, G, B and A should be at the range [0, 1]
    radii : float or ndarray, shape (N,)
        Sphere radius
    phi : int
    theta : int
    vertices : ndarray, shape (N, 3)
        The point cloud defining the sphere.
    faces : ndarray, shape (M, 3)
        If faces is None then a sphere is created based on theta and phi angles
        If not then a sphere is created with the provided vertices and faces.
    opacity : float, optional
        Takes values from 0 (fully transparent) to 1 (opaque). Default is 1.


    Returns
    -------
    vtkActor

    Examples
    --------
    >>> from fury import window, actor
    >>> scene = window.Scene()
    >>> centers = np.random.rand(5, 3)
    >>> sphere_actor = actor.sphere(centers, window.colors.coral)
    >>> scene.add(sphere_actor)
    >>> # window.show(scene)

    """
    src = SphereSource() if faces is None else None

    if src is not None:
        src.SetRadius(1)
        src.SetThetaResolution(theta)
        src.SetPhiResolution(phi)

    actor = repeat_sources(centers=centers, colors=colors,
                           active_scalars=radii, source=src,
                           vertices=vertices, faces=faces)

    actor.GetProperty().SetOpacity(opacity)

    return actor


def cylinder(centers, directions, colors, radius=0.05, heights=1,
             capped=False, resolution=6, vertices=None, faces=None):
    """Visualize one or many cylinder with different features.

    Parameters
    ----------
    centers : ndarray, shape (N, 3)
        Cylinder positions
    directions : ndarray, shape (N, 3)
        The orientation vector of the cylinder.
    colors : ndarray (N,3) or (N, 4) or tuple (3,) or tuple (4,)
        RGB or RGBA (for opacity) R, G, B and A should be at the range [0, 1]
    radius : float
        cylinder radius, default: 1
    heights : ndarray, shape (N)
        The height of the arrow.
    capped : bool
        Turn on/off whether to cap cylinder with polygons. Default (False)
    resolution: int
        Number of facets used to define cylinder.
    vertices : ndarray, shape (N, 3)
        The point cloud defining the sphere.
    faces : ndarray, shape (M, 3)
        If faces is None then a sphere is created based on theta and phi angles
        If not then a sphere is created with the provided vertices and faces.

    Returns
    -------
    vtkActor

    Examples
    --------
    >>> from fury import window, actor
    >>> scene = window.Scene()
    >>> centers = np.random.rand(5, 3)
    >>> dirs = np.random.rand(5, 3)
    >>> heights = np.random.rand(5)
    >>> actor = actor.cylinder(centers, dirs, (1, 1, 1), heights=heights)
    >>> scene.add(actor)
    >>> # window.show(scene)

    """
    src = CylinderSource() if faces is None else None

    if src is not None:
        src.SetCapping(capped)
        src.SetResolution(resolution)
        src.SetRadius(radius)

    actor = repeat_sources(centers=centers, colors=colors,
                           directions=directions,
                           active_scalars=heights, source=src,
                           vertices=vertices, faces=faces)

    return actor


def square(centers, directions=(1, 0, 0), colors=(1, 0, 0), scales=1):
    """Visualize one or many squares with different features.

    Parameters
    ----------
    centers : ndarray, shape (N, 3)
        Square positions
    directions : ndarray, shape (N, 3), optional
        The orientation vector of the square.
    colors : ndarray (N,3) or (N, 4) or tuple (3,) or tuple (4,), optional
        RGB or RGBA (for opacity) R, G, B and A should be at the range [0, 1]
    scales : int or ndarray (N,3) or tuple (3,), optional
        Square size on each direction (x, y), default(1)

    Returns
    -------
    vtkActor

    Examples
    --------
    >>> from fury import window, actor
    >>> scene = window.Scene()
    >>> centers = np.random.rand(5, 3)
    >>> dirs = np.random.rand(5, 3)
    >>> sq_actor = actor.square(centers, dirs)
    >>> scene.add(sq_actor)
    >>> # window.show(scene)

    """
    verts, faces = fp.prim_square()
    res = fp.repeat_primitive(verts, faces, directions=directions,
                              centers=centers, colors=colors, scales=scales)

    big_verts, big_faces, big_colors, _ = res
    sq_actor = get_actor_from_primitive(big_verts, big_faces, big_colors)
    sq_actor.GetProperty().BackfaceCullingOff()
    return sq_actor


def rectangle(centers, directions=(1, 0, 0), colors=(1, 0, 0),
              scales=(1, 2, 0)):
    """Visualize one or many rectangles with different features.

    Parameters
    ----------
    centers : ndarray, shape (N, 3)
        Rectangle positions
    directions : ndarray, shape (N, 3), optional
        The orientation vector of the rectangle.
    colors : ndarray (N,3) or (N, 4) or tuple (3,) or tuple (4,), optional
        RGB or RGBA (for opacity) R, G, B and A should be at the range [0, 1]
    scales : int or ndarray (N,3) or tuple (3,), optional
        Rectangle size on each direction (x, y), default(1)

    Returns
    -------
    vtkActor

    Examples
    --------
    >>> from fury import window, actor
    >>> scene = window.Scene()
    >>> centers = np.random.rand(5, 3)
    >>> dirs = np.random.rand(5, 3)
    >>> rect_actor = actor.rectangle(centers, dirs)
    >>> scene.add(rect_actor)
    >>> # window.show(scene)

    """
    return square(centers=centers, directions=directions, colors=colors,
                  scales=scales)


@deprecated_params(['size', 'heights'], ['scales', 'scales'],
                   since='0.6', until='0.8')
def box(centers, directions=(1, 0, 0), colors=(1, 0, 0), scales=(1, 2, 3)):
    """Visualize one or many boxes with different features.

    Parameters
    ----------
    centers : ndarray, shape (N, 3)
        Box positions
    directions : ndarray, shape (N, 3), optional
        The orientation vector of the box.
    colors : ndarray (N,3) or (N, 4) or tuple (3,) or tuple (4,), optional
        RGB or RGBA (for opacity) R, G, B and A should be at the range [0, 1]
    scales : int or ndarray (N,3) or tuple (3,), optional
        Box size on each direction (x, y), default(1)

    Returns
    -------
    vtkActor

    Examples
    --------
    >>> from fury import window, actor
    >>> scene = window.Scene()
    >>> centers = np.random.rand(5, 3)
    >>> dirs = np.random.rand(5, 3)
    >>> box_actor = actor.box(centers, dirs, (1, 1, 1))
    >>> scene.add(box_actor)
    >>> # window.show(scene)

    """
    verts, faces = fp.prim_box()
    res = fp.repeat_primitive(verts, faces, directions=directions,
                              centers=centers, colors=colors, scales=scales)

    big_verts, big_faces, big_colors, _ = res
    box_actor = get_actor_from_primitive(big_verts, big_faces, big_colors)
    return box_actor


@deprecated_params('heights', 'scales', since='0.6', until='0.8')
def cube(centers, directions=(1, 0, 0), colors=(1, 0, 0), scales=1):
    """Visualize one or many cubes with different features.

    Parameters
    ----------
    centers : ndarray, shape (N, 3)
        Cube positions
    directions : ndarray, shape (N, 3), optional
        The orientation vector of the cube.
    colors : ndarray (N,3) or (N, 4) or tuple (3,) or tuple (4,), optional
        RGB or RGBA (for opacity) R, G, B and A should be at the range [0, 1]
    scales : int or ndarray (N,3) or tuple (3,), optional
        Cube size, default=1

    Returns
    -------
    vtkActor

    Examples
    --------
    >>> from fury import window, actor
    >>> scene = window.Scene()
    >>> centers = np.random.rand(5, 3)
    >>> dirs = np.random.rand(5, 3)
    >>> cube_actor = actor.cube(centers, dirs)
    >>> scene.add(cube_actor)
    >>> # window.show(scene)

    """
    return box(centers=centers, directions=directions, colors=colors,
               scales=scales)


def arrow(centers, directions, colors, heights=1., resolution=10,
          tip_length=0.35, tip_radius=0.1, shaft_radius=0.03,
          vertices=None, faces=None):
    """Visualize one or many arrows with differents features.

    Parameters
    ----------
    centers : ndarray, shape (N, 3)
        Arrow positions
    directions : ndarray, shape (N, 3)
        The orientation vector of the arrow.
    colors : ndarray (N,3) or (N, 4) or tuple (3,) or tuple (4,)
        RGB or RGBA (for opacity) R, G, B and A should be at the range [0, 1]
    heights : ndarray, shape (N)
        The height of the arrow.
    resolution : int
        The resolution of the arrow.
    tip_length : float
        The tip size of the arrow (default: 0.35)
    tip_radius : float
        the tip radius of the arrow (default: 0.1)
    shaft_radius : float
        The shaft radius of the arrow (default: 0.03)
    vertices : ndarray, shape (N, 3)
        The point cloud defining the arrow.
    faces : ndarray, shape (M, 3)
        If faces is None then a arrow is created based on directions, heights
        and resolution. If not then a arrow is created with the provided
        vertices and faces.

    Returns
    -------
    vtkActor

    Examples
    --------
    >>> from fury import window, actor
    >>> scene = window.Scene()
    >>> centers = np.random.rand(5, 3)
    >>> directions = np.random.rand(5, 3)
    >>> heights = np.random.rand(5)
    >>> arrow_actor = actor.arrow(centers, directions, (1, 1, 1), heights)
    >>> scene.add(arrow_actor)
    >>> # window.show(scene)

    """
    src = ArrowSource() if faces is None else None

    if src is not None:
        src.SetTipResolution(resolution)
        src.SetShaftResolution(resolution)
        src.SetTipLength(tip_length)
        src.SetTipRadius(tip_radius)
        src.SetShaftRadius(shaft_radius)

    actor = repeat_sources(centers=centers, directions=directions,
                           colors=colors, active_scalars=heights, source=src,
                           vertices=vertices, faces=faces)
    return actor


def cone(centers, directions, colors, heights=1., resolution=10,
         vertices=None, faces=None):
    """Visualize one or many cones with different features.

    Parameters
    ----------
    centers : ndarray, shape (N, 3)
        Cone positions
    directions : ndarray, shape (N, 3)
        The orientation vector of the cone.
    colors : ndarray (N,3) or (N, 4) or tuple (3,) or tuple (4,)
        RGB or RGBA (for opacity) R, G, B and A should be at the range [0, 1]
    heights : ndarray, shape (N)
        The height of the cone.
    resolution : int
        The resolution of the cone.
    vertices : ndarray, shape (N, 3)
        The point cloud defining the cone.
    faces : ndarray, shape (M, 3)
        If faces is None then a cone is created based on directions, heights
        and resolution. If not then a cone is created with the provided
        vertices and faces.

    Returns
    -------
    vtkActor

    Examples
    --------
    >>> from fury import window, actor
    >>> scene = window.Scene()
    >>> centers = np.random.rand(5, 3)
    >>> directions = np.random.rand(5, 3)
    >>> heights = np.random.rand(5)
    >>> cone_actor = actor.cone(centers, directions, (1, 1, 1), heights)
    >>> scene.add(cone_actor)
    >>> # window.show(scene)

    """
    src = ConeSource() if faces is None else None

    if src is not None:
        src.SetResolution(resolution)

    actor = repeat_sources(centers=centers, directions=directions,
                           colors=colors, active_scalars=heights, source=src,
                           vertices=vertices, faces=faces)
    return actor


def triangularprism(centers, directions=(1, 0, 0), colors=(1, 0, 0),
                    scales=1):
    """Visualize one or many regular triangular prisms with different features.

    Parameters
    ----------
    centers : ndarray, shape (N, 3)
        Triangular prism positions
    directions : ndarray, shape (N, 3)
        The orientation vector(s) of the triangular prism(s)
    colors : ndarray (N,3) or (N, 4) or tuple (3,) or tuple (4,)
        RGB or RGBA (for opacity) R, G, B and A should be at the range [0, 1]
    scales : int or ndarray (N,3) or tuple (3,), optional
        Triangular prism size on each direction (x, y), default(1)

    Returns
    -------
    vtkActor

    Examples
    --------
    >>> from fury import window, actor
    >>> scene = window.Scene()
    >>> centers = np.random.rand(3, 3)
    >>> dirs = np.random.rand(3, 3)
    >>> colors = np.random.rand(3, 3)
    >>> scales = np.random.rand(3, 1)
    >>> actor = actor.triangularprism(centers, dirs, colors, scales)
    >>> scene.add(actor)
    >>> # window.show(scene)

    """
    verts, faces = fp.prim_triangularprism()
    res = fp.repeat_primitive(verts, faces, directions=directions,
                              centers=centers, colors=colors, scales=scales)
    big_verts, big_faces, big_colors, _ = res
    tri_actor = get_actor_from_primitive(big_verts, big_faces, big_colors)
    return tri_actor


def pentagonalprism(centers, directions=(1, 0, 0), colors=(1, 0, 0),
                    scales=1):
    """Visualize one or many pentagonal prisms with different features.

    Parameters
    ----------
    centers : ndarray, shape (N, 3), optional
        Pentagonal prism positions
    directions : ndarray, shape (N, 3), optional
        The orientation vector of the pentagonal prism.
    colors : ndarray (N,3) or (N, 4) or tuple (3,) or tuple (4,), optional
        RGB or RGBA (for opacity) R, G, B and A should be at the range [0, 1]
    scales : int or ndarray (N,3) or tuple (3,), optional
        Pentagonal prism size on each direction (x, y), default(1)

    Returns
    -------
    vtkActor

    Examples
    --------
    >>> import numpy as np
    >>> from fury import window, actor
    >>> scene = window.Scene()
    >>> centers = np.random.rand(3, 3)
    >>> dirs = np.random.rand(3, 3)
    >>> colors = np.random.rand(3, 3)
    >>> scales = np.random.rand(3, 1)
    >>> actor_pentagonal = actor.pentagonalprism(centers, dirs, colors, scales)
    >>> scene.add(actor_pentagonal)
    >>> # window.show(scene)

    """
    verts, faces = fp.prim_pentagonalprism()
    res = fp.repeat_primitive(verts, faces, directions=directions,
                              centers=centers, colors=colors, scales=scales)

    big_verts, big_faces, big_colors, _ = res
    pent_actor = get_actor_from_primitive(big_verts, big_faces, big_colors)
    return pent_actor


def octagonalprism(centers, directions=(1, 0, 0), colors=(1, 0, 0),
                   scales=1):
    """Visualize one or many octagonal prisms with different features.

    Parameters
    ----------
    centers : ndarray, shape (N, 3)
        Octagonal prism positions
    directions : ndarray, shape (N, 3)
        The orientation vector of the octagonal prism.
    colors : ndarray (N,3) or (N, 4) or tuple (3,) or tuple (4,)
        RGB or RGBA (for opacity) R, G, B and A should be at the range [0, 1]
    scales : int or ndarray (N,3) or tuple (3,), optional
        Octagonal prism size on each direction (x, y), default(1)

    Returns
    -------
    vtkActor

    Examples
    --------
    >>> from fury import window, actor
    >>> scene = window.Scene()
    >>> centers = np.random.rand(3, 3)
    >>> dirs = np.random.rand(3, 3)
    >>> colors = np.random.rand(3, 3)
    >>> scales = np.random.rand(3, 1)
    >>> actor = actor.octagonalprism(centers, dirs, colors, scales)
    >>> scene.add(actor)
    >>> # window.show(scene)

    """
    verts, faces = fp.prim_octagonalprism()
    res = fp.repeat_primitive(verts, faces, directions=directions,
                              centers=centers, colors=colors, scales=scales)

    big_verts, big_faces, big_colors, _ = res
    oct_actor = get_actor_from_primitive(big_verts, big_faces, big_colors)
    return oct_actor


def frustum(centers, directions=(1, 0, 0), colors=(0, 1, 0), scales=1):
    """Visualize one or many frustum pyramids with different features.

    Parameters
    ----------
    centers : ndarray, shape (N, 3)
        Frustum pyramid positions
    directions : ndarray, shape (N, 3)
        The orientation vector of the frustum pyramid.
    colors : ndarray (N,3) or (N, 4) or tuple (3,) or tuple (4,)
        RGB or RGBA (for opacity) R, G, B and A should be at the range [0, 1]
    scales : int or ndarray (N,3) or tuple (3,), optional
        Frustum pyramid size on each direction (x, y), default(1)
    Returns
    -------
    vtkActor

    Examples
    --------
    >>> from fury import window, actor
    >>> scene = window.Scene()
    >>> centers = np.random.rand(4, 3)
    >>> dirs = np.random.rand(4, 3)
    >>> colors = np.random.rand(4, 3)
    >>> scales = np.random.rand(4, 1)
    >>> actor = actor.frustum(centers, dirs, colors, scales)
    >>> scene.add(actor)
    >>> # window.show(scene)

    """
    verts, faces = fp.prim_frustum()
    res = fp.repeat_primitive(verts, faces, directions=directions,
                              centers=centers, colors=colors, scales=scales)

    big_verts, big_faces, big_colors, _ = res
    frustum_actor = get_actor_from_primitive(big_verts, big_faces, big_colors)
    return frustum_actor


def superquadric(centers, roundness=(1, 1), directions=(1, 0, 0),
                 colors=(1, 0, 0), scales=1):
    """Visualize one or many superquadrics with different features.

    Parameters
    ----------
    centers : ndarray, shape (N, 3)
        Superquadrics positions
    roundness : ndarray, shape (N, 2) or tuple/list (2,), optional
        parameters (Phi and Theta) that control the shape of the superquadric
    directions : ndarray, shape (N, 3) or tuple (3,), optional
        The orientation vector of the cone.
    colors : ndarray (N,3) or (N, 4) or tuple (3,) or tuple (4,)
        RGB or RGBA (for opacity) R, G, B and A should be at the range [0, 1]
    scales : ndarray, shape (N) or (N,3) or float or int, optional
        The height of the cone.

    Returns
    -------
    vtkActor

    Examples
    --------
    >>> from fury import window, actor
    >>> scene = window.Scene()
    >>> centers = np.random.rand(3, 3) * 10
    >>> directions = np.random.rand(3, 3)
    >>> scales = np.random.rand(3)
    >>> colors = np.random.rand(3, 3)
    >>> roundness = np.array([[1, 1], [1, 2], [2, 1]])
    >>> sq_actor = actor.superquadric(centers, roundness=roundness,
    ...                               directions=directions,
    ...                               colors=colors, scales=scales)
    >>> scene.add(sq_actor)
    >>> # window.show(scene)

    """
    def have_2_dimensions(arr):
        return all(isinstance(i, (list, tuple, np.ndarray)) for i in arr)

    # reshape roundness to a valid numpy array
    if (isinstance(roundness, (tuple, list, np.ndarray)) and
       len(roundness) == 2 and not have_2_dimensions(roundness)):
        roundness = np.array([roundness] * centers.shape[0])
    elif isinstance(roundness, np.ndarray) and len(roundness) == 1:
        roundness = np.repeat(roundness, centers.shape[0], axis=0)
    else:
        roundness = np.array(roundness)

    res = fp.repeat_primitive_function(func=fp.prim_superquadric,
                                       centers=centers,
                                       func_args=roundness,
                                       directions=directions,
                                       colors=colors, scales=scales)

    big_verts, big_faces, big_colors, _ = res
    actor = get_actor_from_primitive(big_verts, big_faces, big_colors)
    return actor


def billboard(centers, colors=(0, 1, 0), scales=1, vs_dec=None, vs_impl=None,
              fs_dec=None, fs_impl=None, gs_dec=None, gs_impl=None):
    """Create a billboard actor.

    Billboards are 2D elements incrusted in a 3D world. It offers you the
    possibility to draw differents shapes/elements at the shader level.

    Parameters
    ----------
    centers : ndarray, shape (N, 3)
        Superquadrics positions
    colors : ndarray (N,3) or (N, 4) or tuple (3,) or tuple (4,)
        RGB or RGBA (for opacity) R, G, B and A should be at the range [0, 1]
    scales : ndarray, shape (N) or (N,3) or float or int, optional
        The height of the cone.
    vs_dec : str or list of str, optional
        vertex shaders code that contains all variable/function delarations
    vs_impl : str or list of str, optional
        vertex shaders code that contains all variable/function implementation
    fs_dec : str or list of str, optional
        Fragment shaders code that contains all variable/function delarations
    fs_impl : str or list of str, optional
        Fragment shaders code that contains all variable/function
        implementation
    gs_dec : str or list of str, optional
        Geometry shaders code that contains all variable/function delarations
    gs_impl : str or list of str, optional
        Geometry shaders code that contains all variable/function
        mplementation

    Returns
    -------
    vtkActor

    """
    verts, faces = fp.prim_square()
    res = fp.repeat_primitive(verts, faces, centers=centers, colors=colors,
                              scales=scales)

    big_verts, big_faces, big_colors, big_centers = res

    sq_actor = get_actor_from_primitive(big_verts, big_faces, big_colors)
    sq_actor.GetMapper().SetVBOShiftScaleMethod(False)
    sq_actor.GetProperty().BackfaceCullingOff()
    attribute_to_actor(sq_actor, big_centers, 'center')

    def get_code(glsl_code):
        code = ""
        if not glsl_code:
            return code

        if not all(isinstance(i, (str)) for i in glsl_code):
            raise IOError("The only supported format are string or filename,"
                          "list of string or filename")

        if isinstance(glsl_code, str):
            code += "\n"
            code += load(glsl_code) if op.isfile(glsl_code) else glsl_code
            return code

        for content in glsl_code:
            code += "\n"
            code += load(content) if op.isfile(content) else content
        return code

    vs_dec_code = get_code(vs_dec) + "\n" + load("billboard_dec.vert")
    vs_impl_code = get_code(vs_impl) + "\n" + load("billboard_impl.vert")
    fs_dec_code = get_code(fs_dec) + "\n" + load("billboard_dec.frag")
    fs_impl_code = load("billboard_impl.frag") + "\n" + get_code(fs_impl)
    gs_dec_code = get_code(gs_dec)
    gs_impl_code = get_code(gs_impl)

    shader_to_actor(sq_actor, "vertex", impl_code=vs_impl_code,
                    decl_code=vs_dec_code)
    shader_to_actor(sq_actor, "fragment", decl_code=fs_dec_code)
    shader_to_actor(sq_actor, "fragment", impl_code=fs_impl_code,
                    block="light")
    shader_to_actor(sq_actor, "geometry", impl_code=gs_impl_code,
                    decl_code=gs_dec_code, block="output")

    return sq_actor


def label(text='Origin', pos=(0, 0, 0), scale=(0.2, 0.2, 0.2),
          color=(1, 1, 1)):
    """Create a label actor.

    This actor will always face the camera

    Parameters
    ----------
    text : str
        Text for the label.
    pos : (3,) array_like, optional
        Left down position of the label.
    scale : (3,) array_like
        Changes the size of the label.
    color : (3,) array_like
        Label color as ``(r,g,b)`` tuple.

    Returns
    -------
    l : vtkActor object
        Label.

    Examples
    --------
    >>> from fury import window, actor
    >>> scene = window.Scene()
    >>> l = actor.label(text='Hello')
    >>> scene.add(l)
    >>> #window.show(scene)

    """
    atext = VectorText()
    atext.SetText(text)

    textm = PolyDataMapper()
    textm.SetInputConnection(atext.GetOutputPort())

    texta = Follower()
    texta.SetMapper(textm)
    texta.SetScale(scale)

    texta.GetProperty().SetColor(color)
    texta.SetPosition(pos)

    return texta


def text_3d(text, position=(0, 0, 0), color=(1, 1, 1),
            font_size=12, font_family='Arial', justification='left',
            vertical_justification="bottom",
            bold=False, italic=False, shadow=False):
    """ Generate 2D text that lives in the 3D world

    Parameters
    ----------
    text : str
    position : tuple
    color : tuple
    font_size : int
    font_family : str
    justification : str
        Left, center or right (default left)
    vertical_justification : str
        Bottom, middle or top (default bottom)
    bold : bool
    italic : bool
    shadow : bool

    Returns
    -------
    Text3D
    """

    class Text3D(TextActor3D):

        def message(self, text):
            self.set_message(text)

        def set_message(self, text):
            self.SetInput(text)
            self._update_user_matrix()

        def get_message(self):
            return self.GetInput()

        def font_size(self, size):
            self.GetTextProperty().SetFontSize(24)
            text_actor.SetScale((1./24.*size,)*3)
            self._update_user_matrix()

        def font_family(self, _family='Arial'):
            self.GetTextProperty().SetFontFamilyToArial()
            # self._update_user_matrix()

        def justification(self, justification):
            tprop = self.GetTextProperty()
            if justification == 'left':
                tprop.SetJustificationToLeft()
            elif justification == 'center':
                tprop.SetJustificationToCentered()
            elif justification == 'right':
                tprop.SetJustificationToRight()
            else:
                raise ValueError("Unknown justification: '{}'"
                                 .format(justification))

            self._update_user_matrix()

        def vertical_justification(self, justification):
            tprop = self.GetTextProperty()
            if justification == 'top':
                tprop.SetVerticalJustificationToTop()
            elif justification == 'middle':
                tprop.SetVerticalJustificationToCentered()
            elif justification == 'bottom':
                tprop.SetVerticalJustificationToBottom()
            else:
                raise ValueError("Unknown vertical justification: '{}'"
                                 .format(justification))

            self._update_user_matrix()

        def font_style(self, bold=False, italic=False, shadow=False):
            tprop = self.GetTextProperty()
            if bold:
                tprop.BoldOn()
            else:
                tprop.BoldOff()
            if italic:
                tprop.ItalicOn()
            else:
                tprop.ItalicOff()
            if shadow:
                tprop.ShadowOn()
            else:
                tprop.ShadowOff()

            self._update_user_matrix()

        def color(self, color):
            self.GetTextProperty().SetColor(*color)

        def set_position(self, position):
            self.SetPosition(position)

        def get_position(self):
            return self.GetPosition()

        def _update_user_matrix(self):
            """ Text justification of vtkTextActor3D doesn't seem to be
            working, so we do it manually. Yeah!
            """
            user_matrix = np.eye(4)

            text_bounds = [0, 0, 0, 0]
            self.GetBoundingBox(text_bounds)

            tprop = self.GetTextProperty()
            if tprop.GetJustification() == VTK_TEXT_LEFT:
                user_matrix[:3, -1] += (-text_bounds[0], 0, 0)
            elif tprop.GetJustification() == VTK_TEXT_CENTERED:
                tm = -(text_bounds[0] + (text_bounds[1] - text_bounds[0]) / 2.)
                user_matrix[:3, -1] += (tm, 0, 0)
            elif tprop.GetJustification() == VTK_TEXT_RIGHT:
                user_matrix[:3, -1] += (-text_bounds[1], 0, 0)

            if tprop.GetVerticalJustification() == VTK_TEXT_BOTTOM:
                user_matrix[:3, -1] += (0, -text_bounds[2], 0)
            elif tprop.GetVerticalJustification() == VTK_TEXT_CENTERED:
                tm = -(text_bounds[2] + (text_bounds[3] - text_bounds[2]) / 2.)
                user_matrix[:3, -1] += (0, tm, 0)
            elif tprop.GetVerticalJustification() == VTK_TEXT_TOP:
                user_matrix[:3, -1] += (0, -text_bounds[3], 0)

            user_matrix[:3, -1] *= self.GetScale()
            self.SetUserMatrix(numpy_to_vtk_matrix(user_matrix))

    text_actor = Text3D()
    text_actor.message(text)
    text_actor.font_size(font_size)
    text_actor.set_position(position)
    text_actor.font_family(font_family)
    text_actor.font_style(bold, italic, shadow)
    text_actor.color(color)
    text_actor.justification(justification)
    text_actor.vertical_justification(vertical_justification)

    return text_actor


class Container(object):
    """ Provides functionalities for grouping multiple actors using a given
    layout.

    Attributes
    ----------
    anchor : 3-tuple of float
        Anchor of this container used when laying out items in a container.
        The anchor point is relative to the center of the container.
        Default: (0, 0, 0).

    padding : 6-tuple of float
        Padding around this container bounding box. The 6-tuple represents
        (pad_x_neg, pad_x_pos, pad_y_neg, pad_y_pos, pad_z_neg, pad_z_pos).
        Default: (0, 0, 0, 0, 0, 0)

    """
    def __init__(self, layout=layout.Layout()):
        """

        Parameters
        ----------
        layout : ``fury.layout.Layout`` object
            Items of this container will be arranged according to `layout`.
        """
        self.layout = layout
        self._items = []
        self._need_update = True
        self._position = np.zeros(3)
        self._visibility = True
        self.anchor = np.zeros(3)
        self.padding = np.zeros(6)

    @property
    def items(self):
        if self._need_update:
            self.update()

        return self._items

    def add(self, *items, **kwargs):
        """Adds some items to this container.

        Parameters
        ----------
        items : `vtkProp3D` objects
            Items to add to this container.
        borrow : bool
            If True the items are added as-is, otherwise a shallow copy is
            made first. If you intend to reuse the items elsewhere you
            should set `borrow=False`. Default: True.
        """
        self._need_update = True

        for item in items:
            if not kwargs.get('borrow', True):
                item = shallow_copy(item)

            self._items.append(item)

    def clear(self):
        """ Clears all items of this container. """
        self._need_update = True
        del self._items[:]

    def update(self):
        """ Updates the position of the items of this container. """
        self.layout.apply(self._items)
        self._need_update = False

    def add_to_scene(self, ren):
        """ Adds the items of this container to a given scene. """
        for item in self.items:
            if isinstance(item, Container):
                item.add_to_scene(ren)
            else:
                ren.add(item)

    def GetBounds(self):
        """ Get the bounds of the container. """
        bounds = np.zeros(6)    # x1, x2, y1, y2, z1, z2
        bounds[::2] = np.inf    # x1, y1, z1
        bounds[1::2] = -np.inf  # x2, y2, z2

        for item in self.items:
            item_bounds = item.GetBounds()
            bounds[::2] = np.minimum(bounds[::2], item_bounds[::2])
            bounds[1::2] = np.maximum(bounds[1::2], item_bounds[1::2])

        # Add padding, if any.
        bounds[::2] -= self.padding[::2]
        bounds[1::2] += self.padding[1::2]

        return tuple(bounds)

    def GetVisibility(self):
        return self._visibility

    def SetVisibility(self, visibility):
        self._visibility = visibility
        for item in self.items:
            item.SetVisibility(visibility)

    def GetPosition(self):
        return self._position

    def AddPosition(self, position):
        self._position += position
        for item in self.items:
            item.AddPosition(position)

    def SetPosition(self, position):
        self.AddPosition(np.array(position) - self._position)

    def GetCenter(self):
        """ Get the center of the bounding box. """
        x1, x2, y1, y2, z1, z2 = self.GetBounds()
        return ((x1+x2)/2., (y1+y2)/2., (z1+z2)/2.)

    def GetLength(self):
        """ Get the length of bounding box diagonal. """
        x1, x2, y1, y2, z1, z2 = self.GetBounds()
        width, height, depth = x2-x1, y2-y1, z2-z1
        return np.sqrt(np.sum([width**2, height**2, depth**2]))

    def NewInstance(self):
        return Container(layout=self.layout)

    def ShallowCopy(self, other):
        self._position = other._position.copy()
        self.anchor = other.anchor
        self.clear()
        self.add(*other._items, borrow=False)
        self.update()

    def __len__(self):
        return len(self._items)


def grid(actors, captions=None, caption_offset=(0, -100, 0), cell_padding=0,
         cell_shape="rect", aspect_ratio=16/9., dim=None):
    """ Creates a grid of actors that lies in the xy-plane.

    Parameters
    ----------
    actors : list of `vtkProp3D` objects
        Actors to be layout in a grid manner.
    captions : list of `vtkProp3D` objects or list of str
        Objects serving as captions (can be any `vtkProp3D` object, not
        necessarily text). There should be one caption per actor. By
        default, there are no captions.
    caption_offset : tuple of float (optional)
        Tells where to position the caption w.r.t. the center of its
        associated actor. Default: (0, -100, 0).
    cell_padding : tuple of 2 floats or float
        Each grid cell will be padded according to (pad_x, pad_y) i.e.
        horizontally and vertically. Padding is evenly distributed on each
        side of the cell. If a single float is provided then both pad_x and
        pad_y will have the same value.
    cell_shape : str
        Specifies the desired shape of every grid cell.
        'rect' ensures the cells are the tightest.
        'square' ensures the cells are as wide as high.
        'diagonal' ensures the content of the cells can be rotated without
        colliding with content of the neighboring cells.
    aspect_ratio : float
        Aspect ratio of the grid (width/height). Default: 16:9.
    dim : tuple of int
        Dimension (nb_rows, nb_cols) of the grid. If provided,
        `aspect_ratio` will be ignored.

    Returns
    -------
    ``fury.actor.Container`` object
        Object that represents the grid containing all the actors and
        captions, if any.
    """
    grid_layout = layout.GridLayout(cell_padding=cell_padding,
                                    cell_shape=cell_shape,
                                    aspect_ratio=aspect_ratio, dim=dim)
    grid = Container(layout=grid_layout)

    if captions is not None:
        actors_with_caption = []
        for actor, caption in zip(actors, captions):

            actor_center = np.array(actor.GetCenter())

            # Offset accordingly the caption w.r.t.
            # the center of the associated actor.
            if isinstance(caption, str):
                caption = text_3d(caption, justification='center')
            else:
                caption = shallow_copy(caption)
            caption.SetPosition(actor_center + caption_offset)

            actor_with_caption = Container()
            actor_with_caption.add(actor, caption)

            # We change the anchor of the container so
            # the actor will be centered in the
            # grid cell.
            actor_with_caption.anchor = actor_center - \
                actor_with_caption.GetCenter()
            actors_with_caption.append(actor_with_caption)

        actors = actors_with_caption

    grid.add(*actors)
    return grid


def figure(pic, interpolation='nearest'):
    """Return a figure as an image actor.

    Parameters
    ----------
    pic : filename or numpy RGBA array
    interpolation : str
        Options are nearest, linear or cubic. Default is nearest.

    Returns
    -------
    image_actor : vtkImageActor
    """

    if isinstance(pic, str):
        vtk_image_data = load_image(pic, True)
    else:

        if pic.ndim == 3 and pic.shape[2] == 4:

            vtk_image_data = ImageData()
            vtk_image_data.AllocateScalars(VTK_UNSIGNED_CHAR, 4)

            # width, height
            vtk_image_data.SetDimensions(pic.shape[1], pic.shape[0], 1)
            vtk_image_data.SetExtent(0, pic.shape[1] - 1,
                                     0, pic.shape[0] - 1,
                                     0, 0)
            pic_tmp = np.swapaxes(pic, 0, 1)
            pic_tmp = pic.reshape(pic.shape[1] * pic.shape[0], 4)
            pic_tmp = np.ascontiguousarray(pic_tmp)
            uchar_array = numpy_support.numpy_to_vtk(pic_tmp, deep=True)
            vtk_image_data.GetPointData().SetScalars(uchar_array)

    image_actor = ImageActor()
    image_actor.SetInputData(vtk_image_data)

    if interpolation == 'nearest':
        image_actor.GetProperty().SetInterpolationTypeToNearest()

    if interpolation == 'linear':
        image_actor.GetProperty().SetInterpolationTypeToLinear()

    if interpolation == 'cubic':
        image_actor.GetProperty().SetInterpolationTypeToCubic()

    image_actor.Update()
    return image_actor


def texture(rgb, interp=True):
    """Map an RGB or RGBA texture on a plane.

    Parameters
    ----------
    rgb : ndarray
        Input 2D RGB or RGBA array. Dtype should be uint8.
    interp : bool
        Interpolate between grid centers. Default True.

    Returns
    -------
    vtkActor
    """
    arr = rgb
    grid = rgb_to_vtk(np.ascontiguousarray(arr))

    Y, X = arr.shape[:2]

    # Get vertices and triangles, then scale it
    vertices, triangles = fp.prim_square()
    vertices *= np.array([[X, Y, 0]])

    # Create a polydata
    my_polydata = PolyData()
    set_polydata_vertices(my_polydata, vertices)
    set_polydata_triangles(my_polydata, triangles)

    # Create texture object
    texture = Texture()
    texture.SetInputDataObject(grid)
    # texture.UseSRGBColorSpaceOn()
    # texture.SetPremultipliedAlpha(True)
    if interp:
        texture.InterpolateOn()

    # Map texture coordinates
    map_to_sphere = TextureMapToPlane()
    map_to_sphere.SetInputData(my_polydata)

    # Create mapper and set the mapped texture as input
    mapper = PolyDataMapper()
    mapper.SetInputConnection(map_to_sphere.GetOutputPort())
    mapper.Update()

    # Create actor and set the mapper and the texture
    act = Actor()
    act.SetMapper(mapper)
    act.SetTexture(texture)

    return act


def texture_update(texture_actor, arr):
    """
    Updates texture of an actor by updating the vtkImageData
    assigned to the vtkTexture object.

    Parameters
    ----------
    texture_actor: vtkActor
        Actor whose texture is to be updated.
    arr : ndarray
        Input 2D image in the form of RGB or RGBA array.
        This is the new image to be rendered on the actor.
        Dtype should be uint8.

    Implementation
    --------------
    Check docs/examples/viz_video_on_plane.py
    """
    grid = texture_actor.GetTexture().GetInput()
    dim = arr.shape[-1]
    img_data = np.flip(arr.swapaxes(0, 1), axis=1)\
                 .reshape((-1, dim), order='F')
    vtkarr = numpy_support.numpy_to_vtk(img_data, deep=False)
    grid.GetPointData().SetScalars(vtkarr)


def _textured_sphere_source(theta=60, phi=60):
    tss = TexturedSphereSource()
    tss.SetThetaResolution(theta)
    tss.SetPhiResolution(phi)

    return tss


def texture_on_sphere(rgb, theta=60, phi=60, interpolate=True):

    tss = _textured_sphere_source(theta=theta, phi=phi)
    earthMapper = PolyDataMapper()
    earthMapper.SetInputConnection(tss.GetOutputPort())

    earthActor = Actor()
    earthActor.SetMapper(earthMapper)

    atext = Texture()
    grid = rgb_to_vtk(rgb)
    atext.SetInputDataObject(grid)
    if interpolate:
        atext.InterpolateOn()
    earthActor.SetTexture(atext)

    return earthActor


def texture_2d(rgb, interp=False):
    """ Create 2D texture from array

    Parameters
    ----------
    rgb : ndarray
        Input 2D RGB or RGBA array. Dtype should be uint8.
    interp : bool
        Interpolate between grid centers. Default True.

    Returns
    -------
    vtkTexturedActor
    """

    arr = rgb
    Y, X = arr.shape[:2]
    size = (X, Y)
    grid = rgb_to_vtk(np.ascontiguousarray(arr))

    texture_polydata = PolyData()
    texture_points = Points()
    texture_points.SetNumberOfPoints(4)

    polys = CellArray()
    polys.InsertNextCell(4)
    polys.InsertCellPoint(0)
    polys.InsertCellPoint(1)
    polys.InsertCellPoint(2)
    polys.InsertCellPoint(3)
    texture_polydata.SetPolys(polys)

    tc = FloatArray()
    tc.SetNumberOfComponents(2)
    tc.SetNumberOfTuples(4)
    tc.InsertComponent(0, 0, 0.0)
    tc.InsertComponent(0, 1, 0.0)
    tc.InsertComponent(1, 0, 1.0)
    tc.InsertComponent(1, 1, 0.0)
    tc.InsertComponent(2, 0, 1.0)
    tc.InsertComponent(2, 1, 1.0)
    tc.InsertComponent(3, 0, 0.0)
    tc.InsertComponent(3, 1, 1.0)
    texture_polydata.GetPointData().SetTCoords(tc)

    texture_points.SetPoint(0, 0, 0, 0.0)
    texture_points.SetPoint(1, size[0], 0, 0.0)
    texture_points.SetPoint(2, size[0], size[1], 0.0)
    texture_points.SetPoint(3, 0, size[1], 0.0)
    texture_polydata.SetPoints(texture_points)

    texture_mapper = PolyDataMapper2D()
    texture_mapper = set_input(texture_mapper,
                               texture_polydata)

    act = TexturedActor2D()
    act.SetMapper(texture_mapper)

    tex = Texture()
    tex.SetInputDataObject(grid)
    if interp:
        tex.InterpolateOn()
    tex.Update()
    act.SetTexture(tex)
    return act


def sdf(centers, directions=(1, 0, 0), colors=(1, 0, 0), primitives='torus',
        scales=1):
    """Create a SDF primitive based actor

    Parameters
    ----------
    centers : ndarray, shape (N, 3)
        SDF primitive positions
    colors : ndarray (N,3) or (N, 4) or tuple (3,) or tuple (4,), optional
        RGB or RGBA (for opacity) R, G, B and A should be at the range [0, 1]
    directions : ndarray, shape (N, 3)
        The orientation vector of the SDF primitive.
    primitives : str, list, tuple, np.ndarray
        The primitive of choice to be rendered.
        Options are sphere, torus and ellipsoid. Default is torus.
    scales : float
        The size of the SDF primitive

    Returns
    -------
    vtkActor
    """

    prims = {'sphere': 1, 'torus': 2, 'ellipsoid': 3, 'capsule': 4}

    verts, faces = fp.prim_box()
    repeated = fp.repeat_primitive(verts, faces, centers=centers,
                                   colors=colors, directions=directions,
                                   scales=scales)

    rep_verts, rep_faces, rep_colors, rep_centers = repeated
    box_actor = get_actor_from_primitive(rep_verts, rep_faces, rep_colors)
    box_actor.GetMapper().SetVBOShiftScaleMethod(False)

    if isinstance(primitives,  (list, tuple, np.ndarray)):
        primlist = [prims[prim] for prim in primitives]
        if len(primitives) < len(centers):
            primlist = primlist + [2] * (len(centers) - len(primitives))
            warnings.warn("Not enough primitives provided,\
             defaulting to torus", category=UserWarning)
        rep_prims = np.repeat(primlist, verts.shape[0])
    else:
        rep_prims = np.repeat(prims[primitives], rep_centers.shape[0], axis=0)

    if isinstance(scales, (list, tuple, np.ndarray)):
        rep_scales = np.repeat(scales, verts.shape[0])
    else:
        rep_scales = np.repeat(scales, rep_centers.shape[0], axis=0)

    if isinstance(directions, (list, tuple, np.ndarray)) and \
            len(directions) == 3:
        rep_directions = np.repeat(directions, rep_centers.shape[0], axis=0)
    else:
        rep_directions = np.repeat(directions, verts.shape[0], axis=0)

    attribute_to_actor(box_actor, rep_centers, 'center')
    attribute_to_actor(box_actor, rep_prims, 'primitive')
    attribute_to_actor(box_actor, rep_scales, 'scale')
    attribute_to_actor(box_actor, rep_directions, 'direction')

    vs_dec_code = load("sdf_dec.vert")
    vs_impl_code = load("sdf_impl.vert")
    fs_dec_code = load("sdf_dec.frag")
    fs_impl_code = load("sdf_impl.frag")

    shader_to_actor(box_actor, "vertex", impl_code=vs_impl_code,
                    decl_code=vs_dec_code)
    shader_to_actor(box_actor, "fragment", decl_code=fs_dec_code)
    shader_to_actor(box_actor, "fragment", impl_code=fs_impl_code,
                    block="light")
    return box_actor


<<<<<<< HEAD
def parametric_surface(centers, directions=(1, 0, 0), colors=(1, 0, 0),
                       scales=1, name='mobius_strip', npoints=100):
    """Visualize one or many parametric surfaces with different features.
    Centered by default such that their centroids coincide with the origin i.e.
    their centroids lie on [0, 0, 0].
=======
def markers(
        centers,
        colors=(0, 1, 0),
        scales=1,
        marker='3d',
        marker_opacity=.8,
        edge_width=.0,
        edge_color=(255, 255, 255),
        edge_opacity=.8
        ):
    """Create a marker actor with different shapes.
>>>>>>> 39a28039

    Parameters
    ----------
    centers : ndarray, shape (N, 3)
<<<<<<< HEAD
        Parametric surface positions
    directions : ndarray, shape (N, 3)
        The orientation vector of the parametric surface.
    colors : ndarray (N,3) or (N, 4) or tuple (3,) or tuple (4,)
        RGB or RGBA (for opacity) R, G, B and A should be at the range [0, 1]
    scales : int or ndarray (N,3) or tuple (3,), optional
        Parametric surface size in each direction (x, y), default(1)
    name : str
        The surface of choice to be rendered.
        Options are Möbius strip, Klein bottle, Roman surface, Boy's surface,
        Bohemian dome, Dini's surface and Plücker's conoid.
        Default is Möbius strip.
        When passing the name parameter, use the following abbreviations as per
        the required surface-

        Surface names       |        Abbreviations
        --------------------|-----------------------
        Möbius strip        |        mobius_strip
        Klein bottle        |        kleins_bottle
        Roman surface       |        roman_surface
        Boy's surface       |        boys_surface
        Bohemian Dome       |        bohemian_dome
        Dini's surface      |        dinis_surface
        Plücker's conoid    |        pluckers_conoid
    npoints : int
        npoints^2 = number of points which will be used for generating
        the triangles. The quality of the surface generated will be
        better if npoints is high but this becomes computationally taxing
        for large values of n.
        default: 100 i.e. by default, 100^2 = 10,000 points are used to
                generate a parametric surface
=======
    colors : ndarray (N,3) or (N, 4) or tuple (3,) or tuple (4,)
        RGB or RGBA (for opacity) R, G, B and A should be at the range [0, 1]
    scales : ndarray, shape (N) or (N,3) or float or int, optional
    marker : str or a list
        Available markers are: '3d', 'o', 's', 'd', '^', 'p', 'h', 's6',
        'x', '+', optional
    marker_opacity : float, optional
    edge_width : int, optional
    edge_color : ndarray, shape (3), optional
>>>>>>> 39a28039

    Returns
    -------
    vtkActor

<<<<<<< HEAD
    Examples
    --------
    >>> from fury import window, actor
    >>> scene = window.Scene()
    >>> centers = np.random.rand(3, 3)
    >>> dirs = np.random.rand(3, 3)
    >>> colors = np.random.rand(3, 3)
    >>> scales = np.random.rand(3, 1)
    >>> actor = actor.parametric_surface(centers, dirs, colors, scales)
    >>> scene.add(actor)
    >>> # window.show(scene)

    """

    list_parametric_names = ["mobius_strip", "kleins_bottle", "roman_surface",
                             "boys_surface", "bohemian_dome", "dinis_surface",
                             "pluckers_conoid"]

    if name not in list_parametric_names:
        raise ValueError('Incorrect parametric function name. Choose one name '
                         'from the following - {}.'
                         .format(', '.join(list_parametric_names)))

    verts, faces = getattr(fp, "prim_para_" + name)(npoints=npoints)
    res = fp.repeat_primitive(verts, faces, directions=directions,
                              centers=centers, colors=colors, scales=scales)
    big_verts, big_faces, big_colors, _ = res
    para_actor = get_actor_from_primitive(big_verts, big_faces, big_colors)
    para_actor.GetProperty().BackfaceCullingOff()
    return para_actor
=======
    """

    n_markers = centers.shape[0]
    verts, faces = fp.prim_square()
    res = fp.repeat_primitive(verts, faces, centers=centers, colors=colors,
                              scales=scales)

    big_verts, big_faces, big_colors, big_centers = res
    sq_actor = get_actor_from_primitive(big_verts, big_faces, big_colors)
    sq_actor.GetMapper().SetVBOShiftScaleMethod(False)
    sq_actor.GetProperty().BackfaceCullingOff()

    attribute_to_actor(sq_actor, big_centers, 'center')
    marker2id = {
            'o': 0, 's': 1, 'd': 2, '^': 3, 'p': 4,
            'h': 5, 's6': 6, 'x': 7, '+': 8, '3d': 0}

    vs_dec_code = load("billboard_dec.vert")
    vs_dec_code += f'\n{load("marker_billboard_dec.vert")}'
    vs_impl_code = load("billboard_impl.vert")
    vs_impl_code += f'\n{load("marker_billboard_impl.vert")}'

    fs_dec_code = load('billboard_dec.frag')
    fs_dec_code += f'\n{load("marker_billboard_dec.frag")}'
    fs_impl_code = load('billboard_impl.frag')

    if marker == '3d':
        fs_impl_code += f'{load("billboard_spheres_impl.frag")}'
    else:
        fs_impl_code += f'{load("marker_billboard_impl.frag")}'
        if isinstance(marker, str):
            list_of_markers = np.ones(n_markers)*marker2id[marker]
        else:
            list_of_markers = [marker2id[i] for i in marker]

        list_of_markers = np.repeat(list_of_markers, 4).astype('float')
        attribute_to_actor(
            sq_actor,
            list_of_markers, 'marker')

    def callback(
        _caller, _event, calldata=None,
            uniform_type='f', uniform_name=None, value=None):
        program = calldata
        if program is not None:
            program.__getattribute__(f'SetUniform{uniform_type}')(
                uniform_name, value)

    add_shader_callback(
            sq_actor, partial(
                callback, uniform_type='f', uniform_name='edgeWidth',
                value=edge_width))
    add_shader_callback(
            sq_actor, partial(
                callback, uniform_type='f', uniform_name='markerOpacity',
                value=marker_opacity))
    add_shader_callback(
            sq_actor, partial(
                callback, uniform_type='f', uniform_name='edgeOpacity',
                value=edge_opacity))
    add_shader_callback(
            sq_actor, partial(
                callback, uniform_type='3f', uniform_name='edgeColor',
                value=edge_color))

    shader_to_actor(sq_actor, "vertex", impl_code=vs_impl_code,
                    decl_code=vs_dec_code)
    shader_to_actor(sq_actor, "fragment", decl_code=fs_dec_code)
    shader_to_actor(sq_actor, "fragment", impl_code=fs_impl_code,
                    block="light")

    return sq_actor
>>>>>>> 39a28039
<|MERGE_RESOLUTION|>--- conflicted
+++ resolved
@@ -2775,30 +2775,15 @@
     return box_actor
 
 
-<<<<<<< HEAD
 def parametric_surface(centers, directions=(1, 0, 0), colors=(1, 0, 0),
                        scales=1, name='mobius_strip', npoints=100):
     """Visualize one or many parametric surfaces with different features.
     Centered by default such that their centroids coincide with the origin i.e.
     their centroids lie on [0, 0, 0].
-=======
-def markers(
-        centers,
-        colors=(0, 1, 0),
-        scales=1,
-        marker='3d',
-        marker_opacity=.8,
-        edge_width=.0,
-        edge_color=(255, 255, 255),
-        edge_opacity=.8
-        ):
-    """Create a marker actor with different shapes.
->>>>>>> 39a28039
 
     Parameters
     ----------
     centers : ndarray, shape (N, 3)
-<<<<<<< HEAD
         Parametric surface positions
     directions : ndarray, shape (N, 3)
         The orientation vector of the parametric surface.
@@ -2830,23 +2815,11 @@
         for large values of n.
         default: 100 i.e. by default, 100^2 = 10,000 points are used to
                 generate a parametric surface
-=======
-    colors : ndarray (N,3) or (N, 4) or tuple (3,) or tuple (4,)
-        RGB or RGBA (for opacity) R, G, B and A should be at the range [0, 1]
-    scales : ndarray, shape (N) or (N,3) or float or int, optional
-    marker : str or a list
-        Available markers are: '3d', 'o', 's', 'd', '^', 'p', 'h', 's6',
-        'x', '+', optional
-    marker_opacity : float, optional
-    edge_width : int, optional
-    edge_color : ndarray, shape (3), optional
->>>>>>> 39a28039
 
     Returns
     -------
     vtkActor
 
-<<<<<<< HEAD
     Examples
     --------
     >>> from fury import window, actor
@@ -2877,7 +2850,34 @@
     para_actor = get_actor_from_primitive(big_verts, big_faces, big_colors)
     para_actor.GetProperty().BackfaceCullingOff()
     return para_actor
-=======
+
+
+def markers(
+        centers,
+        colors=(0, 1, 0),
+        scales=1,
+        marker='3d',
+        marker_opacity=.8,
+        edge_width=.0,
+        edge_color=(255, 255, 255),
+        edge_opacity=.8
+        ):
+    """Create a marker actor with different shapes.
+    Parameters
+    ----------
+    centers : ndarray, shape (N, 3)
+    colors : ndarray (N,3) or (N, 4) or tuple (3,) or tuple (4,)
+        RGB or RGBA (for opacity) R, G, B and A should be at the range [0, 1]
+    scales : ndarray, shape (N) or (N,3) or float or int, optional
+    marker : str or a list
+        Available markers are: '3d', 'o', 's', 'd', '^', 'p', 'h', 's6',
+        'x', '+', optional
+    marker_opacity : float, optional
+    edge_width : int, optional
+    edge_color : ndarray, shape (3), optional
+    Returns
+    -------
+    vtkActor
     """
 
     n_markers = centers.shape[0]
@@ -2949,5 +2949,4 @@
     shader_to_actor(sq_actor, "fragment", impl_code=fs_impl_code,
                     block="light")
 
-    return sq_actor
->>>>>>> 39a28039
+    return sq_actor