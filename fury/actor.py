--- conflicted
+++ resolved
@@ -1788,7 +1788,94 @@
     return obj
 
 
-<<<<<<< HEAD
+def slicer(
+    data,
+    *,
+    value_range=None,
+    opacity=1.0,
+    interpolation="linear",
+    visibility=(True, True, True),
+    initial_slices=None,
+):
+    """Visualize a 3D volume data as a slice.
+
+    Parameters
+    ----------
+    data : ndarray, shape (X, Y, Z) or (X, Y, Z, 3)
+        The 3D volume data to be sliced.
+    value_range : tuple, optional
+        The minimum and maximum values for the color mapping.
+        If None, the range is determined from the data.
+    opacity : float, optional
+        The opacity of the slice. Takes values from 0 (fully transparent) to 1 (opaque).
+    interpolation : str, optional
+        The interpolation method for the slice. Options are 'linear' and 'nearest'.
+    visibility : tuple, optional
+        A tuple of three boolean values indicating the visibility of the slices
+        in the x, y, and z dimensions, respectively.
+    initial_slices : tuple, optional
+        A tuple of three initial slice positions in the x, y, and z dimensions,
+        respectively. If None, the slices are initialized to the middle of the volume.
+
+    Returns
+    -------
+    Group
+        An actor containing the generated slice with the specified properties.
+    """
+
+    if value_range is None:
+        value_range = (np.min(data), np.max(data))
+
+    if visibility is None:
+        visibility = (True, True, True)
+
+    if data.ndim < 3 or data.ndim > 4:
+        raise ValueError(
+            "Input data must be 3-dimensional or "
+            "4-dimensional with last dimension of size 3."
+        )
+    elif data.ndim == 4 and data.shape[-1] != 3:
+        raise ValueError("Last dimension must be of size 3.")
+
+    opacity = validate_opacity(opacity)
+    data = data.astype(np.float32)
+
+    data = np.swapaxes(data, 0, 2)
+
+    data_shape = data.shape
+    if initial_slices is None:
+        initial_slices = (
+            data_shape[2] // 2,
+            data_shape[1] // 2,
+            data_shape[0] // 2,
+        )
+
+    texture = Texture(data, dim=3)
+
+    slices = []
+    for dim in [0, 1, 2]:  # XYZ
+        abcd = [0, 0, 0, 0]
+        abcd[dim] = -1
+        abcd[-1] = data_shape[2 - dim] // 2
+        mat = VolumeSliceMaterial(
+            abcd,
+            clim=value_range,
+            interpolation=interpolation,
+            pick_write=True,
+        )
+        geo = Geometry(grid=texture)
+        plane = Volume(geo, mat)
+        slices.append(plane)
+
+    obj = Group(name="Slicer")
+    obj.add(*slices)
+    set_group_visibility(obj, visibility)
+    show_slices(obj, initial_slices)
+    set_group_opacity(obj, opacity)
+
+    return obj
+
+
 def image(
     *,
     image,
@@ -1823,7 +1910,7 @@
 
     Returns
     -------
-    image_actor : Image
+    ImageActor
         An image actor containing the rendered 2D image.
 
     Examples
@@ -1850,91 +1937,4 @@
         position=position,
         visible=visible,
     )
-=======
-def slicer(
-    data,
-    *,
-    value_range=None,
-    opacity=1.0,
-    interpolation="linear",
-    visibility=(True, True, True),
-    initial_slices=None,
-):
-    """Visualize a 3D volume data as a slice.
-
-    Parameters
-    ----------
-    data : ndarray, shape (X, Y, Z) or (X, Y, Z, 3)
-        The 3D volume data to be sliced.
-    value_range : tuple, optional
-        The minimum and maximum values for the color mapping.
-        If None, the range is determined from the data.
-    opacity : float, optional
-        The opacity of the slice. Takes values from 0 (fully transparent) to 1 (opaque).
-    interpolation : str, optional
-        The interpolation method for the slice. Options are 'linear' and 'nearest'.
-    visibility : tuple, optional
-        A tuple of three boolean values indicating the visibility of the slices
-        in the x, y, and z dimensions, respectively.
-    initial_slices : tuple, optional
-        A tuple of three initial slice positions in the x, y, and z dimensions,
-        respectively. If None, the slices are initialized to the middle of the volume.
-
-    Returns
-    -------
-    Group
-        An actor containing the generated slice with the specified properties.
-    """
-
-    if value_range is None:
-        value_range = (np.min(data), np.max(data))
-
-    if visibility is None:
-        visibility = (True, True, True)
-
-    if data.ndim < 3 or data.ndim > 4:
-        raise ValueError(
-            "Input data must be 3-dimensional or "
-            "4-dimensional with last dimension of size 3."
-        )
-    elif data.ndim == 4 and data.shape[-1] != 3:
-        raise ValueError("Last dimension must be of size 3.")
-
-    opacity = validate_opacity(opacity)
-    data = data.astype(np.float32)
-
-    data = np.swapaxes(data, 0, 2)
-
-    data_shape = data.shape
-    if initial_slices is None:
-        initial_slices = (
-            data_shape[2] // 2,
-            data_shape[1] // 2,
-            data_shape[0] // 2,
-        )
-
-    texture = Texture(data, dim=3)
-
-    slices = []
-    for dim in [0, 1, 2]:  # XYZ
-        abcd = [0, 0, 0, 0]
-        abcd[dim] = -1
-        abcd[-1] = data_shape[2 - dim] // 2
-        mat = VolumeSliceMaterial(
-            abcd,
-            clim=value_range,
-            interpolation=interpolation,
-            pick_write=True,
-        )
-        geo = Geometry(grid=texture)
-        plane = Volume(geo, mat)
-        slices.append(plane)
-
-    obj = Group(name="Slicer")
-    obj.add(*slices)
-    set_group_visibility(obj, visibility)
-    show_slices(obj, initial_slices)
-    set_group_opacity(obj, opacity)
-
->>>>>>> 351b4466
     return obj