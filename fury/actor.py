"""Module that provide actors to render."""

from functools import partial
import os
import warnings

import numpy as np

from fury import layout as lyt
from fury.actors.odf_slicer import OdfSlicerActor
from fury.actors.peak import PeakActor
from fury.actors.tensor import (
    double_cone,
    main_dir_uncertainty,
    tensor_ellipsoid,
)
from fury.colormap import colormap_lookup_table
from fury.decorators import warn_on_args_to_kwargs
from fury.io import load_image
from fury.lib import (
    VTK_UNSIGNED_CHAR,
    Actor,
    ArrowSource,
    Assembly,
    ButterflySubdivisionFilter,
    CellArray,
    CellPicker,
    CleanPolyData,
    ConeSource,
    ContourFilter,
    CylinderSource,
    DiskSource,
    FloatArray,
    Follower,
    ImageActor,
    ImageData,
    ImageMapToColors,
    ImageReslice,
    LODActor,
    LinearExtrusionFilter,
    LookupTable,
    LoopSubdivisionFilter,
    Matrix4x4,
    OutlineFilter,
    Points,
    PolyData,
    PolyDataMapper,
    PolyDataMapper2D,
    PolyDataNormals,
    ScalarBarActor,
    SphereSource,
    SplineFilter,
    TextActor3D,
    Texture,
    TextureMapToPlane,
    TexturedActor2D,
    TexturedSphereSource,
    Transform,
    TransformPolyDataFilter,
    TriangleFilter,
    TubeFilter,
    VectorText,
    numpy_support,
)
import fury.primitive as fp
from fury.shaders import (
    add_shader_callback,
    attribute_to_actor,
    compose_shader,
    import_fury_shader,
    replace_shader_in_actor,
    shader_to_actor,
)
from fury.utils import (
    apply_affine,
    color_check,
    fix_winding_order,
    get_actor_from_primitive,
    lines_to_vtk_polydata,
    numpy_to_vtk_colors,
    repeat_sources,
    rgb_to_vtk,
    set_input,
    set_polydata_primitives_count,
    set_polydata_triangles,
    set_polydata_vertices,
    shallow_copy,
)


@warn_on_args_to_kwargs()
def slicer(
    data,
    *,
    affine=None,
    value_range=None,
    opacity=1.0,
    lookup_colormap=None,
    interpolation="linear",
    picking_tol=0.025,
):
    """Cut 3D scalar or rgb volumes into 2D images.

    Parameters
    ----------
    data : array, shape (X, Y, Z) or (X, Y, Z, 3)
        A grayscale or rgb 4D volume as a numpy array. If rgb then values
        expected on the range [0, 255].
    affine : array, shape (4, 4)
        Grid to space (usually RAS 1mm) transformation matrix. Default is None.
        If None then the identity matrix is used.
    value_range : None or tuple (2,)
        If None then the values will be interpolated from (data.min(),
        data.max()) to (0, 255). Otherwise from (value_range[0],
        value_range[1]) to (0, 255).
    opacity : float, optional
        Opacity of 0 means completely transparent and 1 completely visible.
    lookup_colormap : vtkLookupTable, optional
        If None (default) then a grayscale map is created.
    interpolation : string, optional
        If 'linear' (default) then linear interpolation is used on the final
        texture mapping. If 'nearest' then nearest neighbor interpolation is
        used on the final texture mapping.
    picking_tol : float, optional
        The tolerance for the vtkCellPicker, specified as a fraction of
        rendering window size.

    Returns
    -------
    image_actor : ImageActor
        An object that is capable of displaying different parts of the volume
        as slices. The key method of this object is ``display_extent`` where
        one can input grid coordinates and display the slice in space (or grid)
        coordinates as calculated by the affine parameter.

    """
    if value_range is None:
        value_range = (data.min(), data.max())

    if data.ndim != 3:
        if data.ndim == 4:
            if data.shape[3] != 3:
                raise ValueError("Only RGB 3D arrays are currently supported.")
            else:
                nb_components = 3
        else:
            raise ValueError("Only 3D arrays are currently supported.")
    else:
        nb_components = 1

    vol = data

    im = ImageData()
    i, j, k = vol.shape[:3]
    im.SetDimensions(i, j, k)
    # for now setting up for 1x1x1 but transformation comes later.
    voxsz = (1.0, 1.0, 1.0)
    # im.SetOrigin(0,0,0)
    im.SetSpacing(voxsz[2], voxsz[0], voxsz[1])

    vtk_type = numpy_support.get_vtk_array_type(vol.dtype)
    im.AllocateScalars(vtk_type, nb_components)
    # im.AllocateScalars(VTK_UNSIGNED_CHAR, nb_components)

    # copy data
    # what I do below is the same as what is
    # commented here but much faster
    # for index in ndindex(vol.shape):
    #     i, j, k = index
    #     im.SetScalarComponentFromFloat(i, j, k, 0, vol[i, j, k])
    vol = np.swapaxes(vol, 0, 2)
    vol = np.ascontiguousarray(vol)

    if nb_components == 1:
        vol = vol.ravel()
    else:
        vol = np.reshape(vol, [np.prod(vol.shape[:3]), vol.shape[3]])

    uchar_array = numpy_support.numpy_to_vtk(vol, deep=0)
    im.GetPointData().SetScalars(uchar_array)

    if affine is None:
        affine = np.eye(4)

    # Set the transform (identity if none given)
    transform = Transform()
    transform_matrix = Matrix4x4()
    transform_matrix.DeepCopy(
        (
            affine[0][0],
            affine[0][1],
            affine[0][2],
            affine[0][3],
            affine[1][0],
            affine[1][1],
            affine[1][2],
            affine[1][3],
            affine[2][0],
            affine[2][1],
            affine[2][2],
            affine[2][3],
            affine[3][0],
            affine[3][1],
            affine[3][2],
            affine[3][3],
        )
    )
    transform.SetMatrix(transform_matrix)
    transform.Inverse()

    # Set the reslicing
    image_resliced = ImageReslice()
    set_input(image_resliced, im)
    image_resliced.SetResliceTransform(transform)
    image_resliced.AutoCropOutputOn()

    # Adding this will allow to support anisotropic voxels
    # and also gives the opportunity to slice per voxel coordinates
    RZS = affine[:3, :3]
    zooms = np.sqrt(np.sum(RZS * RZS, axis=0))
    image_resliced.SetOutputSpacing(*zooms)

    image_resliced.SetInterpolationModeToLinear()
    image_resliced.Update()

    vtk_resliced_data = image_resliced.GetOutput()

    ex1, ex2, ey1, ey2, ez1, ez2 = vtk_resliced_data.GetExtent()

    resliced = numpy_support.vtk_to_numpy(vtk_resliced_data.GetPointData().GetScalars())

    # swap axes here
    if data.ndim == 4:
        if data.shape[-1] == 3:
            resliced = resliced.reshape(ez2 + 1, ey2 + 1, ex2 + 1, 3)
    if data.ndim == 3:
        resliced = resliced.reshape(ez2 + 1, ey2 + 1, ex2 + 1)

    class ImActor(ImageActor):
        def __init__(self):
            self.picker = CellPicker()
            self.output = None
            self.shape = None
            self.outline_actor = None

        def input_connection(self, output):
            # outline only
            outline = OutlineFilter()
            outline.SetInputData(vtk_resliced_data)
            outline_mapper = PolyDataMapper()
            outline_mapper.SetInputConnection(outline.GetOutputPort())
            self.outline_actor = Actor()
            self.outline_actor.SetMapper(outline_mapper)
            self.outline_actor.GetProperty().SetColor(1, 0.5, 0)
            self.outline_actor.GetProperty().SetLineWidth(5)
            self.outline_actor.GetProperty().SetRenderLinesAsTubes(True)
            # crucial
            self.GetMapper().SetInputConnection(output.GetOutputPort())
            self.output = output
            self.shape = (ex2 + 1, ey2 + 1, ez2 + 1)

        def display_extent(self, x1, x2, y1, y2, z1, z2):
            self.SetDisplayExtent(x1, x2, y1, y2, z1, z2)
            self.Update()
            # bounds = self.GetBounds()
            # xmin, xmax, ymin, ymax, zmin, zmax = bounds
            # line = np.array([[xmin, ymin, zmin]])
            # self.outline_actor = actor.line()

        @warn_on_args_to_kwargs()
        def display(self, *, x=None, y=None, z=None):
            if x is None and y is None and z is None:
                self.display_extent(ex1, ex2, ey1, ey2, ez2 // 2, ez2 // 2)
            if x is not None:
                self.display_extent(x, x, ey1, ey2, ez1, ez2)
            if y is not None:
                self.display_extent(ex1, ex2, y, y, ez1, ez2)
            if z is not None:
                self.display_extent(ex1, ex2, ey1, ey2, z, z)

        def resliced_array(self):
            """Return resliced array as numpy array."""
            resliced = numpy_support.vtk_to_numpy(
                vtk_resliced_data.GetPointData().GetScalars()
            )

            # swap axes here
            if data.ndim == 4:
                if data.shape[-1] == 3:
                    resliced = resliced.reshape(ez2 + 1, ey2 + 1, ex2 + 1, 3)
            if data.ndim == 3:
                resliced = resliced.reshape(ez2 + 1, ey2 + 1, ex2 + 1)
            resliced = np.swapaxes(resliced, 0, 2)
            resliced = np.ascontiguousarray(resliced)
            return resliced

        def opacity(self, value):
            self.GetProperty().SetOpacity(value)

        def tolerance(self, value):
            self.picker.SetTolerance(value)

        def copy(self):
            im_actor = ImActor()
            im_actor.input_connection(self.output)
            im_actor.SetDisplayExtent(*self.GetDisplayExtent())
            im_actor.opacity(self.GetOpacity())
            im_actor.tolerance(self.picker.GetTolerance())
            if interpolation == "nearest":
                im_actor.SetInterpolate(False)
            else:
                im_actor.SetInterpolate(True)
                im_actor.GetMapper().BorderOn()
            return im_actor

        def shallow_copy(self):
            # TODO rename copy to shallow_copy
            self.copy()

    r1, r2 = value_range

    image_actor = ImActor()
    if nb_components == 1:
        lut = lookup_colormap
        if lookup_colormap is None:
            # Create a black/white lookup table.
            lut = colormap_lookup_table(
                scale_range=(r1, r2),
                hue_range=(0, 0),
                saturation_range=(0, 0),
                value_range=(0, 1),
            )

        plane_colors = ImageMapToColors()
        plane_colors.SetOutputFormatToRGB()
        plane_colors.SetLookupTable(lut)
        plane_colors.SetInputConnection(image_resliced.GetOutputPort())
        plane_colors.Update()
        image_actor.input_connection(plane_colors)
    else:
        image_actor.input_connection(image_resliced)
    image_actor.display()
    image_actor.opacity(opacity)
    image_actor.tolerance(picking_tol)

    if interpolation == "nearest":
        image_actor.SetInterpolate(False)
    else:
        image_actor.SetInterpolate(True)

    image_actor.GetMapper().BorderOn()

    return image_actor


@warn_on_args_to_kwargs()
def surface(vertices, *, faces=None, colors=None, smooth=None, subdivision=3):
    """Generate a surface actor from an array of vertices.

    The color and smoothness of the surface can be customized by specifying
    the type of subdivision algorithm and the number of subdivisions.

    Parameters
    ----------
    vertices : array, shape (X, Y, Z)
        The point cloud defining the surface.
    faces : array
        An array of precomputed triangulation for the point cloud.
        It is an optional parameter, it is computed locally if None.
    colors : (N, 3) array
        Specifies the colors associated with each vertex in the
        vertices array. Range should be 0 to 1.
        Optional parameter, if not passed, all vertices
        are colored white.
    smooth : string - "loop" or "butterfly"
        Defines the type of subdivision to be used
        for smoothing the surface.
    subdivision : integer, default = 3
        Defines the number of subdivisions to do for
        each triangulation of the point cloud.
        The higher the value, smoother the surface
        but at the cost of higher computation.

    Returns
    -------
    surface_actor : Actor
        An Actor visualizing the final surface
        computed from the point cloud is returned.

    """
    from scipy.spatial import Delaunay

    points = Points()
    points.SetData(numpy_support.numpy_to_vtk(vertices))
    triangle_poly_data = PolyData()
    triangle_poly_data.SetPoints(points)

    if colors is not None:
        triangle_poly_data.GetPointData().SetScalars(numpy_to_vtk_colors(255 * colors))

    if faces is None:
        tri = Delaunay(vertices[:, [0, 1]])
        faces = np.array(tri.simplices, dtype="i8")

    set_polydata_triangles(triangle_poly_data, faces)

    clean_poly_data = CleanPolyData()
    clean_poly_data.SetInputData(triangle_poly_data)

    mapper = PolyDataMapper()
    surface_actor = Actor()

    if smooth is None:
        mapper.SetInputData(triangle_poly_data)
        surface_actor.SetMapper(mapper)

    elif smooth == "loop":
        smooth_loop = LoopSubdivisionFilter()
        smooth_loop.SetNumberOfSubdivisions(subdivision)
        smooth_loop.SetInputConnection(clean_poly_data.GetOutputPort())
        mapper.SetInputConnection(smooth_loop.GetOutputPort())
        surface_actor.SetMapper(mapper)

    elif smooth == "butterfly":
        smooth_butterfly = ButterflySubdivisionFilter()
        smooth_butterfly.SetNumberOfSubdivisions(subdivision)
        smooth_butterfly.SetInputConnection(clean_poly_data.GetOutputPort())
        mapper.SetInputConnection(smooth_butterfly.GetOutputPort())
        surface_actor.SetMapper(mapper)

    return surface_actor


@warn_on_args_to_kwargs()
def contour_from_roi(data, *, affine=None, color=None, opacity=1):
    """Generate surface actor from a binary ROI.

    The color and opacity of the surface can be customized.

    Parameters
    ----------
    data : array, shape (X, Y, Z)
        An ROI file that will be binarized and displayed.
    affine : array, shape (4, 4)
        Grid to space (usually RAS 1mm) transformation matrix. Default is None.
        If None then the identity matrix is used.
    color : (1, 3) ndarray
        RGB values in [0,1].
    opacity : float
        Opacity of surface between 0 and 1.

    Returns
    -------
    contour_assembly : vtkAssembly
        ROI surface object displayed in space
        coordinates as calculated by the affine parameter.

    """
    if data.ndim != 3:
        raise ValueError("Only 3D arrays are currently supported.")

    if color is None:
        color = np.array([1, 0, 0])

    nb_components = 1

    data = (data > 0) * 1
    vol = np.interp(data, xp=[data.min(), data.max()], fp=[0, 255])
    vol = vol.astype("uint8")

    im = ImageData()
    di, dj, dk = vol.shape[:3]
    im.SetDimensions(di, dj, dk)
    voxsz = (1.0, 1.0, 1.0)
    # im.SetOrigin(0,0,0)
    im.SetSpacing(voxsz[2], voxsz[0], voxsz[1])
    im.AllocateScalars(VTK_UNSIGNED_CHAR, nb_components)

    # copy data
    vol = np.swapaxes(vol, 0, 2)
    vol = np.ascontiguousarray(vol)

    vol = vol.ravel()

    uchar_array = numpy_support.numpy_to_vtk(vol, deep=0)
    im.GetPointData().SetScalars(uchar_array)

    if affine is None:
        affine = np.eye(4)

    # Set the transform (identity if none given)
    transform = Transform()
    transform_matrix = Matrix4x4()
    transform_matrix.DeepCopy(
        (
            affine[0][0],
            affine[0][1],
            affine[0][2],
            affine[0][3],
            affine[1][0],
            affine[1][1],
            affine[1][2],
            affine[1][3],
            affine[2][0],
            affine[2][1],
            affine[2][2],
            affine[2][3],
            affine[3][0],
            affine[3][1],
            affine[3][2],
            affine[3][3],
        )
    )
    transform.SetMatrix(transform_matrix)
    transform.Inverse()

    # Set the reslicing
    image_resliced = ImageReslice()
    set_input(image_resliced, im)
    image_resliced.SetResliceTransform(transform)
    image_resliced.AutoCropOutputOn()

    # Adding this will allow to support anisotropic voxels
    # and also gives the opportunity to slice per voxel coordinates

    rzs = affine[:3, :3]
    zooms = np.sqrt(np.sum(rzs * rzs, axis=0))
    image_resliced.SetOutputSpacing(*zooms)

    image_resliced.SetInterpolationModeToLinear()
    image_resliced.Update()

    skin_extractor = ContourFilter()
    skin_extractor.SetInputData(image_resliced.GetOutput())

    skin_extractor.SetValue(0, 1)
    skin_normals = PolyDataNormals()
    skin_normals.SetInputConnection(skin_extractor.GetOutputPort())
    skin_normals.SetFeatureAngle(60.0)

    skin_mapper = PolyDataMapper()
    skin_mapper.SetInputConnection(skin_normals.GetOutputPort())
    skin_mapper.ScalarVisibilityOff()

    skin_actor = Actor()

    skin_actor.SetMapper(skin_mapper)
    skin_actor.GetProperty().SetColor(color[0], color[1], color[2])
    skin_actor.GetProperty().SetOpacity(opacity)

    return skin_actor


@warn_on_args_to_kwargs()
def contour_from_label(data, *, affine=None, color=None):
    """Generate surface actor from a labeled Array.

    The color and opacity of individual surfaces can be customized.

    Parameters
    ----------
    data : array, shape (X, Y, Z)
        A labeled array file that will be binarized and displayed.
    affine : array, shape (4, 4)
        Grid to space (usually RAS 1mm) transformation matrix. Default is None.
        If None then the identity matrix is used.
    color : (N, 3) or (N, 4) ndarray
        RGB/RGBA values in [0,1]. Default is None.
        If None then random colors are used.
        Alpha channel is set to 1 by default.

    Returns
    -------
    contour_assembly : vtkAssembly
        Array surface object displayed in space
        coordinates as calculated by the affine parameter
        in the order of their roi ids.

    """
    unique_roi_id = np.delete(np.unique(data), 0)

    nb_surfaces = len(unique_roi_id)

    unique_roi_surfaces = Assembly()

    if color is None:
        color = np.random.rand(nb_surfaces, 3)
    elif color.shape != (nb_surfaces, 3) and color.shape != (nb_surfaces, 4):
        raise ValueError("Incorrect color array shape")

    if color.shape == (nb_surfaces, 4):
        opacity = color[:, -1]
        color = color[:, :-1]
    else:
        opacity = np.ones((nb_surfaces, 1)).astype(float)

    for i, roi_id in enumerate(unique_roi_id):
        roi_data = np.isin(data, roi_id).astype(int)
        roi_surface = contour_from_roi(
            roi_data, affine=affine, color=color[i], opacity=opacity[i]
        )
        unique_roi_surfaces.AddPart(roi_surface)

    return unique_roi_surfaces


@warn_on_args_to_kwargs()
def streamtube(
    lines,
    *,
    colors=None,
    opacity=1,
    linewidth=0.1,
    tube_sides=9,
    lod=True,
    lod_points=10**4,
    lod_points_size=3,
    spline_subdiv=None,
    lookup_colormap=None,
    replace_strips=False,
):
    """Use streamtubes to visualize polylines.

    Parameters
    ----------
    lines : list
        list of N curves represented as 2D ndarrays
    colors : array (N, 3), list of arrays, tuple (3,), array (K,)
        If None or False, a standard orientation colormap is used for every
        line.
        If one tuple of color is used. Then all streamlines will have the same
        colour.
        If an array (N, 3) is given, where N is equal to the number of lines.
        Then every line is coloured with a different RGB color.
        If a list of RGB arrays is given then every point of every line takes
        a different color.
        If an array (K, 3) is given, where K is the number of points of all
        lines then every point is colored with a different RGB color.
        If an array (K,) is given, where K is the number of points of all
        lines then these are considered as the values to be used by the
        colormap.
        If an array (L,) is given, where L is the number of streamlines then
        these are considered as the values to be used by the colormap per
        streamline.
        If an array (X, Y, Z) or (X, Y, Z, 3) is given then the values for the
        colormap are interpolated automatically using trilinear interpolation.
    opacity : float, optional
        Takes values from 0 (fully transparent) to 1 (opaque). Default is 1.
    linewidth : float, optional
        Default is 0.01.
    tube_sides : int, optional
        Default is 9.
    lod : bool, optional
        Use LODActor(level of detail) rather than Actor. Default is True.
        Level of detail actors do not render the full geometry when the
        frame rate is low.
    lod_points : int, optional
        Number of points to be used when LOD is in effect. Default is 10000.
    lod_points_size : int, optional
        Size of points when lod is in effect. Default is 3.
    spline_subdiv : int, optional
        Number of splines subdivision to smooth streamtubes. Default is None.
    lookup_colormap : vtkLookupTable, optional
        Add a default lookup table to the colormap. Default is None which calls
        :func:`fury.actor.colormap_lookup_table`.
    replace_strips : bool, optional
        If True it changes streamtube representation from triangle strips to
        triangles. Useful with SelectionManager or PickingManager.
        Default False.

    Examples
    --------
    >>> import numpy as np
    >>> from fury import actor, window
    >>> scene = window.Scene()
    >>> lines = [np.random.rand(10, 3), np.random.rand(20, 3)]
    >>> colors = np.random.rand(2, 3)
    >>> c = actor.streamtube(lines, colors=colors)
    >>> scene.add(c)
    >>> #window.show(scene)

    Notes
    -----
    Streamtubes can be heavy on GPU when loading many streamlines and
    therefore, you may experience slow rendering time depending on system GPU.
    A solution to this problem is to reduce the number of points in each
    streamline. In Dipy we provide an algorithm that will reduce the number of
    points on the straighter parts of the streamline but keep more points on
    the curvier parts. This can be used in the following way::

        from dipy.tracking.distances import approx_polygon_track
        lines = [approx_polygon_track(line, 0.2) for line in lines]

    Alternatively we suggest using the ``line`` actor which is much more
    efficient.

    See Also
    --------
    :func:`fury.actor.line`

    """
    # Poly data with lines and colors
    poly_data, color_is_scalar = lines_to_vtk_polydata(lines, colors=colors)
    next_input = poly_data

    # set primitives count
    prim_count = len(lines)
    set_polydata_primitives_count(poly_data, prim_count)

    # Set Normals
    poly_normals = set_input(PolyDataNormals(), next_input)
    poly_normals.ComputeCellNormalsOn()
    poly_normals.ComputePointNormalsOn()
    poly_normals.ConsistencyOn()
    poly_normals.AutoOrientNormalsOn()
    poly_normals.Update()
    next_input = poly_normals.GetOutputPort()

    # Spline interpolation
    if (spline_subdiv is not None) and (spline_subdiv > 0):
        spline_filter = set_input(SplineFilter(), next_input)
        spline_filter.SetSubdivideToSpecified()
        spline_filter.SetNumberOfSubdivisions(spline_subdiv)
        spline_filter.Update()
        next_input = spline_filter.GetOutputPort()

    # Add thickness to the resulting lines
    tube_filter = set_input(TubeFilter(), next_input)
    tube_filter.SetNumberOfSides(tube_sides)
    tube_filter.SetRadius(linewidth)
    # TODO using the line above we will be able to visualize
    # streamtubes of varying radius
    # tube_filter.SetVaryRadiusToVaryRadiusByScalar()
    tube_filter.CappingOn()
    tube_filter.Update()
    next_input = tube_filter.GetOutputPort()

    # Poly mapper
    poly_mapper = set_input(PolyDataMapper(), next_input)
    if replace_strips:
        triangle_filter = set_input(TriangleFilter(), next_input)
        poly_mapper = set_input(PolyDataMapper(), triangle_filter.GetOutputPort())

    else:
        poly_mapper = set_input(PolyDataMapper(), next_input)
    poly_mapper.ScalarVisibilityOn()
    poly_mapper.SetScalarModeToUsePointFieldData()
    poly_mapper.SelectColorArray("colors")
    poly_mapper.Update()

    # Color Scale with a lookup table
    if color_is_scalar:
        if lookup_colormap is None:
            lookup_colormap = colormap_lookup_table()
        poly_mapper.SetLookupTable(lookup_colormap)
        poly_mapper.UseLookupTableScalarRangeOn()
        poly_mapper.Update()

    # Set Actor
    if lod:
        actor = LODActor()
        actor.SetNumberOfCloudPoints(lod_points)
        actor.GetProperty().SetPointSize(lod_points_size)
    else:
        actor = Actor()

    actor.SetMapper(poly_mapper)

    actor.GetProperty().SetInterpolationToPhong()
    actor.GetProperty().BackfaceCullingOn()
    actor.GetProperty().SetOpacity(opacity)

    return actor


@warn_on_args_to_kwargs()
def line(
    lines,
    *,
    colors=None,
    opacity=1,
    linewidth=1,
    spline_subdiv=None,
    lod=True,
    lod_points=10**4,
    lod_points_size=3,
    lookup_colormap=None,
    depth_cue=False,
    fake_tube=False,
):
    """Create an actor for one or more lines.

    Parameters
    ----------
    lines :  list of arrays
    colors : array (N, 3), list of arrays, tuple (3,), array (K,)
        If None or False, a standard orientation colormap is used for every
        line.
        If one tuple of color is used. Then all streamlines will have the same
        colour.
        If an array (N, 3) is given, where N is equal to the number of lines.
        Then every line is coloured with a different RGB color.
        If a list of RGB arrays is given then every point of every line takes
        a different color.
        If an array (K, 3) is given, where K is the number of points of all
        lines then every point is colored with a different RGB color.
        If an array (K,) is given, where K is the number of points of all
        lines then these are considered as the values to be used by the
        colormap.
        If an array (L,) is given, where L is the number of streamlines then
        these are considered as the values to be used by the colormap per
        streamline.
        If an array (X, Y, Z) or (X, Y, Z, 3) is given then the values for the
        colormap are interpolated automatically using trilinear interpolation.
    opacity : float, optional
        Takes values from 0 (fully transparent) to 1 (opaque). Default is 1.
    linewidth : float, optional
        Line thickness. Default is 1.
    spline_subdiv : int, optional
        Number of splines subdivision to smooth streamtubes. Default is None
        which means no subdivision.
    lod : bool, optional
        Use LODActor(level of detail) rather than Actor. Default is True.
        Level of detail actors do not render the full geometry when the
        frame rate is low.
    lod_points : int, optional
        Number of points to be used when LOD is in effect. Default is 10000.
    lod_points_size : int
        Size of points when lod is in effect. Default is 3.
    lookup_colormap : vtkLookupTable, optional
        Add a default lookup table to the colormap. Default is None which calls
        :func:`fury.actor.colormap_lookup_table`.
    depth_cue : boolean, optional
        Add a size depth cue so that lines shrink with distance to the camera.
        Works best with linewidth <= 1.
    fake_tube: boolean, optional
        Add shading to lines to approximate the look of tubes.

    Returns
    -------
    v : Actor or LODActor object
        Line.

    Examples
    --------
    >>> from fury import actor, window
    >>> scene = window.Scene()
    >>> lines = [np.random.rand(10, 3), np.random.rand(20, 3)]
    >>> colors = np.random.rand(2, 3)
    >>> c = actor.line(lines, colors=colors)
    >>> scene.add(c)
    >>> #window.show(scene)

    """
    # Poly data with lines and colors
    poly_data, color_is_scalar = lines_to_vtk_polydata(lines, colors=colors)
    next_input = poly_data

    # set primitives count
    prim_count = len(lines)
    set_polydata_primitives_count(poly_data, prim_count)

    # use spline interpolation
    if (spline_subdiv is not None) and (spline_subdiv > 0):
        spline_filter = set_input(SplineFilter(), next_input)
        spline_filter.SetSubdivideToSpecified()
        spline_filter.SetNumberOfSubdivisions(spline_subdiv)
        spline_filter.Update()
        next_input = spline_filter.GetOutputPort()

    poly_mapper = set_input(PolyDataMapper(), next_input)
    poly_mapper.ScalarVisibilityOn()
    poly_mapper.SetScalarModeToUsePointFieldData()
    poly_mapper.SelectColorArray("colors")
    poly_mapper.Update()

    # Color Scale with a lookup table
    if color_is_scalar:
        if lookup_colormap is None:
            lookup_colormap = colormap_lookup_table()

        poly_mapper.SetLookupTable(lookup_colormap)
        poly_mapper.UseLookupTableScalarRangeOn()
        poly_mapper.Update()

    # Set Actor
    if lod:
        actor = LODActor()
        actor.SetNumberOfCloudPoints(lod_points)
        actor.GetProperty().SetPointSize(lod_points_size)
    else:
        actor = Actor()

    actor.SetMapper(poly_mapper)
    actor.GetProperty().SetLineWidth(linewidth)
    actor.GetProperty().SetOpacity(opacity)

    if depth_cue:

        @warn_on_args_to_kwargs()
        def callback(_caller, _event, *, calldata=None):
            program = calldata
            if program is not None:
                program.SetUniformf("linewidth", linewidth)

        replace_shader_in_actor(actor, "geometry", import_fury_shader("line.geom"))
        add_shader_callback(actor, callback)

    if fake_tube:
        actor.GetProperty().SetRenderLinesAsTubes(True)

    return actor


@warn_on_args_to_kwargs()
def scalar_bar(*, lookup_table=None, title=" "):
    """Default scalar bar actor for a given colormap (colorbar).

    Parameters
    ----------
    lookup_table : vtkLookupTable or None
        If None then ``colormap_lookup_table`` is called with default options.
    title : str

    Returns
    -------
    scalar_bar : vtkScalarBarActor

    See Also
    --------
    :func:`fury.actor.colormap_lookup_table`

    """
    lookup_table_copy = LookupTable()
    if lookup_table is None:
        lookup_table = colormap_lookup_table()
    # Deepcopy the lookup_table because sometimes vtkPolyDataMapper deletes it
    lookup_table_copy.DeepCopy(lookup_table)
    scalar_bar = ScalarBarActor()
    scalar_bar.SetTitle(title)
    scalar_bar.SetLookupTable(lookup_table_copy)
    scalar_bar.SetNumberOfLabels(6)

    return scalar_bar


@warn_on_args_to_kwargs()
def axes(
    *,
    scale=(1, 1, 1),
    colorx=(1, 0, 0),
    colory=(0, 1, 0),
    colorz=(0, 0, 1),
    opacity=1,
):
    """Create an actor with the coordinate's system axes where
    red = x, green = y, blue = z.

    Parameters
    ----------
    scale : tuple (3,)
        Axes size e.g. (100, 100, 100). Default is (1, 1, 1).
    colorx : tuple (3,)
        x-axis color. Default red (1, 0, 0).
    colory : tuple (3,)
        y-axis color. Default green (0, 1, 0).
    colorz : tuple (3,)
        z-axis color. Default blue (0, 0, 1).
    opacity : float, optional
        Takes values from 0 (fully transparent) to 1 (opaque). Default is 1.

    Returns
    -------
    arrow_actor: Actor

    """
    centers = np.zeros((3, 3))
    dirs = np.array([[1, 0, 0], [0, 1, 0], [0, 0, 1]])
    colors = np.array([colorx + (opacity,), colory + (opacity,), colorz + (opacity,)])

    scales = np.asarray(scale)
    arrow_actor = arrow(centers, dirs, colors, scales=scales, repeat_primitive=False)
    return arrow_actor


@warn_on_args_to_kwargs()
def odf_slicer(
    odfs,
    *,
    affine=None,
    mask=None,
    sphere=None,
    scale=0.5,
    norm=True,
    radial_scale=True,
    opacity=1.0,
    colormap=None,
    global_cm=False,
    B_matrix=None,
):
    """Create an actor for rendering a grid of ODFs given an array of
    spherical function (SF) or spherical harmonics (SH) coefficients.

    Parameters
    ----------
    odfs : ndarray
        4D ODFs array in SF or SH coefficients. If SH coefficients,
        `B_matrix` must be supplied.
    affine : array
        4x4 transformation array from native coordinates to world coordinates.
    mask : ndarray
        3D mask to apply to ODF field.
    sphere : dipy Sphere
        The sphere used for SH to SF projection. If None, a default sphere
        of 100 vertices will be used.
    scale : float
        Multiplicative factor to apply to ODF amplitudes.
    norm : bool
        Normalize SF amplitudes so that the maximum
        ODF amplitude per voxel along a direction is 1.
    radial_scale : bool
        Scale sphere points by ODF values.
    opacity : float
        Takes values from 0 (fully transparent) to 1 (opaque).
    colormap : None or str or tuple
        The name of the colormap to use. Matplotlib colormaps are supported
        (e.g., 'inferno'). A plain color can be supplied as a RGB tuple in
        range [0, 255]. If None then a RGB colormap is used.
    global_cm : bool
        If True the colormap will be applied in all ODFs. If False
        it will be applied individually at each voxel.
    B_matrix : ndarray (n_coeffs, n_vertices)
        Optional SH to SF matrix for projecting `odfs` given in SH
        coefficients on the `sphere`. If None, then the input is assumed
        to be expressed in SF coefficients.

    Returns
    -------
    actor : OdfSlicerActor
        Actor representing the ODF field.

    """
    # first we check if the input array is 4D
    n_dims = len(odfs.shape)
    if n_dims != 4:
        raise ValueError(
            "Invalid number of dimensions for odfs. Expected 4 "
            "dimensions, got {0} dimensions.".format(n_dims)
        )

    # we generate indices for all nonzero voxels
    valid_odf_mask = np.abs(odfs).max(axis=-1) > 0.0
    if mask is not None:
        valid_odf_mask = np.logical_and(valid_odf_mask, mask)
    indices = np.nonzero(valid_odf_mask)
    shape = odfs.shape[:-1]

    if sphere is None:
        # Use a default sphere with 100 vertices
        vertices, faces = fp.prim_sphere(name="repulsion100")
    else:
        vertices = sphere.vertices
        faces = fix_winding_order(vertices, sphere.faces, clockwise=True)

    if B_matrix is None:
        if len(vertices) != odfs.shape[-1]:
            raise ValueError(
                "Invalid number of SF coefficients. " "Expected {0}, got {1}.".format(
                    len(vertices), odfs.shape[-1]
                )
            )
    else:
        if len(vertices) != B_matrix.shape[1]:
            raise ValueError(
                "Invalid number of SH coefficients. " "Expected {0}, got {1}.".format(
                    len(vertices), B_matrix.shape[1]
                )
            )

    # create and return an instance of OdfSlicerActor
    return OdfSlicerActor(
        odfs[indices],
        vertices,
        faces,
        indices,
        scale,
        norm,
        radial_scale,
        shape,
        global_cm,
        colormap,
        opacity,
        affine=affine,
        B=B_matrix,
    )


def _makeNd(array, ndim):
    """Pad as many 1s at the beginning of array's shape as are need to give
    array ndim dimensions.
    """
    new_shape = (1,) * (ndim - array.ndim) + array.shape
    return array.reshape(new_shape)


@warn_on_args_to_kwargs()
def _roll_evals(evals, *, axis=-1):
    """Check evals shape.

    Helper function to check that the evals provided to functions calculating
    tensor statistics have the right shape.

    Parameters
    ----------
    evals : array-like
        Eigenvalues of a diffusion tensor. shape should be (...,3).
    axis : int
        The axis of the array which contains the 3 eigenvals. Default: -1

    Returns
    -------
    evals : array-like
        Eigenvalues of a diffusion tensor, rolled so that the 3 eigenvals are
        the last axis.

    """
    if evals.shape[-1] != 3:
        msg = "Expecting 3 eigenvalues, got {}".format(evals.shape[-1])
        raise ValueError(msg)

    evals = np.rollaxis(evals, axis)

    return evals


@warn_on_args_to_kwargs()
def _fa(evals, *, axis=-1):
    r"""Return Fractional anisotropy (FA) of a diffusion tensor.

    Parameters
    ----------
    evals : array-like
        Eigenvalues of a diffusion tensor.
    axis : int
        Axis of `evals` which contains 3 eigenvalues.

    Returns
    -------
    fa : array
        Calculated FA. Range is 0 <= FA <= 1.

    Notes
    -----
    FA is calculated using the following equation:

    .. math::

        FA = \sqrt{\frac{1}{2}\frac{(\lambda_1-\lambda_2)^2+(\lambda_1-
                    \lambda_3)^2+(\lambda_2-\lambda_3)^2}{\lambda_1^2+
                    \lambda_2^2+\lambda_3^2}}

    """
    evals = _roll_evals(evals, axis=axis)
    # Make sure not to get nans
    all_zero = (evals == 0).all(axis=0)
    ev1, ev2, ev3 = evals
    fa = np.sqrt(
        0.5
        * ((ev1 - ev2) ** 2 + (ev2 - ev3) ** 2 + (ev3 - ev1) ** 2)
        / ((evals * evals).sum(0) + all_zero)
    )

    return fa


def _color_fa(fa, evecs):
    r"""Color fractional anisotropy of diffusion tensor.

    Parameters
    ----------
    fa : array-like
        Array of the fractional anisotropy (can be 1D, 2D or 3D).
    evecs : array-like
        eigen vectors from the tensor model.

    Returns
    -------
    rgb : Array with 3 channels for each color as the last dimension.
        Colormap of the FA with red for the x value, y for the green
        value and z for the blue value.

    Notes
    -----
    It is computed from the clipped FA between 0 and 1 using the following
    formula.

    .. math::

        rgb = abs(max(\vec{e})) \times fa

    """
    if (fa.shape != evecs[..., 0, 0].shape) or ((3, 3) != evecs.shape[-2:]):
        raise ValueError("Wrong number of dimensions for evecs")

    return np.abs(evecs[..., 0]) * np.clip(fa, 0, 1)[..., None]


@warn_on_args_to_kwargs()
def tensor_slicer(
    evals,
    evecs,
    *,
    affine=None,
    mask=None,
    sphere=None,
    scale=2.2,
    norm=True,
    opacity=1.0,
    scalar_colors=None,
):
    """Slice many tensors as ellipsoids in native or world coordinates.

    Parameters
    ----------
    evals : (3,) or (X, 3) or (X, Y, 3) or (X, Y, Z, 3) ndarray
        eigenvalues
    evecs : (3, 3) or (X, 3, 3) or (X, Y, 3, 3) or (X, Y, Z, 3, 3) ndarray
        eigenvectors
    affine : array
        4x4 transformation array from native coordinates to world coordinates*
    mask : ndarray
        3D mask
    sphere : Sphere
        a sphere
    scale : float
        Distance between spheres.
    norm : bool
        Normalize `sphere_values`.
    opacity : float
        Takes values from 0 (fully transparent) to 1 (opaque). Default is 1.
    scalar_colors : (3,) or (X, 3) or (X, Y, 3) or (X, Y, Z, 3) ndarray
        RGB colors used to show the tensors
        Default None, color the ellipsoids using ``color_fa``

    Returns
    -------
    tensor_actor : Actor
        Ellipsoid

    """
    if not evals.shape == evecs.shape[:-1]:
        raise RuntimeError(
            "Eigenvalues shape {} is incompatible with eigenvectors' {}."
            " Please provide eigenvalue and"
            " eigenvector arrays that have compatible dimensions.".format(
                evals.shape, evecs.shape
            )
        )

    if mask is None:
        mask = np.ones(evals.shape[:3], dtype=bool)
    else:
        mask = mask.astype(bool)

    szx, szy, szz = evals.shape[:3]

    class TensorSlicerActor(LODActor):
        def __init__(self):
            self.mapper = None

        def display_extent(self, x1, x2, y1, y2, z1, z2):
            tmp_mask = np.zeros(evals.shape[:3], dtype=bool)
            tmp_mask[x1 : x2 + 1, y1 : y2 + 1, z1 : z2 + 1] = True
            tmp_mask = np.bitwise_and(tmp_mask, mask)

            self.mapper = _tensor_slicer_mapper(
                evals=evals,
                evecs=evecs,
                affine=affine,
                mask=tmp_mask,
                sphere=sphere,
                scale=scale,
                norm=norm,
                scalar_colors=scalar_colors,
            )
            self.SetMapper(self.mapper)

        @warn_on_args_to_kwargs()
        def display(self, *, x=None, y=None, z=None):
            if x is None and y is None and z is None:
                self.display_extent(
                    0,
                    szx - 1,
                    0,
                    szy - 1,
                    int(np.floor(szz / 2)),
                    int(np.floor(szz / 2)),
                )
            if x is not None:
                self.display_extent(x, x, 0, szy - 1, 0, szz - 1)
            if y is not None:
                self.display_extent(0, szx - 1, y, y, 0, szz - 1)
            if z is not None:
                self.display_extent(0, szx - 1, 0, szy - 1, z, z)

    tensor_actor = TensorSlicerActor()
    tensor_actor.display_extent(
        0, szx - 1, 0, szy - 1, int(np.floor(szz / 2)), int(np.floor(szz / 2))
    )

    tensor_actor.GetProperty().SetOpacity(opacity)

    return tensor_actor


@warn_on_args_to_kwargs()
def _tensor_slicer_mapper(
    evals,
    evecs,
    *,
    affine=None,
    mask=None,
    sphere=None,
    scale=2.2,
    norm=True,
    scalar_colors=None,
):
    """Return Helper function for slicing tensor fields.

    Parameters
    ----------
    evals : (3,) or (X, 3) or (X, Y, 3) or (X, Y, Z, 3) ndarray
        eigenvalues.
    evecs : (3, 3) or (X, 3, 3) or (X, Y, 3, 3) or (X, Y, Z, 3, 3) ndarray
        eigenvectors.
    affine : array
        4x4 transformation array from native coordinates to world coordinates.
    mask : ndarray
        3D mask.
    sphere : Sphere
        a sphere.
    scale : float
        Distance between spheres.
    norm : bool
        Normalize `sphere_values`.
    scalar_colors : (3,) or (X, 3) or (X, Y, 3) or (X, Y, Z, 3) ndarray
        RGB colors used to show the tensors
        Default None, color the ellipsoids using ``color_fa``

    Returns
    -------
    mapper : vtkPolyDataMapper
        Ellipsoid mapper

    """
    mask = np.ones(evals.shape[:3]) if mask is None else mask

    ijk = np.ascontiguousarray(np.array(np.nonzero(mask)).T)
    if len(ijk) == 0:
        return None

    if affine is not None:
        ijk = np.ascontiguousarray(apply_affine(affine, ijk))

    faces = np.asarray(sphere.faces, dtype=int)
    vertices = sphere.vertices

    if scalar_colors is None:
        # from dipy.reconst.dti import color_fa, fractional_anisotropy
        cfa = _color_fa(_fa(evals), evecs)
    else:
        cfa = _makeNd(scalar_colors, 4)

    cols = np.zeros((ijk.shape[0],) + sphere.vertices.shape, dtype="f4")

    all_xyz = []
    all_faces = []
    for k, center in enumerate(ijk):
        ea = evals[tuple(center.astype(int))]
        if norm:
            ea /= ea.max()
        ea = np.diag(ea.copy())

        ev = evecs[tuple(center.astype(int))].copy()
        xyz = np.dot(ev, np.dot(ea, vertices.T))

        xyz = xyz.T
        all_xyz.append(scale * xyz + center)
        all_faces.append(faces + k * xyz.shape[0])

        cols[k, ...] = np.interp(
            cfa[tuple(center.astype(int))], [0, 1], [0, 255]
        ).astype("ubyte")

    all_xyz = np.ascontiguousarray(np.concatenate(all_xyz))
    all_xyz_vtk = numpy_support.numpy_to_vtk(all_xyz, deep=True)

    points = Points()
    points.SetData(all_xyz_vtk)

    all_faces = np.concatenate(all_faces)

    cols = np.ascontiguousarray(
        np.reshape(cols, (cols.shape[0] * cols.shape[1], cols.shape[2])), dtype="f4"
    )

    vtk_colors = numpy_support.numpy_to_vtk(
        cols, deep=True, array_type=VTK_UNSIGNED_CHAR
    )

    vtk_colors.SetName("colors")

    polydata = PolyData()
    polydata.SetPoints(points)
    set_polydata_triangles(polydata, all_faces)
    polydata.GetPointData().SetScalars(vtk_colors)

    mapper = PolyDataMapper()
    mapper.SetInputData(polydata)

    return mapper


@warn_on_args_to_kwargs()
def peak_slicer(
    peaks_dirs,
    *,
    peaks_values=None,
    mask=None,
    affine=None,
    colors=(1, 0, 0),
    opacity=1.0,
    linewidth=1,
    lod=False,
    lod_points=10**4,
    lod_points_size=3,
    symmetric=True,
):
    """Visualize peak directions as given from ``peaks_from_model``.

    Parameters
    ----------
    peaks_dirs : ndarray
        Peak directions. The shape of the array can be (M, 3) or (X, M, 3) or
        (X, Y, M, 3) or (X, Y, Z, M, 3).
    peaks_values : ndarray
        Peak values. The shape of the array can be (M, ) or (X, M) or
        (X, Y, M) or (X, Y, Z, M).
    affine : array
        4x4 transformation array from native coordinates to world coordinates.
    mask : ndarray
        3D mask.
    colors : tuple or None
        Default red color. If None then every peak gets an orientation color
        in similarity to a DEC map.
    opacity : float, optional
        Takes values from 0 (fully transparent) to 1 (opaque).
    linewidth : float, optional
        Line thickness. Default is 1.
    lod : bool
        Use LODActor(level of detail) rather than Actor.
        Default is False. Level of detail actors do not render the full
        geometry when the frame rate is low.
    lod_points : int
        Number of points to be used when LOD is in effect. Default is 10000.
    lod_points_size : int
        Size of points when lod is in effect. Default is 3.
    symmetric: bool, optional
        If True, peaks are drawn for both peaks_dirs and -peaks_dirs. Else,
        peaks are only drawn for directions given by peaks_dirs. Default is
        True.

    Returns
    -------
    peak_actor: Actor

    See Also
    --------
    :func:`fury.actor.odf_slice`

    """
    peaks_dirs = np.asarray(peaks_dirs)
    if peaks_dirs.ndim > 5:
        raise ValueError("Wrong shape")

    peaks_dirs = _makeNd(peaks_dirs, 5)
    if peaks_values is not None:
        peaks_values = _makeNd(peaks_values, 4)

    grid_shape = np.array(peaks_dirs.shape[:3])

    if mask is None:
        mask = np.ones(grid_shape).astype(bool)

    class PeakSlicerActor(LODActor):
        def __init__(self):
            self.line = None

        def display_extent(self, x1, x2, y1, y2, z1, z2):
            tmp_mask = np.zeros(grid_shape, dtype=bool)
            tmp_mask[x1 : x2 + 1, y1 : y2 + 1, z1 : z2 + 1] = True
            tmp_mask = np.bitwise_and(tmp_mask, mask)

            ijk = np.ascontiguousarray(np.array(np.nonzero(tmp_mask)).T)
            if len(ijk) == 0:
                self.SetMapper(None)
                return
            if affine is not None:
                ijk_trans = np.ascontiguousarray(apply_affine(affine, ijk))
            list_dirs = []
            for index, center in enumerate(ijk):
                # center = tuple(center)
                if affine is None:
                    xyz = center[:, None]
                else:
                    xyz = ijk_trans[index][:, None]
                xyz = xyz.T
                for i in range(peaks_dirs[tuple(center)].shape[-2]):
                    if peaks_values is not None:
                        pv = peaks_values[tuple(center)][i]
                    else:
                        pv = 1.0
                    if symmetric:
                        dirs = np.vstack(
                            (
                                -peaks_dirs[tuple(center)][i] * pv + xyz,
                                peaks_dirs[tuple(center)][i] * pv + xyz,
                            )
                        )
                    else:
                        dirs = np.vstack((xyz, peaks_dirs[tuple(center)][i] * pv + xyz))
                    list_dirs.append(dirs)

            self.line = line(
                list_dirs,
                colors=colors,
                opacity=opacity,
                linewidth=linewidth,
                lod=lod,
                lod_points=lod_points,
                lod_points_size=lod_points_size,
            )

            self.SetProperty(self.line.GetProperty())
            self.SetMapper(self.line.GetMapper())

        @warn_on_args_to_kwargs()
        def display(self, *, x=None, y=None, z=None):
            if x is None and y is None and z is None:
                self.display_extent(
                    0,
                    szx - 1,
                    0,
                    szy - 1,
                    int(np.floor(szz / 2)),
                    int(np.floor(szz / 2)),
                )
            if x is not None:
                self.display_extent(x, x, 0, szy - 1, 0, szz - 1)
            if y is not None:
                self.display_extent(0, szx - 1, y, y, 0, szz - 1)
            if z is not None:
                self.display_extent(0, szx - 1, 0, szy - 1, z, z)

    peak_actor = PeakSlicerActor()

    szx, szy, szz = grid_shape
    peak_actor.display_extent(
        0, szx - 1, 0, szy - 1, int(np.floor(szz / 2)), int(np.floor(szz / 2))
    )

    return peak_actor


@warn_on_args_to_kwargs()
def peak(
    peaks_dirs,
    *,
    peaks_values=None,
    mask=None,
    affine=None,
    colors=None,
    linewidth=1,
    lookup_colormap=None,
    symmetric=True,
):
    """Visualize peak directions as given from ``peaks_from_model``.

    Parameters
    ----------
    peaks_dirs : ndarray
        Peak directions. The shape of the array should be (X, Y, Z, D, 3).
    peaks_values : ndarray, optional
        Peak values. The shape of the array should be (X, Y, Z, D).
    affine : array, optional
        4x4 transformation array from native coordinates to world coordinates.
    mask : ndarray, optional
        3D mask
    colors : tuple or None, optional
        Default None. If None then every peak gets an orientation color
        in similarity to a DEC map.
    lookup_colormap : vtkLookupTable, optional
        Add a default lookup table to the colormap. Default is None which calls
        :func:`fury.actor.colormap_lookup_table`.
    linewidth : float, optional
        Line thickness. Default is 1.
    symmetric : bool, optional
        If True, peaks are drawn for both peaks_dirs and -peaks_dirs. Else,
        peaks are only drawn for directions given by peaks_dirs. Default is
        True.

    Returns
    -------
    peak_actor : PeakActor
        Actor or LODActor representing the peaks directions and/or
        magnitudes.

    Examples
    --------
    >>> from fury import actor, window
    >>> import numpy as np
    >>> scene = window.Scene()
    >>> peak_dirs = np.random.rand(3, 3, 3, 3, 3)
    >>> c = actor.peak(peak_dirs)
    >>> scene.add(c)
    >>> #window.show(scene)

    """
    if peaks_dirs.ndim != 5:
        raise ValueError(
            "Invalid peak directions. The shape of the structure "
            "must be (XxYxZxDx3). Your data has {} dimensions."
            "".format(peaks_dirs.ndim)
        )
    if peaks_dirs.shape[4] != 3:
        raise ValueError(
            "Invalid peak directions. The shape of the last "
            "dimension must be 3. Your data has a last dimension "
            "of {}.".format(peaks_dirs.shape[4])
        )

    dirs_shape = peaks_dirs.shape

    if peaks_values is not None:
        if peaks_values.ndim != 4:
            raise ValueError(
                "Invalid peak values. The shape of the structure "
                "must be (XxYxZxD). Your data has {} dimensions."
                "".format(peaks_values.ndim)
            )
        vals_shape = peaks_values.shape
        if vals_shape != dirs_shape[:4]:
            raise ValueError(
                "Invalid peak values. The shape of the values "
                "must coincide with the shape of the directions."
            )

    valid_mask = np.abs(peaks_dirs).max(axis=(-2, -1)) > 0
    if mask is not None:
        if mask.ndim != 3:
            warnings.warn(
                "Invalid mask. The mask must be a 3D array. The "
                "passed mask has {} dimensions. Ignoring passed "
                "mask.".format(mask.ndim),
                UserWarning,
                stacklevel=2,
            )
        elif mask.shape != dirs_shape[:3]:
            warnings.warn(
                "Invalid mask. The shape of the mask must coincide "
                "with the shape of the directions. Ignoring passed "
                "mask.",
                UserWarning,
                stacklevel=2,
            )
        else:
            valid_mask = np.logical_and(valid_mask, mask)
    indices = np.nonzero(valid_mask)

    return PeakActor(
        peaks_dirs,
        indices,
        values=peaks_values,
        affine=affine,
        colors=colors,
        lookup_colormap=lookup_colormap,
        linewidth=linewidth,
        symmetric=symmetric,
    )


@warn_on_args_to_kwargs()
def dot(points, *, colors=None, opacity=None, dot_size=5):
    """Create one or more 3d points.

    Parameters
    ----------
    points : ndarray, (N, 3)
        dots positions.
    colors : ndarray (N,3) or (N, 4) or tuple (3,) or tuple (4,)
        RGB or RGBA (for opacity) R, G, B and A should be at the range [0, 1].
    opacity : float, optional
        Takes values from 0 (fully transparent) to 1 (opaque).
        If a value is given, each dot will have the same opacity otherwise
        opacity is set to 1 by default, or is defined by Alpha parameter
        in colors if given.
    dot_size : int

    Returns
    -------
    dot_actor: Actor

    See Also
    --------
    :func:`fury.actor.point`

    """
    if points.ndim != 2:
        raise ValueError(
            "Invalid points. The shape of the structure must be "
            "(Nx3). Your data has {} dimensions.".format(points.ndim)
        )

    if points.shape[1] != 3:
        raise ValueError(
            "Invalid points. The shape of the last dimension "
            "must be 3. Your data has a last dimension of {}.".format(points.shape[1])
        )

    vtk_vertices = Points()
    vtk_faces = CellArray()

    # Add points
    for i in range(len(points)):
        p = points[i]
        idd = vtk_vertices.InsertNextPoint(p)
        vtk_faces.InsertNextCell(1)
        vtk_faces.InsertCellPoint(idd)

    color_tuple = color_check(len(points), colors=colors)
    color_array, global_opacity = color_tuple

    # Create a polydata object
    polydata = PolyData()
    polydata.SetPoints(vtk_vertices)
    polydata.SetVerts(vtk_faces)
    polydata.GetPointData().SetScalars(color_array)

    # set primitives count
    prim_count = len(points)
    set_polydata_primitives_count(polydata, prim_count)

    # Visualize
    mapper = PolyDataMapper()
    mapper.SetInputData(polydata)

    # Create an actor
    poly_actor = Actor()
    poly_actor.SetMapper(mapper)

    if opacity is not None:
        poly_actor.GetProperty().SetOpacity(opacity)
    elif global_opacity >= 0:
        poly_actor.GetProperty().SetOpacity(global_opacity)
    poly_actor.GetProperty().SetPointSize(dot_size)

    return poly_actor


@warn_on_args_to_kwargs()
def point(points, colors, *, point_radius=0.1, phi=8, theta=8, opacity=1.0):
    """Visualize points as sphere glyphs.

    Parameters
    ----------
    points : ndarray, shape (N, 3)
    colors : ndarray (N,3) or tuple (3,)
    point_radius : float
    phi : int
    theta : int
    opacity : float, optional
        Takes values from 0 (fully transparent) to 1 (opaque). Default is 1.

    Returns
    -------
    point_actor: Actor

    See Also
    --------
    :func:`fury.actor.dot`
    :func:`fury.actor.sphere`

    Examples
    --------
    >>> from fury import window, actor
    >>> scene = window.Scene()
    >>> pts = np.random.rand(5, 3)
    >>> point_actor = actor.point(pts, window.colors.coral)
    >>> scene.add(point_actor)
    >>> # window.show(scene)

    """
    return sphere(
        centers=points,
        colors=colors,
        radii=point_radius,
        phi=phi,
        theta=theta,
        vertices=None,
        faces=None,
        opacity=opacity,
    )


@warn_on_args_to_kwargs()
def sphere(
    centers,
    colors,
    *,
    radii=1.0,
    phi=16,
    theta=16,
    vertices=None,
    faces=None,
    opacity=1,
    use_primitive=False,
):
    """Visualize one or many spheres with different colors and radii.

    Parameters
    ----------
    centers : ndarray, shape (N, 3)
        Spheres positions.
    colors : ndarray (N,3) or (N, 4) or tuple (3,) or tuple (4,)
        RGB or RGBA (for opacity) R, G, B and A should be at the range [0, 1].
    radii : float or ndarray, shape (N,)
        Sphere radius.
    phi : int, optional
        Set the number of points in the latitude direction.
    theta : int, optional
        Set the number of points in the longitude direction.
    vertices : ndarray, shape (N, 3)
        The point cloud defining the sphere.
    faces : ndarray, shape (M, 3)
        If faces is None then a sphere is created based on theta and phi angles
        If not then a sphere is created with the provided vertices and faces.
    opacity : float, optional
        Takes values from 0 (fully transparent) to 1 (opaque). Default is 1.
    use_primitive : boolean, optional
        If True, uses primitives to create an actor.

    Returns
    -------
    sphere_actor: Actor

    Examples
    --------
    >>> from fury import window, actor
    >>> scene = window.Scene()
    >>> centers = np.random.rand(5, 3)
    >>> sphere_actor = actor.sphere(centers, window.colors.coral)
    >>> scene.add(sphere_actor)
    >>> # window.show(scene)

    """
    if not use_primitive:
        src = SphereSource() if faces is None else None

        if src is not None:
            src.SetRadius(1)
            src.SetThetaResolution(theta)
            src.SetPhiResolution(phi)

        sphere_actor = repeat_sources(
            centers=centers,
            colors=colors,
            active_scalars=radii,
            source=src,
            vertices=vertices,
            faces=faces,
        )
        sphere_actor.GetProperty().SetOpacity(opacity)
        return sphere_actor

    scales = radii
    directions = (1, 0, 0)

    if faces is None and vertices is None:
        vertices, faces = fp.prim_sphere(phi=phi, theta=theta)

    res = fp.repeat_primitive(
        vertices,
        faces,
        directions=directions,
        centers=centers,
        colors=colors,
        scales=scales,
    )
    big_verts, big_faces, big_colors, _ = res
    prim_count = len(centers)
    sphere_actor = get_actor_from_primitive(
        big_verts, big_faces, colors=big_colors, prim_count=prim_count
    )
    sphere_actor.GetProperty().SetOpacity(opacity)
    return sphere_actor


@warn_on_args_to_kwargs()
def cylinder(
    centers,
    directions,
    colors,
    *,
    radius=0.05,
    heights=1,
    capped=False,
    resolution=8,
    vertices=None,
    faces=None,
    repeat_primitive=True,
):
    """Visualize one or many cylinder with different features.

    Parameters
    ----------
    centers : ndarray, shape (N, 3)
        Cylinder positions.
    directions : ndarray, shape (N, 3)
        The orientation vector of the cylinder.
    colors : ndarray (N,3) or (N, 4) or tuple (3,) or tuple (4,)
        RGB or RGBA (for opacity) R, G, B and A should be at the range [0, 1].
    radius : float
        cylinder radius.
    heights : ndarray, shape (N)
        The height of the cylinder.
    capped : bool
        Turn on/off whether to cap cylinder with polygons. Default (False).
    resolution: int
        Number of facets/sectors used to define cylinder.
    vertices : ndarray, shape (N, 3)
        The point cloud defining the sphere.
    faces : ndarray, shape (M, 3)
        If faces is None then a sphere is created based on theta
        and phi angles.
        If not then a sphere is created with the provided vertices and faces.
    repeat_primitive: bool
        If True, cylinder will be generated with primitives
        If False,
        repeat_sources will be invoked to use VTK filters for cylinder.

    Returns
    -------
    cylinder_actor: Actor

    Examples
    --------
    >>> from fury import window, actor
    >>> scene = window.Scene()
    >>> centers = np.random.rand(5, 3)
    >>> dirs = np.random.rand(5, 3)
    >>> heights = np.random.rand(5)
    >>> actor = actor.cylinder(centers, dirs, (1, 1, 1), heights=heights)
    >>> scene.add(actor)
    >>> # window.show(scene)

    """
    if repeat_primitive:
        if resolution < 8:
            # Sectors parameter should be greater than 7 in fp.prim_cylinder()
            raise ValueError("resolution parameter should be greater than 7")

        verts, faces = fp.prim_cylinder(
            radius=radius,
            sectors=resolution,
            capped=capped,
        )
        res = fp.repeat_primitive(
            verts,
            faces,
            centers=centers,
            directions=directions,
            colors=colors,
            scales=heights,
        )

        big_verts, big_faces, big_colors, _ = res
        prim_count = len(centers)
        cylinder_actor = get_actor_from_primitive(
            big_verts, big_faces, colors=big_colors, prim_count=prim_count
        )

    else:
        if faces is None:
            src = CylinderSource()
            src.SetCapping(capped)
            src.SetResolution(resolution)
            src.SetRadius(radius)
            rotate = np.array([[0, 1, 0, 0], [-1, 0, 0, 0], [0, 0, 1, 0], [0, 0, 0, 1]])
        else:
            src = None
            rotate = None

        cylinder_actor = repeat_sources(
            centers=centers,
            colors=colors,
            directions=directions,
            active_scalars=heights,
            source=src,
            vertices=vertices,
            faces=faces,
            orientation=rotate,
        )

    return cylinder_actor


@warn_on_args_to_kwargs()
def disk(
    centers,
    directions,
    colors,
    *,
    rinner=0.3,
    router=0.7,
    cresolution=6,
    rresolution=2,
    vertices=None,
    faces=None,
):
    """Visualize one or many disks with different features.

    Parameters
    ----------
    centers : ndarray, shape (N, 3)
        Disk positions.
    directions : ndarray, shape (N, 3)
        The orientation vector of the disk.
    colors : ndarray (N,3) or (N, 4) or tuple (3,) or tuple (4,)
        RGB or RGBA (for opacity) R, G, B and A should be at the range [0, 1].
    rinner : float
        disk inner radius, default: 0.3
    router : float
        disk outer radius, default: 0.5
    cresolution: int, optional
        Number of facets used to define perimeter of disk, default: 6
    rresolution: int, optional
        Number of facets used radially, default: 2
    vertices : ndarray, shape (N, 3)
        The point cloud defining the disk.
    faces : ndarray, shape (M, 3)
        If faces is None then a disk is created based on theta and phi angles.
        If not then a disk is created with the provided vertices and faces.

    Returns
    -------
    disk_actor: Actor

    Examples
    --------
    >>> from fury import window, actor
    >>> import numpy as np
    >>> scene = window.Scene()
    >>> centers = np.random.rand(5, 3)
    >>> dirs = np.random.rand(5, 3)
    >>> colors = np.random.rand(5, 4)
    >>> actor = actor.disk(centers, dirs, colors,
    ...                    rinner=.1, router=.8, cresolution=30)
    >>> scene.add(actor)
    >>> # window.show(scene)

    """
    if faces is None:
        src = DiskSource()
        src.SetCircumferentialResolution(cresolution)
        src.SetRadialResolution(rresolution)
        src.SetInnerRadius(rinner)
        src.SetOuterRadius(router)
        rotate = np.array([[0, 0, -1, 0], [0, 1, 0, 0], [1, 0, 0, 0], [0, 0, 0, 1]])
    else:
        src = None
        rotate = None

    disk_actor = repeat_sources(
        centers=centers,
        colors=colors,
        directions=directions,
        source=src,
        vertices=vertices,
        faces=faces,
        orientation=rotate,
    )

    return disk_actor


@warn_on_args_to_kwargs()
def square(centers, *, directions=(1, 0, 0), colors=(1, 0, 0), scales=1):
    """Visualize one or many squares with different features.

    Parameters
    ----------
    centers : ndarray, shape (N, 3)
        Square positions.
    directions : ndarray, shape (N, 3), optional
        The orientation vector of the square.
    colors : ndarray (N,3) or (N, 4) or tuple (3,) or tuple (4,), optional
        RGB or RGBA (for opacity) R, G, B and A should be at the range [0, 1].
    scales : int or ndarray (N,3) or tuple (3,), optional
        Square size on each direction (x, y), default(1)

    Returns
    -------
    sq_actor: Actor

    Examples
    --------
    >>> from fury import window, actor
    >>> scene = window.Scene()
    >>> centers = np.random.rand(5, 3)
    >>> dirs = np.random.rand(5, 3)
    >>> sq_actor = actor.square(centers, directions=dirs)
    >>> scene.add(sq_actor)
    >>> # window.show(scene)

    """
    verts, faces = fp.prim_square()
    res = fp.repeat_primitive(
        verts,
        faces,
        directions=directions,
        centers=centers,
        colors=colors,
        scales=scales,
    )

    big_verts, big_faces, big_colors, _ = res
    prim_count = len(centers)
    sq_actor = get_actor_from_primitive(
        big_verts, big_faces, colors=big_colors, prim_count=prim_count
    )
    sq_actor.GetProperty().BackfaceCullingOff()
    return sq_actor


@warn_on_args_to_kwargs()
def rectangle(centers, *, directions=(1, 0, 0), colors=(1, 0, 0), scales=(1, 2, 0)):
    """Visualize one or many rectangles with different features.

    Parameters
    ----------
    centers : ndarray, shape (N, 3)
        Rectangle positions.
    directions : ndarray, shape (N, 3), optional
        The orientation vector of the rectangle.
    colors : ndarray (N,3) or (N, 4) or tuple (3,) or tuple (4,), optional
        RGB or RGBA (for opacity) R, G, B and A should be at the range [0, 1].
    scales : int or ndarray (N,3) or tuple (3,), optional
        Rectangle size on each direction (x, y), default(1)

    Returns
    -------
    rect_actor: Actor

    See Also
    --------
    :func:`fury.actor.square`

    Examples
    --------
    >>> from fury import window, actor
    >>> scene = window.Scene()
    >>> centers = np.random.rand(5, 3)
    >>> dirs = np.random.rand(5, 3)
    >>> rect_actor = actor.rectangle(centers, directions=dirs)
    >>> scene.add(rect_actor)
    >>> # window.show(scene)

    """
    return square(centers=centers, directions=directions, colors=colors, scales=scales)


@warn_on_args_to_kwargs()
def box(centers, *, directions=(1, 0, 0), colors=(1, 0, 0), scales=(1, 2, 3)):
    """Visualize one or many boxes with different features.

    Parameters
    ----------
    centers : ndarray, shape (N, 3)
        Box positions.
    directions : ndarray, shape (N, 3), optional
        The orientation vector of the box.
    colors : ndarray (N,3) or (N, 4) or tuple (3,) or tuple (4,), optional
        RGB or RGBA (for opacity) R, G, B and A should be at the range [0, 1].
    scales : int or ndarray (N,3) or tuple (3,), optional
        Box size on each direction (x, y), default(1)

    Returns
    -------
    box_actor: Actor

    Examples
    --------
    >>> from fury import window, actor
    >>> scene = window.Scene()
    >>> centers = np.random.rand(5, 3)
    >>> dirs = np.random.rand(5, 3)
    >>> box_actor = actor.box(centers, directions=dirs, colors=(1, 1, 1))
    >>> scene.add(box_actor)
    >>> # window.show(scene)

    """
    verts, faces = fp.prim_box()
    res = fp.repeat_primitive(
        verts,
        faces,
        directions=directions,
        centers=centers,
        colors=colors,
        scales=scales,
    )

    big_verts, big_faces, big_colors, _ = res
    prim_count = len(centers)
    box_actor = get_actor_from_primitive(
        big_verts, big_faces, colors=big_colors, prim_count=prim_count
    )
    return box_actor


@warn_on_args_to_kwargs()
def cube(centers, *, directions=(1, 0, 0), colors=(1, 0, 0), scales=1):
    """Visualize one or many cubes with different features.

    Parameters
    ----------
    centers : ndarray, shape (N, 3)
        Cube positions.
    directions : ndarray, shape (N, 3), optional
        The orientation vector of the cube.
    colors : ndarray (N,3) or (N, 4) or tuple (3,) or tuple (4,), optional
        RGB or RGBA (for opacity) R, G, B and A should be at the range [0, 1].
    scales : int or ndarray (N,3) or tuple (3,), optional
        Cube size, default: 1

    Returns
    -------
    cube_actor: Actor

    Examples
    --------
    >>> from fury import window, actor
    >>> scene = window.Scene()
    >>> centers = np.random.rand(5, 3)
    >>> dirs = np.random.rand(5, 3)
    >>> cube_actor = actor.cube(centers, directions=dirs)
    >>> scene.add(cube_actor)
    >>> # window.show(scene)

    """
    return box(centers=centers, directions=directions, colors=colors, scales=scales)


@warn_on_args_to_kwargs()
def arrow(
    centers,
    directions,
    colors,
    *,
    heights=1.0,
    resolution=10,
    tip_length=0.35,
    tip_radius=0.1,
    shaft_radius=0.03,
    scales=1,
    vertices=None,
    faces=None,
    repeat_primitive=True,
):
    """Visualize one or many arrows with different features.

    Parameters
    ----------
    centers : ndarray, shape (N, 3)
        Arrow positions.
    directions : ndarray, shape (N, 3)
        The orientation vector of the arrow.
    colors : ndarray (N,3) or (N, 4) or tuple (3,) or tuple (4,)
        RGB or RGBA (for opacity) R, G, B and A should be at the range [0, 1].
    heights : ndarray, shape (N)
        The height of the arrow.
    resolution : int
        The resolution of the arrow.
    tip_length : float
        The tip size of the arrow (default: 0.35)
    tip_radius : float
        the tip radius of the arrow (default: 0.1)
    shaft_radius : float
        The shaft radius of the arrow (default: 0.03)
    vertices : ndarray, shape (N, 3)
        The point cloud defining the arrow.
    faces : ndarray, shape (M, 3)
        If faces is None then a arrow is created based on directions, heights
        and resolution. If not then a arrow is created with the provided
        vertices and faces.

    Returns
    -------
    arrow_actor: Actor

    Examples
    --------
    >>> from fury import window, actor
    >>> scene = window.Scene()
    >>> centers = np.random.rand(5, 3)
    >>> directions = np.random.rand(5, 3)
    >>> heights = np.random.rand(5)
    >>> arrow_actor = actor.arrow(centers, directions, (1, 1, 1), heights=heights)
    >>> scene.add(arrow_actor)
    >>> # window.show(scene)

    """
    if repeat_primitive:
        vertices, faces = fp.prim_arrow()
        res = fp.repeat_primitive(
            vertices,
            faces,
            directions=directions,
            centers=centers,
            colors=colors,
            scales=scales,
        )
        big_vertices, big_faces, big_colors, _ = res
        prim_count = len(centers)
        arrow_actor = get_actor_from_primitive(
            big_vertices, big_faces, colors=big_colors, prim_count=prim_count
        )
        return arrow_actor

    src = ArrowSource() if faces is None else None

    if src is not None:
        src.SetTipResolution(resolution)
        src.SetShaftResolution(resolution)
        src.SetTipLength(tip_length)
        src.SetTipRadius(tip_radius)
        src.SetShaftRadius(shaft_radius)

    arrow_actor = repeat_sources(
        centers=centers,
        directions=directions,
        colors=colors,
        active_scalars=heights,
        source=src,
        vertices=vertices,
        faces=faces,
    )
    return arrow_actor


@warn_on_args_to_kwargs()
def cone(
    centers,
    directions,
    colors,
    *,
    heights=1.0,
    resolution=10,
    vertices=None,
    faces=None,
    use_primitive=True,
):
    """Visualize one or many cones with different features.

    Parameters
    ----------
    centers : ndarray, shape (N, 3)
        Cone positions.
    directions : ndarray, shape (N, 3)
        The orientation vector of the cone.
    colors : ndarray (N,3) or (N, 4) or tuple (3,) or tuple (4,)
        RGB or RGBA (for opacity) R, G, B and A should be at the range [0, 1].
    heights : ndarray, shape (N)
        The height of the cone.
    resolution : int
        The resolution of the cone.
    vertices : ndarray, shape (N, 3)
        The point cloud defining the cone.
    faces : ndarray, shape (M, 3)
        If faces is None then a cone is created based on directions, heights
        and resolution. If not then a cone is created with the provided.
        vertices and faces.
    use_primitive : boolean, optional
        If True uses primitives to create the cone actor.

    Returns
    -------
    cone_actor: Actor

    Examples
    --------
    >>> from fury import window, actor
    >>> scene = window.Scene()
    >>> centers = np.random.rand(5, 3)
    >>> directions = np.random.rand(5, 3)
    >>> heights = np.random.rand(5)
    >>> cone_actor = actor.cone(centers, directions, (1, 1, 1), heights=heights)
    >>> scene.add(cone_actor)
    >>> # window.show(scene)

    """
    if not use_primitive:
        src = ConeSource() if faces is None else None

        if src is not None:
            src.SetResolution(resolution)

        cone_actor = repeat_sources(
            centers=centers,
            directions=directions,
            colors=colors,
            active_scalars=heights,
            source=src,
            vertices=vertices,
            faces=faces,
        )
        return cone_actor

    if faces is None and vertices is None:
        vertices, faces = fp.prim_cone(sectors=resolution)

    res = fp.repeat_primitive(
        vertices, faces, centers, directions=directions, colors=colors, scales=heights
    )

    big_verts, big_faces, big_colors, _ = res
    prim_count = len(centers)
    cone_actor = get_actor_from_primitive(
        big_verts, big_faces, colors=big_colors, prim_count=prim_count
    )

    return cone_actor


@warn_on_args_to_kwargs()
def triangularprism(centers, *, directions=(1, 0, 0), colors=(1, 0, 0), scales=1):
    """Visualize one or many regular triangular prisms with different features.

    Parameters
    ----------
    centers : ndarray, shape (N, 3)
        Triangular prism positions.
    directions : ndarray, shape (N, 3)
        The orientation vector(s) of the triangular prism(s).
    colors : ndarray (N,3) or (N, 4) or tuple (3,) or tuple (4,)
        RGB or RGBA (for opacity) R, G, B and A should be at the range [0, 1].
    scales : int or ndarray (N,3) or tuple (3,), optional
        Triangular prism size on each direction (x, y), default(1)

    Returns
    -------
    tprism_actor: Actor

    Examples
    --------
    >>> from fury import window, actor
    >>> scene = window.Scene()
    >>> centers = np.random.rand(3, 3)
    >>> dirs = np.random.rand(3, 3)
    >>> colors = np.random.rand(3, 3)
    >>> scales = np.random.rand(3, 1)
    >>> actor = actor.triangularprism(centers, directions=dirs, colors=colors, scales=scales)
    >>> scene.add(actor)
    >>> # window.show(scene)

    """  # noqa: E501
    verts, faces = fp.prim_triangularprism()
    res = fp.repeat_primitive(
        verts,
        faces,
        directions=directions,
        centers=centers,
        colors=colors,
        scales=scales,
    )
    big_verts, big_faces, big_colors, _ = res
    prim_count = len(centers)
    tprism_actor = get_actor_from_primitive(
        big_verts, big_faces, colors=big_colors, prim_count=prim_count
    )
    return tprism_actor


@warn_on_args_to_kwargs()
def rhombicuboctahedron(centers, *, directions=(1, 0, 0), colors=(1, 0, 0), scales=1):
    """Visualize one or many rhombicuboctahedron with different features.

    Parameters
    ----------
    centers : ndarray, shape (N, 3)
        Rhombicuboctahedron positions.
    directions : ndarray, shape (N, 3)
        The orientation vector(s) of the Rhombicuboctahedron(s).
    colors : ndarray (N,3) or (N, 4) or tuple (3,) or tuple (4,)
        RGB or RGBA (for opacity) R, G, B and A should be at the range [0, 1].
    scales : int or ndarray (N,3) or tuple (3,), optional
        Rhombicuboctahedron size on each direction (x, y), default(1)

    Returns
    -------
    rcoh_actor: Actor

    Examples
    --------
    >>> from fury import window, actor
    >>> scene = window.Scene()
    >>> centers = np.random.rand(3, 3)
    >>> dirs = np.random.rand(3, 3)
    >>> colors = np.random.rand(3, 3)
    >>> scales = np.random.rand(3, 1)
    >>> actor = actor.rhombicuboctahedron(centers, directions=dirs, colors=colors, scales=scales)
    >>> scene.add(actor)
    >>> # window.show(scene)

    """  # noqa: E501
    verts, faces = fp.prim_rhombicuboctahedron()
    res = fp.repeat_primitive(
        verts,
        faces,
        directions=directions,
        centers=centers,
        colors=colors,
        scales=scales,
    )
    big_verts, big_faces, big_colors, _ = res
    prim_count = len(centers)
    rcoh_actor = get_actor_from_primitive(
        big_verts, big_faces, colors=big_colors, prim_count=prim_count
    )
    return rcoh_actor


@warn_on_args_to_kwargs()
def pentagonalprism(centers, *, directions=(1, 0, 0), colors=(1, 0, 0), scales=1):
    """Visualize one or many pentagonal prisms with different features.

    Parameters
    ----------
    centers : ndarray, shape (N, 3), optional
        Pentagonal prism positions.
    directions : ndarray, shape (N, 3), optional
        The orientation vector of the pentagonal prism.
    colors : ndarray (N,3) or (N, 4) or tuple (3,) or tuple (4,), optional
        RGB or RGBA (for opacity) R, G, B and A should be at the range [0, 1].
    scales : int or ndarray (N,3) or tuple (3,), optional
        Pentagonal prism size on each direction (x, y), default(1)

    Returns
    -------
    pent_actor: Actor

    Examples
    --------
    >>> import numpy as np
    >>> from fury import window, actor
    >>> scene = window.Scene()
    >>> centers = np.random.rand(3, 3)
    >>> dirs = np.random.rand(3, 3)
    >>> colors = np.random.rand(3, 3)
    >>> scales = np.random.rand(3, 1)
    >>> actor_pentagonal = actor.pentagonalprism(centers, directions=dirs, colors=colors, scales=scales)
    >>> scene.add(actor_pentagonal)
    >>> # window.show(scene)

    """  # noqa: E501
    verts, faces = fp.prim_pentagonalprism()
    res = fp.repeat_primitive(
        verts,
        faces,
        directions=directions,
        centers=centers,
        colors=colors,
        scales=scales,
    )

    big_verts, big_faces, big_colors, _ = res
    prim_count = len(centers)
    pent_actor = get_actor_from_primitive(
        big_verts, big_faces, colors=big_colors, prim_count=prim_count
    )
    return pent_actor


@warn_on_args_to_kwargs()
def octagonalprism(centers, *, directions=(1, 0, 0), colors=(1, 0, 0), scales=1):
    """Visualize one or many octagonal prisms with different features.

    Parameters
    ----------
    centers : ndarray, shape (N, 3)
        Octagonal prism positions.
    directions : ndarray, shape (N, 3)
        The orientation vector of the octagonal prism.
    colors : ndarray (N,3) or (N, 4) or tuple (3,) or tuple (4,)
        RGB or RGBA (for opacity) R, G, B and A should be at the range [0, 1].
    scales : int or ndarray (N,3) or tuple (3,), optional
        Octagonal prism size on each direction (x, y), default(1)

    Returns
    -------
    oct_actor: Actor

    Examples
    --------
    >>> from fury import window, actor
    >>> scene = window.Scene()
    >>> centers = np.random.rand(3, 3)
    >>> dirs = np.random.rand(3, 3)
    >>> colors = np.random.rand(3, 3)
    >>> scales = np.random.rand(3, 1)
    >>> actor = actor.octagonalprism(centers, directions=dirs, colors=colors, scales=scales)
    >>> scene.add(actor)
    >>> # window.show(scene)

    """  # noqa: E501
    verts, faces = fp.prim_octagonalprism()
    res = fp.repeat_primitive(
        verts,
        faces,
        directions=directions,
        centers=centers,
        colors=colors,
        scales=scales,
    )

    big_verts, big_faces, big_colors, _ = res
    prim_count = len(centers)
    oct_actor = get_actor_from_primitive(
        big_verts, big_faces, colors=big_colors, prim_count=prim_count
    )
    return oct_actor


@warn_on_args_to_kwargs()
def frustum(centers, *, directions=(1, 0, 0), colors=(0, 1, 0), scales=1):
    """Visualize one or many frustum pyramids with different features.

    Parameters
    ----------
    centers : ndarray, shape (N, 3)
        Frustum pyramid positions.
    directions : ndarray, shape (N, 3)
        The orientation vector of the frustum pyramid.
    colors : ndarray (N,3) or (N, 4) or tuple (3,) or tuple (4,)
        RGB or RGBA (for opacity) R, G, B and A should be at the range [0, 1].
    scales : int or ndarray (N,3) or tuple (3,), optional
        Frustum pyramid size on each direction (x, y), default(1)

    Returns
    -------
    frustum_actor: Actor

    Examples
    --------
    >>> from fury import window, actor
    >>> scene = window.Scene()
    >>> centers = np.random.rand(4, 3)
    >>> dirs = np.random.rand(4, 3)
    >>> colors = np.random.rand(4, 3)
    >>> scales = np.random.rand(4, 1)
    >>> actor = actor.frustum(centers, directions=dirs, colors=colors, scales=scales)
    >>> scene.add(actor)
    >>> # window.show(scene)

    """
    verts, faces = fp.prim_frustum()
    res = fp.repeat_primitive(
        verts,
        faces,
        directions=directions,
        centers=centers,
        colors=colors,
        scales=scales,
    )

    big_verts, big_faces, big_colors, _ = res
    prim_count = len(centers)
    frustum_actor = get_actor_from_primitive(
        big_verts, big_faces, colors=big_colors, prim_count=prim_count
    )
    return frustum_actor


@warn_on_args_to_kwargs()
def superquadric(
    centers, *, roundness=(1, 1), directions=(1, 0, 0), colors=(1, 0, 0), scales=1
):
    """Visualize one or many superquadrics with different features.

    Parameters
    ----------
    centers : ndarray, shape (N, 3)
        Superquadrics positions.
    roundness : ndarray, shape (N, 2) or tuple/list (2,), optional
        parameters (Phi and Theta) that control the shape of the superquadric.
    directions : ndarray, shape (N, 3) or tuple (3,), optional
        The orientation vector of the cone.
    colors : ndarray (N,3) or (N, 4) or tuple (3,) or tuple (4,)
        RGB or RGBA (for opacity) R, G, B and A should be at the range [0, 1].
    scales : ndarray, shape (N) or (N,3) or float or int, optional
        The height of the cone.

    Returns
    -------
    spq_actor: Actor

    Examples
    --------
    >>> from fury import window, actor
    >>> scene = window.Scene()
    >>> centers = np.random.rand(3, 3) * 10
    >>> directions = np.random.rand(3, 3)
    >>> scales = np.random.rand(3)
    >>> colors = np.random.rand(3, 3)
    >>> roundness = np.array([[1, 1], [1, 2], [2, 1]])
    >>> sq_actor = actor.superquadric(centers, roundness=roundness,
    ...                               directions=directions,
    ...                               colors=colors, scales=scales)
    >>> scene.add(sq_actor)
    >>> # window.show(scene)

    """

    def have_2_dimensions(arr):
        return all(isinstance(i, (list, tuple, np.ndarray)) for i in arr)

    # reshape roundness to a valid numpy array
    if (
        isinstance(roundness, (tuple, list, np.ndarray))
        and len(roundness) == 2
        and not have_2_dimensions(roundness)
    ):
        roundness = np.array([roundness] * centers.shape[0])
    elif isinstance(roundness, np.ndarray) and len(roundness) == 1:
        roundness = np.repeat(roundness, centers.shape[0], axis=0)
    else:
        roundness = np.array(roundness)

    res = fp.repeat_primitive_function(
        func=fp.prim_superquadric,
        centers=centers,
        func_args=roundness,
        directions=directions,
        colors=colors,
        scales=scales,
    )

    big_verts, big_faces, big_colors, _ = res
    prim_count = len(centers)
    spq_actor = get_actor_from_primitive(
        big_verts, big_faces, colors=big_colors, prim_count=prim_count
    )
    return spq_actor


@warn_on_args_to_kwargs()
def billboard(
    centers,
    *,
    colors=(0, 1, 0),
    scales=1,
    vs_dec=None,
    vs_impl=None,
    gs_prog=None,
    fs_dec=None,
    fs_impl=None,
    bb_type="spherical",
):
    """Create a billboard actor.
    -
    Billboards are 2D elements placed in a 3D world. They offer possibility to
    draw different shapes/elements at the fragment shader level.

    Parameters
    ----------
    centers : ndarray, shape (N, 3)
        Billboard positions.
    colors : ndarray (N,3) or (N, 4) or tuple (3,) or tuple (4,)
        RGB or RGBA (for opacity) R, G, B and A should be at the range [0, 1].
    scales : ndarray, shape (N) or (N,3) or float or int, optional
        The scale of the billboards.
    vs_dec : str or list of str, optional
        Vertex Shader code that contains all variable/function declarations.
    vs_impl : str or list of str, optional
        Vertex Shaders code that contains all variable/function
        implementations.
    gs_prog : str, optional
        Geometry Shader program.
    fs_dec : str or list of str, optional
        Fragment Shaders code that contains all variable/function declarations.
    fs_impl : str or list of str, optional
        Fragment Shaders code that contains all variable/function
        implementation.
    bb_type : str, optional
        Type of billboard (spherical, cylindrical_x, cylindrical_y).
        If spherical, billboard will always face the camera.
        If cylindrical_x or cylindrical_y, billboard will face the camera only
        when rotating around x-axis and y-axis respectively.

    Returns
    -------
    billboard_actor: Actor

    """
    verts, faces = fp.prim_square()
    res = fp.repeat_primitive(
        verts, faces, centers=centers, colors=colors, scales=scales
    )

    big_verts, big_faces, big_colors, big_centers = res

    prim_count = len(centers)
    bb_actor = get_actor_from_primitive(
        big_verts, big_faces, colors=big_colors, prim_count=prim_count
    )
    bb_actor.GetMapper().SetVBOShiftScaleMethod(False)
    bb_actor.GetProperty().BackfaceCullingOff()
    attribute_to_actor(bb_actor, big_centers, "center")

    bb_norm = import_fury_shader(os.path.join("utils", "billboard_normalization.glsl"))

    if bb_type.lower() == "cylindrical_x":
        bb_type_sd = import_fury_shader(os.path.join("billboard", "cylindrical_x.glsl"))
        v_pos_mc = """
            vec3 vertexPositionMC = cylindricalXVertexPos(center, MCVCMatrix,
                                        normalizedVertexMCVSOutput, shape);
            """
    elif bb_type.lower() == "cylindrical_y":
        bb_type_sd = import_fury_shader(os.path.join("billboard", "cylindrical_y.glsl"))
        v_pos_mc = """
            vec3 vertexPositionMC = cylindricalYVertexPos(center,MCVCMatrix,
                                        normalizedVertexMCVSOutput, shape);
            """
    elif bb_type.lower() == "spherical":
        bb_type_sd = import_fury_shader(os.path.join("billboard", "spherical.glsl"))
        v_pos_mc = """
            vec3 vertexPositionMC = sphericalVertexPos(center, MCVCMatrix,
                                        normalizedVertexMCVSOutput, shape);
            """
    else:
        bb_type_sd = import_fury_shader(os.path.join("billboard", "spherical.glsl"))
        v_pos_mc = """
            vec3 vertexPositionMC = sphericalVertexPos(center, MCVCMatrix,
                                        normalizedVertexMCVSOutput, shape);
            """
        warnings.warn(
            "Invalid option. The billboard will be generated "
            "with the default spherical option. ",
            UserWarning,
            stacklevel=2,
        )

    gl_position = """
        gl_Position = MCDCMatrix * vec4(vertexPositionMC, 1.);
        """

    billboard_dec_vert = """
        /* Billboard  vertex shader declaration */
        in vec3 center;

        out vec3 centerVertexMCVSOutput;
        out vec3 normalizedVertexMCVSOutput;
        """

    billboard_impl_vert = """
        /* Billboard  vertex shader implementation */
        centerVertexMCVSOutput = center;
        normalizedVertexMCVSOutput = bbNorm(vertexMC.xyz, center);
        float scalingFactor = 1. / abs(normalizedVertexMCVSOutput.x);
        float size = abs((vertexMC.xyz - center).x) * 2;
        vec2 shape = vec2(size, size); // Fixes the scaling issue
        """

    billboard_dec_frag = """
        /* Billboard  fragment shader declaration */
        in vec3 centerVertexMCVSOutput;
        in vec3 normalizedVertexMCVSOutput;
        """

    billboard_impl_frag = """
        /* Billboard  Fragment shader implementation */
        // Renaming variables passed from the Vertex Shader
        vec3 color = vertexColorVSOutput.rgb;
        vec3 point = normalizedVertexMCVSOutput;
        fragOutput0 = vec4(color, 1.);
        """

    billboard_vert_impl = compose_shader([billboard_impl_vert, v_pos_mc, gl_position])

    vs_dec_code = compose_shader(
        [billboard_dec_vert, compose_shader(vs_dec), bb_norm, bb_type_sd]
    )
    vs_impl_code = compose_shader([compose_shader(vs_impl), billboard_vert_impl])

    gs_code = compose_shader(gs_prog)
    fs_dec_code = compose_shader([billboard_dec_frag, compose_shader(fs_dec)])
    fs_impl_code = compose_shader([billboard_impl_frag, compose_shader(fs_impl)])

    shader_to_actor(bb_actor, "vertex", impl_code=vs_impl_code, decl_code=vs_dec_code)
    replace_shader_in_actor(bb_actor, "geometry", gs_code)
    shader_to_actor(bb_actor, "fragment", decl_code=fs_dec_code)
    shader_to_actor(bb_actor, "fragment", impl_code=fs_impl_code, block="light")

    return bb_actor


@warn_on_args_to_kwargs()
def vector_text(
    *,
    text="Origin",
    pos=(0, 0, 0),
    scale=(0.2, 0.2, 0.2),
    color=(1, 1, 1),
    direction=(0, 0, 1),
    extrusion=0.0,
    align_center=False,
):
    """Create a label actor.

    This actor will always face the camera.

    Parameters
    ----------
    text : str
        Text for the label.
    pos : (3,) array_like, optional
        Left down position of the label.
    scale : (3,) array_like
        Changes the size of the label.
    color : (3,) array_like
        Label color as ``(r,g,b)`` tuple.
    direction : (3,) array_like, optional, default: (0, 0, 1)
        The direction of the label. If None, label will follow the camera.
    extrusion : float, optional
        The extrusion amount of the text in Z axis.
    align_center : bool, optional, default: True
        If `True`, the anchor of the actor will be the center of the text.
        If `False`, the anchor will be at the left bottom of the text.

    Returns
    -------
    l : Actor object
        Label.

    Examples
    --------
    >>> from fury import window, actor
    >>> scene = window.Scene()
    >>> l = actor.vector_text(text='Hello')
    >>> scene.add(l)
    >>> # window.show(scene)

    """
    atext = VectorText()
    atext.SetText(text)
    textm = PolyDataMapper()

    if extrusion:
        extruded_text = LinearExtrusionFilter()
        extruded_text.SetInputConnection(atext.GetOutputPort())
        extruded_text.SetExtrusionTypeToNormalExtrusion()
        extruded_text.SetVector(0, 0, extrusion)
        atext = extruded_text

    trans_matrix = Transform()
    trans_matrix.PostMultiply()

    if direction is None:
        # set text to follow the camera if direction is None.
        texta = Follower()

        def add_to_scene(scene):
            texta.SetCamera(scene.GetActiveCamera())
            scene.AddActor(texta)

        texta.add_to_scene = add_to_scene

    else:
        texta = Actor()
        textm.SetInputConnection(atext.GetOutputPort())

        orig_dir = [0, 0, 1]
        direction = np.array(direction, dtype=float)
        direction /= np.linalg.norm(direction)
        normal_vec = np.cross(orig_dir, direction)
        angle = np.arccos(np.dot(orig_dir, direction))
        trans_matrix.RotateWXYZ(np.rad2deg(angle), *normal_vec)

    trans_matrix.Scale(*scale[0:2], 1)

    plan = TransformPolyDataFilter()
    plan.SetInputConnection(atext.GetOutputPort())
    plan.SetTransform(trans_matrix)
    textm.SetInputConnection(plan.GetOutputPort())

    texta.SetMapper(textm)

    texta.GetProperty().SetColor(color)

    # Set rotation origin to the center of the text is following the camera
    if align_center or direction is None:
        trans_matrix.Translate(-np.array(textm.GetCenter()))

    texta.SetPosition(*pos)
    return texta


@warn_on_args_to_kwargs()
def text_3d(
    text,
    *,
    position=(0, 0, 0),
    color=(1, 1, 1),
    font_size=12,
    font_family="Arial",
    justification="left",
    vertical_justification="bottom",
    bold=False,
    italic=False,
    shadow=False,
):
    """Generate 2D text that lives in the 3D world.

    Parameters
    ----------
    text : str
    position : tuple
    color : tuple
    font_size : int
    font_family : str
    justification : str
        Left, center or right (default left).
    vertical_justification : str
        Bottom, middle or top (default bottom).
    bold : bool
    italic : bool
    shadow : bool

    Returns
    -------
    Text3D

    """

    class Text3D(TextActor3D):
        def message(self, text):
            self.set_message(text)

        def set_message(self, text):
            self.SetInput(text)

        def get_message(self):
            return self.GetInput()

        def font_size(self, size):
            self.GetTextProperty().SetFontSize(24)
            text_actor.SetScale((1.0 / 24.0 * size,) * 3)

        @warn_on_args_to_kwargs()
        def font_family(self, *, _family="Arial"):
            self.GetTextProperty().SetFontFamilyToArial()

        def justification(self, justification):
            tprop = self.GetTextProperty()
            if justification == "left":
                tprop.SetJustificationToLeft()
            elif justification == "center":
                tprop.SetJustificationToCentered()
            elif justification == "right":
                tprop.SetJustificationToRight()
            else:
                raise ValueError("Unknown justification: '{}'".format(justification))

        def vertical_justification(self, justification):
            tprop = self.GetTextProperty()
            if justification == "top":
                tprop.SetVerticalJustificationToTop()
            elif justification == "middle":
                tprop.SetVerticalJustificationToCentered()
            elif justification == "bottom":
                tprop.SetVerticalJustificationToBottom()
            else:
                raise ValueError(
                    "Unknown vertical justification: '{}'".format(justification)
                )

        @warn_on_args_to_kwargs()
        def font_style(self, *, bold=False, italic=False, shadow=False):
            tprop = self.GetTextProperty()
            if bold:
                tprop.BoldOn()
            else:
                tprop.BoldOff()
            if italic:
                tprop.ItalicOn()
            else:
                tprop.ItalicOff()
            if shadow:
                tprop.ShadowOn()
            else:
                tprop.ShadowOff()

        def color(self, color):
            self.GetTextProperty().SetColor(*color)

        def set_position(self, position):
            self.SetPosition(position)

        def get_position(self):
            return self.GetPosition()

    text_actor = Text3D()
    text_actor.message(text)
    text_actor.font_size(font_size)
    text_actor.set_position(position)
    text_actor.font_family(_family=font_family)
    text_actor.font_style(bold=bold, italic=italic, shadow=shadow)
    text_actor.color(color)
    text_actor.justification(justification)
    text_actor.vertical_justification(vertical_justification)

    return text_actor


class Container:
    """Provides functionalities for grouping multiple actors using a given
    layout.

    Attributes
    ----------
    anchor : 3-tuple of float
        Anchor of this container used when laying out items in a container.
        The anchor point is relative to the center of the container.
        Default: (0, 0, 0).

    padding : 6-tuple of float
        Padding around this container bounding box. The 6-tuple represents
        (pad_x_neg, pad_x_pos, pad_y_neg, pad_y_pos, pad_z_neg, pad_z_pos).
        Default: (0, 0, 0, 0, 0, 0).

    """

    @warn_on_args_to_kwargs()
    def __init__(self, *, layout=None):
        """Parameters
        ----------
        layout : ``fury.layout.Layout`` object
            Items of this container will be arranged according to `layout`.

        """
        if layout is None:
            layout = lyt.Layout()

        self.layout = layout
        self._items = []
        self._need_update = True
        self._position = np.zeros(3)
        self._visibility = True
        self.anchor = np.zeros(3)
        self.padding = np.zeros(6)

    @property
    def items(self):
        if self._need_update:
            self.update()

        return self._items

    def add(self, *items, **kwargs):
        """Adds some items to this container.

        Parameters
        ----------
        items : `vtkProp3D` objects
            Items to add to this container.
        borrow : bool
            If True the items are added as-is, otherwise a shallow copy is
            made first. If you intend to reuse the items elsewhere you
            should set `borrow=False`. Default: True.

        """
        self._need_update = True

        for item in items:
            if not kwargs.get("borrow", True):
                item = shallow_copy(item)

            self._items.append(item)

    def clear(self):
        """Clears all items of this container."""
        self._need_update = True
        del self._items[:]

    def update(self):
        """Updates the position of the items of this container."""
        self.layout.apply(self._items)
        self._need_update = False

    def add_to_scene(self, scene):
        """Adds the items of this container to a given scene."""
        for item in self.items:
            if isinstance(item, Container):
                item.add_to_scene(scene)
            else:
                scene.add(item)

    def remove_from_scene(self, scene):
        """Removes the items of this container from a given scene."""
        for item in self.items:
            if isinstance(item, Container):
                item.remove_from_scene(scene)
            else:
                scene.rm(item)

    def GetBounds(self):
        """Get the bounds of the container."""
        bounds = np.zeros(6)  # x1, x2, y1, y2, z1, z2
        bounds[::2] = np.inf  # x1, y1, z1
        bounds[1::2] = -np.inf  # x2, y2, z2

        for item in self.items:
            item_bounds = item.GetBounds()
            bounds[::2] = np.minimum(bounds[::2], item_bounds[::2])
            bounds[1::2] = np.maximum(bounds[1::2], item_bounds[1::2])

        # Add padding, if any.
        bounds[::2] -= self.padding[::2]
        bounds[1::2] += self.padding[1::2]

        return tuple(bounds)

    def GetVisibility(self):
        return self._visibility

    def SetVisibility(self, visibility):
        self._visibility = visibility
        for item in self.items:
            item.SetVisibility(visibility)

    def GetPosition(self):
        return self._position

    def AddPosition(self, position):
        self._position += position
        for item in self.items:
            item.AddPosition(position)

    def SetPosition(self, position):
        self.AddPosition(np.array(position) - self._position)

    def GetCenter(self):
        """Get the center of the bounding box."""
        x1, x2, y1, y2, z1, z2 = self.GetBounds()
        return ((x1 + x2) / 2.0, (y1 + y2) / 2.0, (z1 + z2) / 2.0)

    def GetLength(self):
        """Get the length of bounding box diagonal."""
        x1, x2, y1, y2, z1, z2 = self.GetBounds()
        width, height, depth = x2 - x1, y2 - y1, z2 - z1
        return np.sqrt(np.sum([width**2, height**2, depth**2]))

    def NewInstance(self):
        return Container(layout=self.layout)

    def ShallowCopy(self, other):
        self._position = other._position.copy()
        self.anchor = other.anchor
        self.clear()
        self.add(*other._items, borrow=False)
        self.update()

    def __len__(self):
        return len(self._items)


@warn_on_args_to_kwargs()
def grid(
    actors,
    *,
    captions=None,
    caption_offset=(0, -100, 0),
    cell_padding=0,
    cell_shape="rect",
    aspect_ratio=16 / 9.0,
    dim=None,
):
    """Creates a grid of actors that lies in the xy-plane.

    Parameters
    ----------
    actors : list of `vtkProp3D` objects
        Actors to be layout in a grid manner.
    captions : list of `vtkProp3D` objects or list of str
        Objects serving as captions (can be any `vtkProp3D` object, not
        necessarily text). There should be one caption per actor. By
        default, there are no captions.
    caption_offset : tuple of float (optional)
        Tells where to position the caption w.r.t. the center of its
        associated actor. Default: (0, -100, 0).
    cell_padding : tuple of 2 floats or float
        Each grid cell will be padded according to (pad_x, pad_y) i.e.
        horizontally and vertically. Padding is evenly distributed on each
        side of the cell. If a single float is provided then both pad_x and
        pad_y will have the same value.
    cell_shape : str
        Specifies the desired shape of every grid cell.
        'rect' ensures the cells are the tightest.
        'square' ensures the cells are as wide as high.
        'diagonal' ensures the content of the cells can be rotated without
        colliding with content of the neighboring cells.
    aspect_ratio : float
        Aspect ratio of the grid (width/height). Default: 16:9.
    dim : tuple of int
        Dimension (nb_rows, nb_cols) of the grid. If provided,
        `aspect_ratio` will be ignored.

    Returns
    -------
    ``fury.actor.Container`` object
        Object that represents the grid containing all the actors and
        captions, if any.

    """
    grid_layout = lyt.GridLayout(
        cell_padding=cell_padding,
        cell_shape=cell_shape,
        aspect_ratio=aspect_ratio,
        dim=dim,
    )
    grid = Container(layout=grid_layout)

    if captions is not None:
        actors_with_caption = []
        for actor, caption in zip(actors, captions):
            actor_center = np.array(actor.GetCenter())

            # Offset accordingly the caption w.r.t.
            # the center of the associated actor.
            if isinstance(caption, str):
                caption = text_3d(caption, justification="center")
            else:
                caption = shallow_copy(caption)
            caption.SetPosition(actor_center + caption_offset)

            actor_with_caption = Container()
            actor_with_caption.add(actor, caption)

            # We change the anchor of the container so
            # the actor will be centered in the
            # grid cell.
            actor_with_caption.anchor = actor_center - actor_with_caption.GetCenter()
            actors_with_caption.append(actor_with_caption)

        actors = actors_with_caption

    grid.add(*actors)
    return grid


@warn_on_args_to_kwargs()
def figure(pic, *, interpolation="nearest"):
    """Return a figure as an image actor.

    Parameters
    ----------
    pic : filename or numpy RGBA array
    interpolation : str
        Options are nearest, linear or cubic. Default is nearest.

    Returns
    -------
    image_actor : vtkImageActor

    """
    if isinstance(pic, str):
        vtk_image_data = load_image(pic, True)
    else:
        if pic.ndim == 3 and pic.shape[2] == 4:
            vtk_image_data = ImageData()
            vtk_image_data.AllocateScalars(VTK_UNSIGNED_CHAR, 4)

            # width, height
            vtk_image_data.SetDimensions(pic.shape[1], pic.shape[0], 1)
            vtk_image_data.SetExtent(0, pic.shape[1] - 1, 0, pic.shape[0] - 1, 0, 0)
            pic_tmp = np.swapaxes(pic, 0, 1)
            pic_tmp = pic.reshape(pic.shape[1] * pic.shape[0], 4)
            pic_tmp = np.ascontiguousarray(pic_tmp)
            uchar_array = numpy_support.numpy_to_vtk(pic_tmp, deep=True)
            vtk_image_data.GetPointData().SetScalars(uchar_array)

    image_actor = ImageActor()
    image_actor.SetInputData(vtk_image_data)

    if interpolation == "nearest":
        image_actor.GetProperty().SetInterpolationTypeToNearest()

    if interpolation == "linear":
        image_actor.GetProperty().SetInterpolationTypeToLinear()

    if interpolation == "cubic":
        image_actor.GetProperty().SetInterpolationTypeToCubic()

    image_actor.Update()
    return image_actor


@warn_on_args_to_kwargs()
def texture(rgb, *, interp=True):
    """Map an RGB or RGBA texture on a plane.

    Parameters
    ----------
    rgb : ndarray
        Input 2D RGB or RGBA array. Dtype should be uint8.
    interp : bool
        Interpolate between grid centers. Default True.

    Returns
    -------
    act: Actor

    """
    arr = rgb
    grid = rgb_to_vtk(np.ascontiguousarray(arr))

    Y, X = arr.shape[:2]

    # Get vertices and triangles, then scale it
    vertices, triangles = fp.prim_square()
    vertices *= np.array([[X, Y, 0]])

    # Create a polydata
    my_polydata = PolyData()
    set_polydata_vertices(my_polydata, vertices)
    set_polydata_triangles(my_polydata, triangles)

    # Create texture object
    texture = Texture()
    texture.SetInputDataObject(grid)
    # texture.UseSRGBColorSpaceOn()
    # texture.SetPremultipliedAlpha(True)
    if interp:
        texture.InterpolateOn()

    # Map texture coordinates
    map_to_sphere = TextureMapToPlane()
    map_to_sphere.SetInputData(my_polydata)

    # Create mapper and set the mapped texture as input
    mapper = PolyDataMapper()
    mapper.SetInputConnection(map_to_sphere.GetOutputPort())
    mapper.Update()

    # Create actor and set the mapper and the texture
    act = Actor()
    act.SetMapper(mapper)
    act.SetTexture(texture)

    return act


def texture_update(texture_actor, arr):
    """Updates texture of an actor by updating the vtkImageData
    assigned to the vtkTexture object.

    Parameters
    ----------
    texture_actor: Actor
        Actor whose texture is to be updated.
    arr : ndarray
        Input 2D image in the form of RGB or RGBA array.
        This is the new image to be rendered on the actor.
        Dtype should be uint8.

    Notes
    -----
    Check docs/examples/viz_video_on_plane.py

    """
    grid = texture_actor.GetTexture().GetInput()
    dim = arr.shape[-1]
    img_data = np.flip(arr.swapaxes(0, 1), axis=1).reshape((-1, dim), order="F")
    vtkarr = numpy_support.numpy_to_vtk(img_data, deep=False)
    grid.GetPointData().SetScalars(vtkarr)


@warn_on_args_to_kwargs()
def _textured_sphere_source(*, theta=60, phi=60):
    """Use vtkTexturedSphereSource to set the theta and phi.

    Parameters
    ----------
    theta : int, optional
        Set the number of points in the longitude direction.
    phi : int, optional
        Set the number of points in the latitude direction.

    Returns
    -------
    tss : TexturedSphereSource

    """
    tss = TexturedSphereSource()
    tss.SetThetaResolution(theta)
    tss.SetPhiResolution(phi)

    return tss


@warn_on_args_to_kwargs()
def texture_on_sphere(rgb, *, theta=60, phi=60, interpolate=True):
    """Map an RGB or RGBA texture on a sphere.

    Parameters
    ----------
    rgb : ndarray
        Input 2D RGB or RGBA array. Dtype should be uint8.
    theta : int, optional
        Set the number of points in the longitude direction.
    phi : int, optional
        Set the number of points in the latitude direction.
    interpolate : bool, optional
        Interpolate between grid centers.

    Returns
    -------
    earthActor : Actor

    """
    tss = _textured_sphere_source(theta=theta, phi=phi)
    earthMapper = PolyDataMapper()
    earthMapper.SetInputConnection(tss.GetOutputPort())

    earthActor = Actor()
    earthActor.SetMapper(earthMapper)

    atext = Texture()
    grid = rgb_to_vtk(rgb)
    atext.SetInputDataObject(grid)
    if interpolate:
        atext.InterpolateOn()
    earthActor.SetTexture(atext)

    return earthActor


@warn_on_args_to_kwargs()
def texture_2d(rgb, *, interp=False):
    """Create 2D texture from array.

    Parameters
    ----------
    rgb : ndarray
        Input 2D RGB or RGBA array. Dtype should be uint8.
    interp : bool, optional
        Interpolate between grid centers.

    Returns
    -------
    vtkTexturedActor

    """
    arr = rgb
    Y, X = arr.shape[:2]
    size = (X, Y)
    grid = rgb_to_vtk(np.ascontiguousarray(arr))

    texture_polydata = PolyData()
    texture_points = Points()
    texture_points.SetNumberOfPoints(4)

    polys = CellArray()
    polys.InsertNextCell(4)
    polys.InsertCellPoint(0)
    polys.InsertCellPoint(1)
    polys.InsertCellPoint(2)
    polys.InsertCellPoint(3)
    texture_polydata.SetPolys(polys)

    tc = FloatArray()
    tc.SetNumberOfComponents(2)
    tc.SetNumberOfTuples(4)
    tc.InsertComponent(0, 0, 0.0)
    tc.InsertComponent(0, 1, 0.0)
    tc.InsertComponent(1, 0, 1.0)
    tc.InsertComponent(1, 1, 0.0)
    tc.InsertComponent(2, 0, 1.0)
    tc.InsertComponent(2, 1, 1.0)
    tc.InsertComponent(3, 0, 0.0)
    tc.InsertComponent(3, 1, 1.0)
    texture_polydata.GetPointData().SetTCoords(tc)

    texture_points.SetPoint(0, 0, 0, 0.0)
    texture_points.SetPoint(1, size[0], 0, 0.0)
    texture_points.SetPoint(2, size[0], size[1], 0.0)
    texture_points.SetPoint(3, 0, size[1], 0.0)
    texture_polydata.SetPoints(texture_points)

    texture_mapper = PolyDataMapper2D()
    texture_mapper = set_input(texture_mapper, texture_polydata)

    act = TexturedActor2D()
    act.SetMapper(texture_mapper)

    tex = Texture()
    tex.SetInputDataObject(grid)
    if interp:
        tex.InterpolateOn()
    tex.Update()
    act.SetTexture(tex)
    return act


@warn_on_args_to_kwargs()
def sdf(
    centers, *, directions=(1, 0, 0), colors=(1, 0, 0), primitives="torus", scales=1
):
    """Create a SDF primitive based actor.

    Parameters
    ----------
    centers : ndarray, shape (N, 3)
        SDF primitive positions.
    colors : ndarray (N,3) or (N, 4) or tuple (3,) or tuple (4,), optional
        RGB or RGBA (for opacity) R, G, B and A should be at the range [0, 1].
    directions : ndarray, shape (N, 3)
        The orientation vector of the SDF primitive.
    primitives : str, list, tuple, np.ndarray
        The primitive of choice to be rendered.
        Options are sphere, torus and ellipsoid. Default is torus.
    scales : float
        The size of the SDF primitive.

    Returns
    -------
    box_actor: Actor

    """
    prims = {"sphere": 1, "torus": 2, "ellipsoid": 3, "capsule": 4}

    verts, faces = fp.prim_box()
    repeated = fp.repeat_primitive(
        verts,
        faces,
        centers=centers,
        colors=colors,
        directions=directions,
        scales=scales,
    )

    rep_verts, rep_faces, rep_colors, rep_centers = repeated
    prim_count = len(centers)
    box_actor = get_actor_from_primitive(
        rep_verts, rep_faces, colors=rep_colors, prim_count=prim_count
    )
    box_actor.GetMapper().SetVBOShiftScaleMethod(False)

    if isinstance(primitives, (list, tuple, np.ndarray)):
        primlist = [prims[prim] for prim in primitives]
        if len(primitives) < len(centers):
            primlist = primlist + [2] * (len(centers) - len(primitives))
            warnings.warn(
                "Not enough primitives provided,\
                defaulting to torus",
                category=UserWarning,
                stacklevel=2,
            )
        rep_prims = np.repeat(primlist, verts.shape[0])
    else:
        rep_prims = np.repeat(prims[primitives], rep_centers.shape[0], axis=0)

    if isinstance(scales, (list, tuple, np.ndarray)):
        rep_scales = np.repeat(scales, verts.shape[0])
    else:
        rep_scales = np.repeat(scales, rep_centers.shape[0], axis=0)

    if isinstance(directions, (list, tuple, np.ndarray)) and len(directions) == 3:
        rep_directions = np.repeat(directions, rep_centers.shape[0], axis=0)
    else:
        rep_directions = np.repeat(directions, verts.shape[0], axis=0)

    attribute_to_actor(box_actor, rep_centers, "center")
    attribute_to_actor(box_actor, rep_prims, "primitive")
    attribute_to_actor(box_actor, rep_scales, "scale")
    attribute_to_actor(box_actor, rep_directions, "direction")

    vs_dec_code = import_fury_shader("sdf_dec.vert")
    vs_impl_code = import_fury_shader("sdf_impl.vert")
    fs_dec_code = import_fury_shader("sdf_dec.frag")
    fs_impl_code = import_fury_shader("sdf_impl.frag")

    shader_to_actor(box_actor, "vertex", impl_code=vs_impl_code, decl_code=vs_dec_code)
    shader_to_actor(box_actor, "fragment", decl_code=fs_dec_code)
    shader_to_actor(box_actor, "fragment", impl_code=fs_impl_code, block="light")
    return box_actor


@warn_on_args_to_kwargs()
def markers(
    centers,
    *,
    colors=(0, 1, 0),
    scales=1,
    marker="3d",
    marker_opacity=0.8,
    edge_width=0.0,
    edge_color=(255, 255, 255),
    edge_opacity=0.8,
):
    """Create a marker actor with different shapes.

    Parameters
    ----------
    centers : ndarray, shape (N, 3)
    colors : ndarray (N,3) or (N, 4) or tuple (3,) or tuple (4,)
        RGB or RGBA (for opacity) R, G, B and A should be at the range [0, 1].
    scales : ndarray, shape (N) or (N,3) or float or int, optional
    marker : str or a list
        Available markers are: '3d', 'o', 's', 'd', '^', 'p', 'h', 's6',
        'x', '+', optional.
    marker_opacity : float, optional
    edge_width : int, optional
    edge_color : ndarray, shape (3), optional
    edge_opacity : float, optional

    Returns
    -------
    sq_actor: Actor

    Examples
    --------
    >>> import numpy as np
    >>> from fury import actor, window
    >>> scene = window.Scene()
    >>> markers = ['o', 'x', '^', 's']  # some examples
    >>> n = len(markers)
    >>> centers = np.random.normal(size=(n, 3), scale=10)
    >>> colors = np.random.rand(n, 4)
    >>> nodes_actor = actor.markers(
    ...     centers,
    ...     marker=markers,
    ...     edge_width=.1,
    ...     edge_color=[255, 255, 0],
    ...     colors=colors,
    ...     scales=10,
    ... )
    >>> center = np.random.normal(size=(1, 3), scale=10)
    >>> nodes_3d_actor = actor.markers(
    ...     center,
    ...     marker='3d',
    ...     scales=5,
    ... )
    >>> scene.add(nodes_actor, nodes_3d_actor)
    >>> # window.show(scene, size=(600, 600))

    """
    n_markers = centers.shape[0]
    verts, faces = fp.prim_square()
    res = fp.repeat_primitive(
        verts, faces, centers=centers, colors=colors, scales=scales
    )

    big_verts, big_faces, big_colors, big_centers = res
    prim_count = len(centers)
    sq_actor = get_actor_from_primitive(
        big_verts, big_faces, colors=big_colors, prim_count=prim_count
    )
    sq_actor.GetMapper().SetVBOShiftScaleMethod(False)
    sq_actor.GetProperty().BackfaceCullingOff()

    attribute_to_actor(sq_actor, big_centers, "center")
    marker2id = {
        "o": 0,
        "s": 1,
        "d": 2,
        "^": 3,
        "p": 4,
        "h": 5,
        "s6": 6,
        "x": 7,
        "+": 8,
        "3d": 0,
    }

    bb_impl = """
        vec3 vertexPositionMC = sphericalVertexPos(center, MCVCMatrix,
                                    normalizedVertexMCVSOutput, shape);
        gl_Position = MCDCMatrix * vec4(vertexPositionMC, 1.);
        """

    vs_dec_code = """
        /* Billboard  vertex shader declaration */
        in vec3 center;

        out vec3 centerVertexMCVSOutput;
        out vec3 normalizedVertexMCVSOutput;
        """
    vs_dec_code += f'\n{import_fury_shader("utils/billboard_normalization.glsl")}'
    vs_dec_code += f'\n{import_fury_shader("billboard/spherical.glsl")}'
    vs_dec_code += f'\n{import_fury_shader("marker_billboard_dec.vert")}'
    vs_impl_code = """
        /* Billboard  vertex shader implementation */
        centerVertexMCVSOutput = center;
        normalizedVertexMCVSOutput = bbNorm(vertexMC.xyz, center);
        float scalingFactor = 1. / abs(normalizedVertexMCVSOutput.x);
        float size = abs((vertexMC.xyz - center).x) * 2;
        vec2 shape = vec2(size, size); // Fixes the scaling issue
        """
    vs_impl_code += f"\n{compose_shader(bb_impl)}"
    vs_impl_code += f'\n{import_fury_shader("marker_billboard_impl.vert")}'

    fs_dec_code = """
        /* Billboard  fragment shader declaration */
        in vec3 centerVertexMCVSOutput;
        in vec3 normalizedVertexMCVSOutput;
        """
    fs_dec_code += f'\n{import_fury_shader("marker_billboard_dec.frag")}'
    fs_impl_code = """
        /* Billboard  Fragment shader implementation */
        // Renaming variables passed from the Vertex Shader
        vec3 color = vertexColorVSOutput.rgb;
        vec3 point = normalizedVertexMCVSOutput;
        fragOutput0 = vec4(color, 1.);
        """

    if marker == "3d":
        fs_impl_code += f'{import_fury_shader("billboard_spheres_impl.frag")}'
    else:
        fs_impl_code += f'{import_fury_shader("marker_billboard_impl.frag")}'
        if isinstance(marker, str):
            list_of_markers = np.ones(n_markers) * marker2id[marker]
        else:
            list_of_markers = [marker2id[i] for i in marker]

        list_of_markers = np.repeat(list_of_markers, 4).astype("float")
        attribute_to_actor(sq_actor, list_of_markers, "marker")

    def callback(
        _caller,
        _event,
        calldata=None,
        uniform_type="f",
        uniform_name=None,
        value=None,
    ):
        program = calldata
        if program is not None:
            program.__getattribute__(f"SetUniform{uniform_type}")(uniform_name, value)

    add_shader_callback(
        sq_actor,
        partial(callback, uniform_type="f", uniform_name="edgeWidth", value=edge_width),
    )
    add_shader_callback(
        sq_actor,
        partial(
            callback,
            uniform_type="f",
            uniform_name="markerOpacity",
            value=marker_opacity,
        ),
    )
    add_shader_callback(
        sq_actor,
        partial(
            callback, uniform_type="f", uniform_name="edgeOpacity", value=edge_opacity
        ),
    )
    add_shader_callback(
        sq_actor,
        partial(
            callback, uniform_type="3f", uniform_name="edgeColor", value=edge_color
        ),
    )

    shader_to_actor(sq_actor, "vertex", impl_code=vs_impl_code, decl_code=vs_dec_code)
    shader_to_actor(sq_actor, "fragment", decl_code=fs_dec_code)
    shader_to_actor(sq_actor, "fragment", impl_code=fs_impl_code, block="light")

    return sq_actor


@warn_on_args_to_kwargs()
def ellipsoid(
    centers,
    axes,
    lengths,
    *,
    colors=(1, 0, 0),
    scales=1.0,
    opacity=1.0,
):
    """VTK actor for visualizing ellipsoids.

    Parameters
    ----------
    centers : ndarray(N, 3)
        Ellipsoid positions.
    axes : ndarray (3, 3) or (N, 3, 3)
        Axes of the ellipsoid.
    lengths : ndarray (3, ) or (N, 3)
        Axes lengths.
    colors : ndarray (N,3) or tuple (3,), optional
        Default red color. R, G and B should be in the range [0, 1].
    scales : float or ndarray (N, ), optional
        Ellipsoid size, default(1.0).
    opacity : float, optional
        Takes values from 0 (fully transparent) to 1 (opaque), default(1.0).

    Returns
    -------
    tensor_ellipsoid: Actor

    """
    if not isinstance(centers, np.ndarray):
        centers = np.array(centers)
    if centers.ndim == 1:
        centers = np.array([centers])

    if not isinstance(axes, np.ndarray):
        axes = np.array(axes)
    if axes.ndim == 2:
        axes = np.array([axes])
    if axes.shape[0] != centers.shape[0]:
        raise ValueError(
            "number of axes defined does not match with number of" "centers"
        )

    if not isinstance(lengths, np.ndarray):
        lengths = np.array(lengths)
    if lengths.ndim == 1:
        lengths = np.array([lengths])
    if lengths.shape[0] != centers.shape[0]:
        raise ValueError(
            "number of lengths defined does not match with number" "of centers"
        )

    if not isinstance(scales, np.ndarray):
        scales = np.array(scales)
    if scales.size == 1:
        scales = np.repeat(scales, centers.shape[0])
    elif scales.size != centers.shape[0]:
        scales = np.concatenate(
            (scales, np.ones(centers.shape[0] - scales.shape[0])), axis=None
        )

    if isinstance(colors, tuple):
        colors = np.array([colors])
    elif not isinstance(colors, np.ndarray):
        colors = np.array(colors)
    if colors.shape[1] == 4:
        colors = colors[:, :-1]

    return tensor_ellipsoid(centers, axes, lengths, colors, scales, opacity)


@warn_on_args_to_kwargs()
def uncertainty_cone(
    evals,
    evecs,
    signal,
    sigma,
    b_matrix,
    *,
    scales=0.6,
    opacity=1.0,
):
    """VTK actor for visualizing the cone of uncertainty representing the
    variance of the main direction of diffusion.

    Parameters
    ----------
    evals : ndarray (3, ) or (N, 3)
        Eigenvalues.
    evecs : ndarray (3, 3) or (N, 3, 3)
        Eigenvectors.
    signal : 3D or 4D ndarray
        Predicted signal.
    sigma : ndarray
        Standard deviation of the noise.
    b_matrix : array (N, 7)
        Design matrix for DTI.
    scales : float or ndarray (N, ), optional
        Cones of uncertainty size.
    opacity : float, optional
        Takes values from 0 (fully transparent) to 1 (opaque), default(1.0).

    Returns
    -------
    double_cone: Actor

    """
    valid_mask = np.abs(evecs).max(axis=(-2, -1)) > 0
    indices = np.nonzero(valid_mask)

    evecs = evecs[indices]
    evals = evals[indices]
    signal = signal[indices]

    centers = np.asarray(indices).T
    colors = np.array([107, 107, 107])

    x, y, z = evecs.shape
    if not isinstance(scales, np.ndarray):
        scales = np.array(scales)
    if scales.size == 1:
        scales = np.repeat(scales, x)

    angles = main_dir_uncertainty(evals, evecs, signal, sigma, b_matrix)

    return double_cone(centers, evecs, angles, colors, scales, opacity)


def odf(
    centers,
    coeffs,
    degree=None,
    sh_basis='descoteaux',
    scales=1.0,
    opacity=1.0
):
    """
    FURY actor for visualizing Orientation Distribution Functions (ODFs) given
    an array of Spherical Harmonics (SH) coefficients.

    Parameters
    ----------
    centers : ndarray(N, 3)
        ODFs positions.
    coeffs : (N, M) or (N, 6) or (N, 15) or (N, 28) or (N, 45) or (N, 66) or
        (N, 91) ndarray.
        Corresponding SH coefficients for the ODFs.
    degree: int, optional
        Index of the highest used band of the spherical harmonics basis. Must
        be even, at least 2 and at most 12. If None the degree is set based on
        the number of SH coefficients given.
    sh_basis: str, optional
        Type of basis (descoteaux, tournier)
        'descoteaux' for the default ``descoteaux07`` DYPY basis.
        'tournier' for the default ``tournier07` DYPY basis.
    scales : float or ndarray (N, )
        ODFs size.
    opacity : float
        Takes values from 0 (fully transparent) to 1 (opaque).

    Returns
    -------
    odf: Actor

    """

    if not isinstance(centers, np.ndarray):
        centers = np.array(centers)
    if centers.ndim == 1:
        centers = np.array([centers])

    if not isinstance(coeffs, np.ndarray):
        coeffs = np.array(coeffs)
    if coeffs.ndim != 2:
        if coeffs.ndim == 1:
            coeffs = np.array([coeffs])
        else:
            raise ValueError('coeffs should be a 2D array.')
    if coeffs.shape[0] != centers.shape[0]:
        raise ValueError('number of odf glyphs defined does not match with '
                         'number of centers')

    coeffs_given = coeffs.shape[-1]
    max_degree = int((np.sqrt(8 * coeffs_given + 1) - 3) / 2)
    if degree is None:
        degree = max_degree
    else:
        if degree % 2 != 0:
            warnings.warn('Invalid degree value. Degree must be a positive '
                          'even number lower or equal to 12. Ignoring passed '
                          'value and using maximum degree supported by the '
                          'number of SH coefficients.')
            degree = max_degree
        else:
            coeffs_needed = int(((degree + 1) * (degree + 2)) / 2)
            if coeffs_given < coeffs_needed:
                warnings.warn('Not enough number of coefficient for SH of '
                              'degree {0}, expected at least {1}. Ignoring '
                              'passed value and using maximum degree supported '
                              'by the number of SH coefficients.'
                              .format(degree, coeffs_needed))
                degree = max_degree
    coeffs = coeffs[:, :int(((degree + 1) * (degree + 2)) / 2)]

    if not isinstance(scales, np.ndarray):
        scales = np.array(scales)
    if scales.size == 1:
        scales = np.repeat(scales, centers.shape[0])
    elif scales.size != centers.shape[0]:
        scales = np.concatenate(
            (scales, np.ones(centers.shape[0] - scales.shape[0])), axis=None)

    total = np.sum(abs(coeffs), axis=1)
    coeffs = np.dot(np.diag(1 / total * scales), coeffs) * 1.7

<<<<<<< HEAD
=======
    return sh_odf(centers, coeffs, degree, sh_basis, scales, opacity)


def odf(
    centers,
    coeffs,
    degree=None,
    sh_basis='descoteaux',
    scales=1.0,
    opacity=1.0
):
    """
    FURY actor for visualizing Orientation Distribution Functions (ODFs) given
    an array of Spherical Harmonics (SH) coefficients.

    Parameters
    ----------
    centers : ndarray(N, 3)
        ODFs positions.
    coeffs : (N, M) or (N, 6) or (N, 15) or (N, 28) or (N, 45) or (N, 66) or
        (N, 91) ndarray.
        Corresponding SH coefficients for the ODFs.
    degree: int, optional
        Index of the highest used band of the spherical harmonics basis. Must
        be even, at least 2 and at most 12. If None the degree is set based on
        the number of SH coefficients given.
    sh_basis: str, optional
        Type of basis (descoteaux, tournier)
        'descoteaux' for the default ``descoteaux07`` DYPY basis.
        'tournier' for the default ``tournier07` DYPY basis.
    scales : float or ndarray (N, )
        ODFs size.
    opacity : float
        Takes values from 0 (fully transparent) to 1 (opaque).

    Returns
    -------
    odf: Actor

    """

    if not isinstance(centers, np.ndarray):
        centers = np.array(centers)
    if centers.ndim == 1:
        centers = np.array([centers])

    if not isinstance(coeffs, np.ndarray):
        coeffs = np.array(coeffs)
    if coeffs.ndim != 2:
        if coeffs.ndim == 1:
            coeffs = np.array([coeffs])
        else:
            raise ValueError('coeffs should be a 2D array.')
    if coeffs.shape[0] != centers.shape[0]:
        raise ValueError('number of odf glyphs defined does not match with '
                         'number of centers')

    coeffs_given = coeffs.shape[-1]
    max_degree = int((np.sqrt(8 * coeffs_given + 1) - 3) / 2)
    if degree is None:
        degree = max_degree
    else:
        if degree % 2 != 0:
            warnings.warn('Invalid degree value. Degree must be a positive '
                          'even number lower or equal to 12. Ignoring passed '
                          'value and using maximum degree supported by the '
                          'number of SH coefficients.')
            degree = max_degree
        else:
            coeffs_needed = int(((degree + 1) * (degree + 2)) / 2)
            if coeffs_given < coeffs_needed:
                warnings.warn('Not enough number of coefficient for SH of '
                              'degree {0}, expected at least {1}. Ignoring '
                              'passed value and using maximum degree supported '
                              'by the number of SH coefficients.'
                              .format(degree, coeffs_needed))
                degree = max_degree
    coeffs = coeffs[:, :int(((degree + 1) * (degree + 2)) / 2)]

    if not isinstance(scales, np.ndarray):
        scales = np.array(scales)
    if scales.size == 1:
        scales = np.repeat(scales, centers.shape[0])
    elif scales.size != centers.shape[0]:
        scales = np.concatenate(
            (scales, np.ones(centers.shape[0] - scales.shape[0])), axis=None)

>>>>>>> 904c698c
    total = np.sum(abs(coeffs), axis=1)
    coeffs = np.dot(np.diag(1 / total * scales), coeffs) * 1.7

    return sh_odf(centers, coeffs, degree, sh_basis, scales, opacity)<|MERGE_RESOLUTION|>--- conflicted
+++ resolved
@@ -4108,8 +4108,9 @@
     total = np.sum(abs(coeffs), axis=1)
     coeffs = np.dot(np.diag(1 / total * scales), coeffs) * 1.7
 
-<<<<<<< HEAD
-=======
+    total = np.sum(abs(coeffs), axis=1)
+    coeffs = np.dot(np.diag(1 / total * scales), coeffs) * 1.7
+
     return sh_odf(centers, coeffs, degree, sh_basis, scales, opacity)
 
 
@@ -4197,7 +4198,6 @@
         scales = np.concatenate(
             (scales, np.ones(centers.shape[0] - scales.shape[0])), axis=None)
 
->>>>>>> 904c698c
     total = np.sum(abs(coeffs), axis=1)
     coeffs = np.dot(np.diag(1 / total * scales), coeffs) * 1.7
 
