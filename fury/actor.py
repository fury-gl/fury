"""Module that provide actors to render."""

import os
import warnings
from functools import partial

import numpy as np

import fury.primitive as fp
from fury import layout
from fury.actors.odf_slicer import OdfSlicerActor
from fury.actors.peak import PeakActor
<<<<<<< HEAD
from fury.actors.tensor import tensor_ellipsoid
from fury.actors.odf import sh_odf
=======
from fury.actors.tensor import double_cone, main_dir_uncertainty, tensor_ellipsoid
>>>>>>> ea0fb167
from fury.colormap import colormap_lookup_table
from fury.deprecator import deprecate_with_version, deprecated_params
from fury.io import load_image
from fury.lib import (
    VTK_UNSIGNED_CHAR,
    Actor,
    ArrowSource,
    Assembly,
    ButterflySubdivisionFilter,
    CellArray,
    CellPicker,
    CleanPolyData,
    ConeSource,
    ContourFilter,
    CylinderSource,
    DiskSource,
    FloatArray,
    Follower,
    ImageActor,
    ImageData,
    ImageMapToColors,
    ImageReslice,
    LinearExtrusionFilter,
    LODActor,
    LookupTable,
    LoopSubdivisionFilter,
    Matrix4x4,
    OutlineFilter,
    Points,
    PolyData,
    PolyDataMapper,
    PolyDataMapper2D,
    PolyDataNormals,
    ScalarBarActor,
    SphereSource,
    SplineFilter,
    TextActor3D,
    Texture,
    TexturedActor2D,
    TexturedSphereSource,
    TextureMapToPlane,
    Transform,
    TransformPolyDataFilter,
    TriangleFilter,
    TubeFilter,
    VectorText,
    numpy_support,
)
from fury.shaders import (
    add_shader_callback,
    attribute_to_actor,
    compose_shader,
    import_fury_shader,
    replace_shader_in_actor,
    shader_to_actor,
)
from fury.utils import (
    apply_affine,
    color_check,
    fix_winding_order,
    get_actor_from_primitive,
    lines_to_vtk_polydata,
    numpy_to_vtk_colors,
    repeat_sources,
    rgb_to_vtk,
    set_input,
    set_polydata_primitives_count,
    set_polydata_triangles,
    set_polydata_vertices,
    shallow_copy,
)


def slicer(
    data,
    affine=None,
    value_range=None,
    opacity=1.0,
    lookup_colormap=None,
    interpolation='linear',
    picking_tol=0.025,
):
    """Cut 3D scalar or rgb volumes into 2D images.

    Parameters
    ----------
    data : array, shape (X, Y, Z) or (X, Y, Z, 3)
        A grayscale or rgb 4D volume as a numpy array. If rgb then values
        expected on the range [0, 255].
    affine : array, shape (4, 4)
        Grid to space (usually RAS 1mm) transformation matrix. Default is None.
        If None then the identity matrix is used.
    value_range : None or tuple (2,)
        If None then the values will be interpolated from (data.min(),
        data.max()) to (0, 255). Otherwise from (value_range[0],
        value_range[1]) to (0, 255).
    opacity : float, optional
        Opacity of 0 means completely transparent and 1 completely visible.
    lookup_colormap : vtkLookupTable, optional
        If None (default) then a grayscale map is created.
    interpolation : string, optional
        If 'linear' (default) then linear interpolation is used on the final
        texture mapping. If 'nearest' then nearest neighbor interpolation is
        used on the final texture mapping.
    picking_tol : float, optional
        The tolerance for the vtkCellPicker, specified as a fraction of
        rendering window size.

    Returns
    -------
    image_actor : ImageActor
        An object that is capable of displaying different parts of the volume
        as slices. The key method of this object is ``display_extent`` where
        one can input grid coordinates and display the slice in space (or grid)
        coordinates as calculated by the affine parameter.

    """
    if value_range is None:
        value_range = (data.min(), data.max())

    if data.ndim != 3:
        if data.ndim == 4:
            if data.shape[3] != 3:
                raise ValueError('Only RGB 3D arrays are currently supported.')
            else:
                nb_components = 3
        else:
            raise ValueError('Only 3D arrays are currently supported.')
    else:
        nb_components = 1

    vol = data

    im = ImageData()
    I, J, K = vol.shape[:3]
    im.SetDimensions(I, J, K)
    # for now setting up for 1x1x1 but transformation comes later.
    voxsz = (1.0, 1.0, 1.0)
    # im.SetOrigin(0,0,0)
    im.SetSpacing(voxsz[2], voxsz[0], voxsz[1])

    vtk_type = numpy_support.get_vtk_array_type(vol.dtype)
    im.AllocateScalars(vtk_type, nb_components)
    # im.AllocateScalars(VTK_UNSIGNED_CHAR, nb_components)

    # copy data
    # what I do below is the same as what is
    # commented here but much faster
    # for index in ndindex(vol.shape):
    #     i, j, k = index
    #     im.SetScalarComponentFromFloat(i, j, k, 0, vol[i, j, k])
    vol = np.swapaxes(vol, 0, 2)
    vol = np.ascontiguousarray(vol)

    if nb_components == 1:
        vol = vol.ravel()
    else:
        vol = np.reshape(vol, [np.prod(vol.shape[:3]), vol.shape[3]])

    uchar_array = numpy_support.numpy_to_vtk(vol, deep=0)
    im.GetPointData().SetScalars(uchar_array)

    if affine is None:
        affine = np.eye(4)

    # Set the transform (identity if none given)
    transform = Transform()
    transform_matrix = Matrix4x4()
    transform_matrix.DeepCopy(
        (
            affine[0][0],
            affine[0][1],
            affine[0][2],
            affine[0][3],
            affine[1][0],
            affine[1][1],
            affine[1][2],
            affine[1][3],
            affine[2][0],
            affine[2][1],
            affine[2][2],
            affine[2][3],
            affine[3][0],
            affine[3][1],
            affine[3][2],
            affine[3][3],
        )
    )
    transform.SetMatrix(transform_matrix)
    transform.Inverse()

    # Set the reslicing
    image_resliced = ImageReslice()
    set_input(image_resliced, im)
    image_resliced.SetResliceTransform(transform)
    image_resliced.AutoCropOutputOn()

    # Adding this will allow to support anisotropic voxels
    # and also gives the opportunity to slice per voxel coordinates
    RZS = affine[:3, :3]
    zooms = np.sqrt(np.sum(RZS * RZS, axis=0))
    image_resliced.SetOutputSpacing(*zooms)

    image_resliced.SetInterpolationModeToLinear()
    image_resliced.Update()

    vtk_resliced_data = image_resliced.GetOutput()

    ex1, ex2, ey1, ey2, ez1, ez2 = vtk_resliced_data.GetExtent()

    resliced = numpy_support.vtk_to_numpy(vtk_resliced_data.GetPointData().GetScalars())

    # swap axes here
    if data.ndim == 4:
        if data.shape[-1] == 3:
            resliced = resliced.reshape(ez2 + 1, ey2 + 1, ex2 + 1, 3)
    if data.ndim == 3:
        resliced = resliced.reshape(ez2 + 1, ey2 + 1, ex2 + 1)

    class ImActor(ImageActor):
        def __init__(self):
            self.picker = CellPicker()
            self.output = None
            self.shape = None
            self.outline_actor = None

        def input_connection(self, output):

            # outline only
            outline = OutlineFilter()
            outline.SetInputData(vtk_resliced_data)
            outline_mapper = PolyDataMapper()
            outline_mapper.SetInputConnection(outline.GetOutputPort())
            self.outline_actor = Actor()
            self.outline_actor.SetMapper(outline_mapper)
            self.outline_actor.GetProperty().SetColor(1, 0.5, 0)
            self.outline_actor.GetProperty().SetLineWidth(5)
            self.outline_actor.GetProperty().SetRenderLinesAsTubes(True)
            # crucial
            self.GetMapper().SetInputConnection(output.GetOutputPort())
            self.output = output
            self.shape = (ex2 + 1, ey2 + 1, ez2 + 1)

        def display_extent(self, x1, x2, y1, y2, z1, z2):
            self.SetDisplayExtent(x1, x2, y1, y2, z1, z2)
            self.Update()
            # bounds = self.GetBounds()
            # xmin, xmax, ymin, ymax, zmin, zmax = bounds
            # line = np.array([[xmin, ymin, zmin]])
            # self.outline_actor = actor.line()

        def display(self, x=None, y=None, z=None):
            if x is None and y is None and z is None:
                self.display_extent(ex1, ex2, ey1, ey2, ez2 // 2, ez2 // 2)
            if x is not None:
                self.display_extent(x, x, ey1, ey2, ez1, ez2)
            if y is not None:
                self.display_extent(ex1, ex2, y, y, ez1, ez2)
            if z is not None:
                self.display_extent(ex1, ex2, ey1, ey2, z, z)

        def resliced_array(self):
            """Return resliced array as numpy array."""
            resliced = numpy_support.vtk_to_numpy(
                vtk_resliced_data.GetPointData().GetScalars()
            )

            # swap axes here
            if data.ndim == 4:
                if data.shape[-1] == 3:
                    resliced = resliced.reshape(ez2 + 1, ey2 + 1, ex2 + 1, 3)
            if data.ndim == 3:
                resliced = resliced.reshape(ez2 + 1, ey2 + 1, ex2 + 1)
            resliced = np.swapaxes(resliced, 0, 2)
            resliced = np.ascontiguousarray(resliced)
            return resliced

        def opacity(self, value):
            self.GetProperty().SetOpacity(value)

        def tolerance(self, value):
            self.picker.SetTolerance(value)

        def copy(self):
            im_actor = ImActor()
            im_actor.input_connection(self.output)
            im_actor.SetDisplayExtent(*self.GetDisplayExtent())
            im_actor.opacity(self.GetOpacity())
            im_actor.tolerance(self.picker.GetTolerance())
            if interpolation == 'nearest':
                im_actor.SetInterpolate(False)
            else:
                im_actor.SetInterpolate(True)
                im_actor.GetMapper().BorderOn()
            return im_actor

        def shallow_copy(self):
            # TODO rename copy to shallow_copy
            self.copy()

    r1, r2 = value_range

    image_actor = ImActor()
    if nb_components == 1:
        lut = lookup_colormap
        if lookup_colormap is None:
            # Create a black/white lookup table.
            lut = colormap_lookup_table((r1, r2), (0, 0), (0, 0), (0, 1))

        plane_colors = ImageMapToColors()
        plane_colors.SetOutputFormatToRGB()
        plane_colors.SetLookupTable(lut)
        plane_colors.SetInputConnection(image_resliced.GetOutputPort())
        plane_colors.Update()
        image_actor.input_connection(plane_colors)
    else:
        image_actor.input_connection(image_resliced)
    image_actor.display()
    image_actor.opacity(opacity)
    image_actor.tolerance(picking_tol)

    if interpolation == 'nearest':
        image_actor.SetInterpolate(False)
    else:
        image_actor.SetInterpolate(True)

    image_actor.GetMapper().BorderOn()

    return image_actor


def surface(vertices, faces=None, colors=None, smooth=None, subdivision=3):
    """Generate a surface actor from an array of vertices.

    The color and smoothness of the surface can be customized by specifying
    the type of subdivision algorithm and the number of subdivisions.

    Parameters
    ----------
    vertices : array, shape (X, Y, Z)
        The point cloud defining the surface.
    faces : array
        An array of precomputed triangulation for the point cloud.
        It is an optional parameter, it is computed locally if None.
    colors : (N, 3) array
        Specifies the colors associated with each vertex in the
        vertices array. Range should be 0 to 1.
        Optional parameter, if not passed, all vertices
        are colored white.
    smooth : string - "loop" or "butterfly"
        Defines the type of subdivision to be used
        for smoothing the surface.
    subdivision : integer, default = 3
        Defines the number of subdivisions to do for
        each triangulation of the point cloud.
        The higher the value, smoother the surface
        but at the cost of higher computation.

    Returns
    -------
    surface_actor : Actor
        An Actor visualizing the final surface
        computed from the point cloud is returned.

    """
    from scipy.spatial import Delaunay

    points = Points()
    points.SetData(numpy_support.numpy_to_vtk(vertices))
    triangle_poly_data = PolyData()
    triangle_poly_data.SetPoints(points)

    if colors is not None:
        triangle_poly_data.GetPointData().SetScalars(numpy_to_vtk_colors(255 * colors))

    if faces is None:
        tri = Delaunay(vertices[:, [0, 1]])
        faces = np.array(tri.simplices, dtype='i8')

    set_polydata_triangles(triangle_poly_data, faces)

    clean_poly_data = CleanPolyData()
    clean_poly_data.SetInputData(triangle_poly_data)

    mapper = PolyDataMapper()
    surface_actor = Actor()

    if smooth is None:
        mapper.SetInputData(triangle_poly_data)
        surface_actor.SetMapper(mapper)

    elif smooth == 'loop':
        smooth_loop = LoopSubdivisionFilter()
        smooth_loop.SetNumberOfSubdivisions(subdivision)
        smooth_loop.SetInputConnection(clean_poly_data.GetOutputPort())
        mapper.SetInputConnection(smooth_loop.GetOutputPort())
        surface_actor.SetMapper(mapper)

    elif smooth == 'butterfly':
        smooth_butterfly = ButterflySubdivisionFilter()
        smooth_butterfly.SetNumberOfSubdivisions(subdivision)
        smooth_butterfly.SetInputConnection(clean_poly_data.GetOutputPort())
        mapper.SetInputConnection(smooth_butterfly.GetOutputPort())
        surface_actor.SetMapper(mapper)

    return surface_actor


def contour_from_roi(data, affine=None, color=np.array([1, 0, 0]), opacity=1):
    """Generate surface actor from a binary ROI.

    The color and opacity of the surface can be customized.

    Parameters
    ----------
    data : array, shape (X, Y, Z)
        An ROI file that will be binarized and displayed.
    affine : array, shape (4, 4)
        Grid to space (usually RAS 1mm) transformation matrix. Default is None.
        If None then the identity matrix is used.
    color : (1, 3) ndarray
        RGB values in [0,1].
    opacity : float
        Opacity of surface between 0 and 1.

    Returns
    -------
    contour_assembly : vtkAssembly
        ROI surface object displayed in space
        coordinates as calculated by the affine parameter.

    """
    if data.ndim != 3:
        raise ValueError('Only 3D arrays are currently supported.')

    nb_components = 1

    data = (data > 0) * 1
    vol = np.interp(data, xp=[data.min(), data.max()], fp=[0, 255])
    vol = vol.astype('uint8')

    im = ImageData()
    di, dj, dk = vol.shape[:3]
    im.SetDimensions(di, dj, dk)
    voxsz = (1.0, 1.0, 1.0)
    # im.SetOrigin(0,0,0)
    im.SetSpacing(voxsz[2], voxsz[0], voxsz[1])
    im.AllocateScalars(VTK_UNSIGNED_CHAR, nb_components)

    # copy data
    vol = np.swapaxes(vol, 0, 2)
    vol = np.ascontiguousarray(vol)

    vol = vol.ravel()

    uchar_array = numpy_support.numpy_to_vtk(vol, deep=0)
    im.GetPointData().SetScalars(uchar_array)

    if affine is None:
        affine = np.eye(4)

    # Set the transform (identity if none given)
    transform = Transform()
    transform_matrix = Matrix4x4()
    transform_matrix.DeepCopy(
        (
            affine[0][0],
            affine[0][1],
            affine[0][2],
            affine[0][3],
            affine[1][0],
            affine[1][1],
            affine[1][2],
            affine[1][3],
            affine[2][0],
            affine[2][1],
            affine[2][2],
            affine[2][3],
            affine[3][0],
            affine[3][1],
            affine[3][2],
            affine[3][3],
        )
    )
    transform.SetMatrix(transform_matrix)
    transform.Inverse()

    # Set the reslicing
    image_resliced = ImageReslice()
    set_input(image_resliced, im)
    image_resliced.SetResliceTransform(transform)
    image_resliced.AutoCropOutputOn()

    # Adding this will allow to support anisotropic voxels
    # and also gives the opportunity to slice per voxel coordinates

    rzs = affine[:3, :3]
    zooms = np.sqrt(np.sum(rzs * rzs, axis=0))
    image_resliced.SetOutputSpacing(*zooms)

    image_resliced.SetInterpolationModeToLinear()
    image_resliced.Update()

    skin_extractor = ContourFilter()
    skin_extractor.SetInputData(image_resliced.GetOutput())

    skin_extractor.SetValue(0, 1)
    skin_normals = PolyDataNormals()
    skin_normals.SetInputConnection(skin_extractor.GetOutputPort())
    skin_normals.SetFeatureAngle(60.0)

    skin_mapper = PolyDataMapper()
    skin_mapper.SetInputConnection(skin_normals.GetOutputPort())
    skin_mapper.ScalarVisibilityOff()

    skin_actor = Actor()

    skin_actor.SetMapper(skin_mapper)
    skin_actor.GetProperty().SetColor(color[0], color[1], color[2])
    skin_actor.GetProperty().SetOpacity(opacity)

    return skin_actor


def contour_from_label(data, affine=None, color=None):
    """Generate surface actor from a labeled Array.

    The color and opacity of individual surfaces can be customized.

    Parameters
    ----------
    data : array, shape (X, Y, Z)
        A labeled array file that will be binarized and displayed.
    affine : array, shape (4, 4)
        Grid to space (usually RAS 1mm) transformation matrix. Default is None.
        If None then the identity matrix is used.
    color : (N, 3) or (N, 4) ndarray
        RGB/RGBA values in [0,1]. Default is None.
        If None then random colors are used.
        Alpha channel is set to 1 by default.

    Returns
    -------
    contour_assembly : vtkAssembly
        Array surface object displayed in space
        coordinates as calculated by the affine parameter
        in the order of their roi ids.

    """
    unique_roi_id = np.delete(np.unique(data), 0)

    nb_surfaces = len(unique_roi_id)

    unique_roi_surfaces = Assembly()

    if color is None:
        color = np.random.rand(nb_surfaces, 3)
    elif color.shape != (nb_surfaces, 3) and color.shape != (nb_surfaces, 4):
        raise ValueError('Incorrect color array shape')

    if color.shape == (nb_surfaces, 4):
        opacity = color[:, -1]
        color = color[:, :-1]
    else:
        opacity = np.ones((nb_surfaces, 1)).astype(float)

    for i, roi_id in enumerate(unique_roi_id):
        roi_data = np.isin(data, roi_id).astype(int)
        roi_surface = contour_from_roi(
            roi_data, affine, color=color[i], opacity=opacity[i]
        )
        unique_roi_surfaces.AddPart(roi_surface)

    return unique_roi_surfaces


def streamtube(
    lines,
    colors=None,
    opacity=1,
    linewidth=0.1,
    tube_sides=9,
    lod=True,
    lod_points=10**4,
    lod_points_size=3,
    spline_subdiv=None,
    lookup_colormap=None,
    replace_strips=False
):
    """Use streamtubes to visualize polylines.

    Parameters
    ----------
    lines : list
        list of N curves represented as 2D ndarrays
    colors : array (N, 3), list of arrays, tuple (3,), array (K,)
        If None or False, a standard orientation colormap is used for every
        line.
        If one tuple of color is used. Then all streamlines will have the same
        colour.
        If an array (N, 3) is given, where N is equal to the number of lines.
        Then every line is coloured with a different RGB color.
        If a list of RGB arrays is given then every point of every line takes
        a different color.
        If an array (K, 3) is given, where K is the number of points of all
        lines then every point is colored with a different RGB color.
        If an array (K,) is given, where K is the number of points of all
        lines then these are considered as the values to be used by the
        colormap.
        If an array (L,) is given, where L is the number of streamlines then
        these are considered as the values to be used by the colormap per
        streamline.
        If an array (X, Y, Z) or (X, Y, Z, 3) is given then the values for the
        colormap are interpolated automatically using trilinear interpolation.
    opacity : float, optional
        Takes values from 0 (fully transparent) to 1 (opaque). Default is 1.
    linewidth : float, optional
        Default is 0.01.
    tube_sides : int, optional
        Default is 9.
    lod : bool, optional
        Use LODActor(level of detail) rather than Actor. Default is True.
        Level of detail actors do not render the full geometry when the
        frame rate is low.
    lod_points : int, optional
        Number of points to be used when LOD is in effect. Default is 10000.
    lod_points_size : int, optional
        Size of points when lod is in effect. Default is 3.
    spline_subdiv : int, optional
        Number of splines subdivision to smooth streamtubes. Default is None.
    lookup_colormap : vtkLookupTable, optional
        Add a default lookup table to the colormap. Default is None which calls
        :func:`fury.actor.colormap_lookup_table`.
    replace_strips : bool, optional
        If True it changes streamtube representation from triangle strips to
        triangles. Useful with SelectionManager or PickingManager.
        Default False.

    Examples
    --------
    >>> import numpy as np
    >>> from fury import actor, window
    >>> scene = window.Scene()
    >>> lines = [np.random.rand(10, 3), np.random.rand(20, 3)]
    >>> colors = np.random.rand(2, 3)
    >>> c = actor.streamtube(lines, colors)
    >>> scene.add(c)
    >>> #window.show(scene)

    Notes
    -----
    Streamtubes can be heavy on GPU when loading many streamlines and
    therefore, you may experience slow rendering time depending on system GPU.
    A solution to this problem is to reduce the number of points in each
    streamline. In Dipy we provide an algorithm that will reduce the number of
    points on the straighter parts of the streamline but keep more points on
    the curvier parts. This can be used in the following way::

        from dipy.tracking.distances import approx_polygon_track
        lines = [approx_polygon_track(line, 0.2) for line in lines]

    Alternatively we suggest using the ``line`` actor which is much more
    efficient.

    See Also
    --------
    :func:`fury.actor.line`

    """
    # Poly data with lines and colors
    poly_data, color_is_scalar = lines_to_vtk_polydata(lines, colors)
    next_input = poly_data

    # set primitives count
    prim_count = len(lines)
    set_polydata_primitives_count(poly_data, prim_count)

    # Set Normals
    poly_normals = set_input(PolyDataNormals(), next_input)
    poly_normals.ComputeCellNormalsOn()
    poly_normals.ComputePointNormalsOn()
    poly_normals.ConsistencyOn()
    poly_normals.AutoOrientNormalsOn()
    poly_normals.Update()
    next_input = poly_normals.GetOutputPort()

    # Spline interpolation
    if (spline_subdiv is not None) and (spline_subdiv > 0):
        spline_filter = set_input(SplineFilter(), next_input)
        spline_filter.SetSubdivideToSpecified()
        spline_filter.SetNumberOfSubdivisions(spline_subdiv)
        spline_filter.Update()
        next_input = spline_filter.GetOutputPort()

    # Add thickness to the resulting lines
    tube_filter = set_input(TubeFilter(), next_input)
    tube_filter.SetNumberOfSides(tube_sides)
    tube_filter.SetRadius(linewidth)
    # TODO using the line above we will be able to visualize
    # streamtubes of varying radius
    # tube_filter.SetVaryRadiusToVaryRadiusByScalar()
    tube_filter.CappingOn()
    tube_filter.Update()
    next_input = tube_filter.GetOutputPort()

    # Poly mapper
    poly_mapper = set_input(PolyDataMapper(), next_input)
    if replace_strips:
        triangle_filter = set_input(TriangleFilter(), next_input)
        poly_mapper = set_input(PolyDataMapper(), triangle_filter.GetOutputPort())

    else:
        poly_mapper = set_input(PolyDataMapper(), next_input)
    poly_mapper.ScalarVisibilityOn()
    poly_mapper.SetScalarModeToUsePointFieldData()
    poly_mapper.SelectColorArray('colors')
    poly_mapper.Update()

    # Color Scale with a lookup table
    if color_is_scalar:
        if lookup_colormap is None:
            lookup_colormap = colormap_lookup_table()
        poly_mapper.SetLookupTable(lookup_colormap)
        poly_mapper.UseLookupTableScalarRangeOn()
        poly_mapper.Update()

    # Set Actor
    if lod:
        actor = LODActor()
        actor.SetNumberOfCloudPoints(lod_points)
        actor.GetProperty().SetPointSize(lod_points_size)
    else:
        actor = Actor()

    actor.SetMapper(poly_mapper)

    actor.GetProperty().SetInterpolationToPhong()
    actor.GetProperty().BackfaceCullingOn()
    actor.GetProperty().SetOpacity(opacity)

    return actor


def line(
    lines,
    colors=None,
    opacity=1,
    linewidth=1,
    spline_subdiv=None,
    lod=True,
    lod_points=10**4,
    lod_points_size=3,
    lookup_colormap=None,
    depth_cue=False,
    fake_tube=False,
):
    """Create an actor for one or more lines.

    Parameters
    ----------
    lines :  list of arrays
    colors : array (N, 3), list of arrays, tuple (3,), array (K,)
        If None or False, a standard orientation colormap is used for every
        line.
        If one tuple of color is used. Then all streamlines will have the same
        colour.
        If an array (N, 3) is given, where N is equal to the number of lines.
        Then every line is coloured with a different RGB color.
        If a list of RGB arrays is given then every point of every line takes
        a different color.
        If an array (K, 3) is given, where K is the number of points of all
        lines then every point is colored with a different RGB color.
        If an array (K,) is given, where K is the number of points of all
        lines then these are considered as the values to be used by the
        colormap.
        If an array (L,) is given, where L is the number of streamlines then
        these are considered as the values to be used by the colormap per
        streamline.
        If an array (X, Y, Z) or (X, Y, Z, 3) is given then the values for the
        colormap are interpolated automatically using trilinear interpolation.
    opacity : float, optional
        Takes values from 0 (fully transparent) to 1 (opaque). Default is 1.
    linewidth : float, optional
        Line thickness. Default is 1.
    spline_subdiv : int, optional
        Number of splines subdivision to smooth streamtubes. Default is None
        which means no subdivision.
    lod : bool, optional
        Use LODActor(level of detail) rather than Actor. Default is True.
        Level of detail actors do not render the full geometry when the
        frame rate is low.
    lod_points : int, optional
        Number of points to be used when LOD is in effect. Default is 10000.
    lod_points_size : int
        Size of points when lod is in effect. Default is 3.
    lookup_colormap : vtkLookupTable, optional
        Add a default lookup table to the colormap. Default is None which calls
        :func:`fury.actor.colormap_lookup_table`.
    depth_cue : boolean, optional
        Add a size depth cue so that lines shrink with distance to the camera.
        Works best with linewidth <= 1.
    fake_tube: boolean, optional
        Add shading to lines to approximate the look of tubes.

    Returns
    -------
    v : Actor or LODActor object
        Line.

    Examples
    --------
    >>> from fury import actor, window
    >>> scene = window.Scene()
    >>> lines = [np.random.rand(10, 3), np.random.rand(20, 3)]
    >>> colors = np.random.rand(2, 3)
    >>> c = actor.line(lines, colors)
    >>> scene.add(c)
    >>> #window.show(scene)

    """
    # Poly data with lines and colors
    poly_data, color_is_scalar = lines_to_vtk_polydata(lines, colors)
    next_input = poly_data

    # set primitives count
    prim_count = len(lines)
    set_polydata_primitives_count(poly_data, prim_count)

    # use spline interpolation
    if (spline_subdiv is not None) and (spline_subdiv > 0):
        spline_filter = set_input(SplineFilter(), next_input)
        spline_filter.SetSubdivideToSpecified()
        spline_filter.SetNumberOfSubdivisions(spline_subdiv)
        spline_filter.Update()
        next_input = spline_filter.GetOutputPort()

    poly_mapper = set_input(PolyDataMapper(), next_input)
    poly_mapper.ScalarVisibilityOn()
    poly_mapper.SetScalarModeToUsePointFieldData()
    poly_mapper.SelectColorArray('colors')
    poly_mapper.Update()

    # Color Scale with a lookup table
    if color_is_scalar:
        if lookup_colormap is None:
            lookup_colormap = colormap_lookup_table()

        poly_mapper.SetLookupTable(lookup_colormap)
        poly_mapper.UseLookupTableScalarRangeOn()
        poly_mapper.Update()

    # Set Actor
    if lod:
        actor = LODActor()
        actor.SetNumberOfCloudPoints(lod_points)
        actor.GetProperty().SetPointSize(lod_points_size)
    else:
        actor = Actor()

    actor.SetMapper(poly_mapper)
    actor.GetProperty().SetLineWidth(linewidth)
    actor.GetProperty().SetOpacity(opacity)

    if depth_cue:

        def callback(_caller, _event, calldata=None):
            program = calldata
            if program is not None:
                program.SetUniformf('linewidth', linewidth)

        replace_shader_in_actor(actor, 'geometry', import_fury_shader('line.geom'))
        add_shader_callback(actor, callback)

    if fake_tube:
        actor.GetProperty().SetRenderLinesAsTubes(True)

    return actor


def scalar_bar(lookup_table=None, title=' '):
    """Default scalar bar actor for a given colormap (colorbar).

    Parameters
    ----------
    lookup_table : vtkLookupTable or None
        If None then ``colormap_lookup_table`` is called with default options.
    title : str

    Returns
    -------
    scalar_bar : vtkScalarBarActor

    See Also
    --------
    :func:`fury.actor.colormap_lookup_table`

    """
    lookup_table_copy = LookupTable()
    if lookup_table is None:
        lookup_table = colormap_lookup_table()
    # Deepcopy the lookup_table because sometimes vtkPolyDataMapper deletes it
    lookup_table_copy.DeepCopy(lookup_table)
    scalar_bar = ScalarBarActor()
    scalar_bar.SetTitle(title)
    scalar_bar.SetLookupTable(lookup_table_copy)
    scalar_bar.SetNumberOfLabels(6)

    return scalar_bar


def axes(
    scale=(1, 1, 1), colorx=(1, 0, 0), colory=(0, 1, 0), colorz=(0, 0, 1), opacity=1
):
    """Create an actor with the coordinate's system axes where
    red = x, green = y, blue = z.

    Parameters
    ----------
    scale : tuple (3,)
        Axes size e.g. (100, 100, 100). Default is (1, 1, 1).
    colorx : tuple (3,)
        x-axis color. Default red (1, 0, 0).
    colory : tuple (3,)
        y-axis color. Default green (0, 1, 0).
    colorz : tuple (3,)
        z-axis color. Default blue (0, 0, 1).
    opacity : float, optional
        Takes values from 0 (fully transparent) to 1 (opaque). Default is 1.

    Returns
    -------
    arrow_actor: Actor

    """
    centers = np.zeros((3, 3))
    dirs = np.array([[1, 0, 0], [0, 1, 0], [0, 0, 1]])
    colors = np.array([colorx + (opacity,), colory + (opacity,), colorz + (opacity,)])

    scales = np.asarray(scale)
    arrow_actor = arrow(centers, dirs, colors, scales, repeat_primitive=False)
    return arrow_actor


def odf_slicer(
    odfs,
    affine=None,
    mask=None,
    sphere=None,
    scale=0.5,
    norm=True,
    radial_scale=True,
    opacity=1.0,
    colormap=None,
    global_cm=False,
    B_matrix=None,
):
    """Create an actor for rendering a grid of ODFs given an array of
    spherical function (SF) or spherical harmonics (SH) coefficients.

    Parameters
    ----------
    odfs : ndarray
        4D ODFs array in SF or SH coefficients. If SH coefficients,
        `B_matrix` must be supplied.
    affine : array
        4x4 transformation array from native coordinates to world coordinates.
    mask : ndarray
        3D mask to apply to ODF field.
    sphere : dipy Sphere
        The sphere used for SH to SF projection. If None, a default sphere
        of 100 vertices will be used.
    scale : float
        Multiplicative factor to apply to ODF amplitudes.
    norm : bool
        Normalize SF amplitudes so that the maximum
        ODF amplitude per voxel along a direction is 1.
    radial_scale : bool
        Scale sphere points by ODF values.
    opacity : float
        Takes values from 0 (fully transparent) to 1 (opaque).
    colormap : None or str or tuple
        The name of the colormap to use. Matplotlib colormaps are supported
        (e.g., 'inferno'). A plain color can be supplied as a RGB tuple in
        range [0, 255]. If None then a RGB colormap is used.
    global_cm : bool
        If True the colormap will be applied in all ODFs. If False
        it will be applied individually at each voxel.
    B_matrix : ndarray (n_coeffs, n_vertices)
        Optional SH to SF matrix for projecting `odfs` given in SH
        coefficients on the `sphere`. If None, then the input is assumed
        to be expressed in SF coefficients.

    Returns
    -------
    actor : OdfSlicerActor
        Actor representing the ODF field.

    """
    # first we check if the input array is 4D
    n_dims = len(odfs.shape)
    if n_dims != 4:
        raise ValueError(
            'Invalid number of dimensions for odfs. Expected 4 '
            'dimensions, got {0} dimensions.'.format(n_dims)
        )

    # we generate indices for all nonzero voxels
    valid_odf_mask = np.abs(odfs).max(axis=-1) > 0.0
    if mask is not None:
        valid_odf_mask = np.logical_and(valid_odf_mask, mask)
    indices = np.nonzero(valid_odf_mask)
    shape = odfs.shape[:-1]

    if sphere is None:
        # Use a default sphere with 100 vertices
        vertices, faces = fp.prim_sphere('repulsion100')
    else:
        vertices = sphere.vertices
        faces = fix_winding_order(vertices, sphere.faces, clockwise=True)

    if B_matrix is None:
        if len(vertices) != odfs.shape[-1]:
            raise ValueError(
                'Invalid number of SF coefficients. '
                'Expected {0}, got {1}.'.format(len(vertices), odfs.shape[-1])
            )
    else:
        if len(vertices) != B_matrix.shape[1]:
            raise ValueError(
                'Invalid number of SH coefficients. '
                'Expected {0}, got {1}.'.format(len(vertices), B_matrix.shape[1])
            )

    # create and return an instance of OdfSlicerActor
    return OdfSlicerActor(
        odfs[indices],
        vertices,
        faces,
        indices,
        scale,
        norm,
        radial_scale,
        shape,
        global_cm,
        colormap,
        opacity,
        affine,
        B_matrix,
    )


def _makeNd(array, ndim):
    """Pad as many 1s at the beginning of array's shape as are need to give
    array ndim dimensions.
    """
    new_shape = (1,) * (ndim - array.ndim) + array.shape
    return array.reshape(new_shape)


def _roll_evals(evals, axis=-1):
    """Check evals shape.

    Helper function to check that the evals provided to functions calculating
    tensor statistics have the right shape.

    Parameters
    ----------
    evals : array-like
        Eigenvalues of a diffusion tensor. shape should be (...,3).
    axis : int
        The axis of the array which contains the 3 eigenvals. Default: -1

    Returns
    -------
    evals : array-like
        Eigenvalues of a diffusion tensor, rolled so that the 3 eigenvals are
        the last axis.

    """
    if evals.shape[-1] != 3:
        msg = 'Expecting 3 eigenvalues, got {}'.format(evals.shape[-1])
        raise ValueError(msg)

    evals = np.rollaxis(evals, axis)

    return evals


def _fa(evals, axis=-1):
    r"""Return Fractional anisotropy (FA) of a diffusion tensor.

    Parameters
    ----------
    evals : array-like
        Eigenvalues of a diffusion tensor.
    axis : int
        Axis of `evals` which contains 3 eigenvalues.

    Returns
    -------
    fa : array
        Calculated FA. Range is 0 <= FA <= 1.

    Notes
    -----
    FA is calculated using the following equation:

    .. math::

        FA = \sqrt{\frac{1}{2}\frac{(\lambda_1-\lambda_2)^2+(\lambda_1-
                    \lambda_3)^2+(\lambda_2-\lambda_3)^2}{\lambda_1^2+
                    \lambda_2^2+\lambda_3^2}}

    """
    evals = _roll_evals(evals, axis)
    # Make sure not to get nans
    all_zero = (evals == 0).all(axis=0)
    ev1, ev2, ev3 = evals
    fa = np.sqrt(
        0.5
        * ((ev1 - ev2) ** 2 + (ev2 - ev3) ** 2 + (ev3 - ev1) ** 2)
        / ((evals * evals).sum(0) + all_zero)
    )

    return fa


def _color_fa(fa, evecs):
    r"""Color fractional anisotropy of diffusion tensor.

    Parameters
    ----------
    fa : array-like
        Array of the fractional anisotropy (can be 1D, 2D or 3D).
    evecs : array-like
        eigen vectors from the tensor model.

    Returns
    -------
    rgb : Array with 3 channels for each color as the last dimension.
        Colormap of the FA with red for the x value, y for the green
        value and z for the blue value.

    Notes
    -----
    It is computed from the clipped FA between 0 and 1 using the following
    formula.

    .. math::

        rgb = abs(max(\vec{e})) \times fa

    """
    if (fa.shape != evecs[..., 0, 0].shape) or ((3, 3) != evecs.shape[-2:]):
        raise ValueError('Wrong number of dimensions for evecs')

    return np.abs(evecs[..., 0]) * np.clip(fa, 0, 1)[..., None]


def tensor_slicer(
    evals,
    evecs,
    affine=None,
    mask=None,
    sphere=None,
    scale=2.2,
    norm=True,
    opacity=1.0,
    scalar_colors=None,
):
    """Slice many tensors as ellipsoids in native or world coordinates.

    Parameters
    ----------
    evals : (3,) or (X, 3) or (X, Y, 3) or (X, Y, Z, 3) ndarray
        eigenvalues
    evecs : (3, 3) or (X, 3, 3) or (X, Y, 3, 3) or (X, Y, Z, 3, 3) ndarray
        eigenvectors
    affine : array
        4x4 transformation array from native coordinates to world coordinates*
    mask : ndarray
        3D mask
    sphere : Sphere
        a sphere
    scale : float
        Distance between spheres.
    norm : bool
        Normalize `sphere_values`.
    opacity : float
        Takes values from 0 (fully transparent) to 1 (opaque). Default is 1.
    scalar_colors : (3,) or (X, 3) or (X, Y, 3) or (X, Y, Z, 3) ndarray
        RGB colors used to show the tensors
        Default None, color the ellipsoids using ``color_fa``

    Returns
    -------
    tensor_actor : Actor
        Ellipsoid

    """
    if not evals.shape == evecs.shape[:-1]:
        raise RuntimeError(
            "Eigenvalues shape {} is incompatible with eigenvectors' {}."
            ' Please provide eigenvalue and'
            ' eigenvector arrays that have compatible dimensions.'.format(
                evals.shape, evecs.shape
            )
        )

    if mask is None:
        mask = np.ones(evals.shape[:3], dtype=bool)
    else:
        mask = mask.astype(bool)

    szx, szy, szz = evals.shape[:3]

    class TensorSlicerActor(LODActor):
        def __init__(self):
            self.mapper = None

        def display_extent(self, x1, x2, y1, y2, z1, z2):
            tmp_mask = np.zeros(evals.shape[:3], dtype=bool)
            tmp_mask[x1 : x2 + 1, y1 : y2 + 1, z1 : z2 + 1] = True
            tmp_mask = np.bitwise_and(tmp_mask, mask)

            self.mapper = _tensor_slicer_mapper(
                evals=evals,
                evecs=evecs,
                affine=affine,
                mask=tmp_mask,
                sphere=sphere,
                scale=scale,
                norm=norm,
                scalar_colors=scalar_colors,
            )
            self.SetMapper(self.mapper)

        def display(self, x=None, y=None, z=None):
            if x is None and y is None and z is None:
                self.display_extent(
                    0,
                    szx - 1,
                    0,
                    szy - 1,
                    int(np.floor(szz / 2)),
                    int(np.floor(szz / 2)),
                )
            if x is not None:
                self.display_extent(x, x, 0, szy - 1, 0, szz - 1)
            if y is not None:
                self.display_extent(0, szx - 1, y, y, 0, szz - 1)
            if z is not None:
                self.display_extent(0, szx - 1, 0, szy - 1, z, z)

    tensor_actor = TensorSlicerActor()
    tensor_actor.display_extent(
        0, szx - 1, 0, szy - 1, int(np.floor(szz / 2)), int(np.floor(szz / 2))
    )

    tensor_actor.GetProperty().SetOpacity(opacity)

    return tensor_actor


def _tensor_slicer_mapper(
    evals,
    evecs,
    affine=None,
    mask=None,
    sphere=None,
    scale=2.2,
    norm=True,
    scalar_colors=None,
):
    """Return Helper function for slicing tensor fields.

    Parameters
    ----------
    evals : (3,) or (X, 3) or (X, Y, 3) or (X, Y, Z, 3) ndarray
        eigenvalues.
    evecs : (3, 3) or (X, 3, 3) or (X, Y, 3, 3) or (X, Y, Z, 3, 3) ndarray
        eigenvectors.
    affine : array
        4x4 transformation array from native coordinates to world coordinates.
    mask : ndarray
        3D mask.
    sphere : Sphere
        a sphere.
    scale : float
        Distance between spheres.
    norm : bool
        Normalize `sphere_values`.
    scalar_colors : (3,) or (X, 3) or (X, Y, 3) or (X, Y, Z, 3) ndarray
        RGB colors used to show the tensors
        Default None, color the ellipsoids using ``color_fa``

    Returns
    -------
    mapper : vtkPolyDataMapper
        Ellipsoid mapper

    """
    mask = np.ones(evals.shape[:3]) if mask is None else mask

    ijk = np.ascontiguousarray(np.array(np.nonzero(mask)).T)
    if len(ijk) == 0:
        return None

    if affine is not None:
        ijk = np.ascontiguousarray(apply_affine(affine, ijk))

    faces = np.asarray(sphere.faces, dtype=int)
    vertices = sphere.vertices

    if scalar_colors is None:
        # from dipy.reconst.dti import color_fa, fractional_anisotropy
        cfa = _color_fa(_fa(evals), evecs)
    else:
        cfa = _makeNd(scalar_colors, 4)

    cols = np.zeros((ijk.shape[0],) + sphere.vertices.shape, dtype='f4')

    all_xyz = []
    all_faces = []
    for (k, center) in enumerate(ijk):
        ea = evals[tuple(center.astype(int))]
        if norm:
            ea /= ea.max()
        ea = np.diag(ea.copy())

        ev = evecs[tuple(center.astype(int))].copy()
        xyz = np.dot(ev, np.dot(ea, vertices.T))

        xyz = xyz.T
        all_xyz.append(scale * xyz + center)
        all_faces.append(faces + k * xyz.shape[0])

        cols[k, ...] = np.interp(
            cfa[tuple(center.astype(int))], [0, 1], [0, 255]
        ).astype('ubyte')

    all_xyz = np.ascontiguousarray(np.concatenate(all_xyz))
    all_xyz_vtk = numpy_support.numpy_to_vtk(all_xyz, deep=True)

    points = Points()
    points.SetData(all_xyz_vtk)

    all_faces = np.concatenate(all_faces)

    cols = np.ascontiguousarray(
        np.reshape(cols, (cols.shape[0] * cols.shape[1], cols.shape[2])), dtype='f4'
    )

    vtk_colors = numpy_support.numpy_to_vtk(
        cols, deep=True, array_type=VTK_UNSIGNED_CHAR
    )

    vtk_colors.SetName('colors')

    polydata = PolyData()
    polydata.SetPoints(points)
    set_polydata_triangles(polydata, all_faces)
    polydata.GetPointData().SetScalars(vtk_colors)

    mapper = PolyDataMapper()
    mapper.SetInputData(polydata)

    return mapper


def peak_slicer(
    peaks_dirs,
    peaks_values=None,
    mask=None,
    affine=None,
    colors=(1, 0, 0),
    opacity=1.0,
    linewidth=1,
    lod=False,
    lod_points=10**4,
    lod_points_size=3,
    symmetric=True,
):
    """Visualize peak directions as given from ``peaks_from_model``.

    Parameters
    ----------
    peaks_dirs : ndarray
        Peak directions. The shape of the array can be (M, 3) or (X, M, 3) or
        (X, Y, M, 3) or (X, Y, Z, M, 3).
    peaks_values : ndarray
        Peak values. The shape of the array can be (M, ) or (X, M) or
        (X, Y, M) or (X, Y, Z, M).
    affine : array
        4x4 transformation array from native coordinates to world coordinates.
    mask : ndarray
        3D mask.
    colors : tuple or None
        Default red color. If None then every peak gets an orientation color
        in similarity to a DEC map.
    opacity : float, optional
        Takes values from 0 (fully transparent) to 1 (opaque).
    linewidth : float, optional
        Line thickness. Default is 1.
    lod : bool
        Use LODActor(level of detail) rather than Actor.
        Default is False. Level of detail actors do not render the full
        geometry when the frame rate is low.
    lod_points : int
        Number of points to be used when LOD is in effect. Default is 10000.
    lod_points_size : int
        Size of points when lod is in effect. Default is 3.
    symmetric: bool, optional
        If True, peaks are drawn for both peaks_dirs and -peaks_dirs. Else,
        peaks are only drawn for directions given by peaks_dirs. Default is
        True.

    Returns
    -------
    peak_actor: Actor

    See Also
    --------
    :func:`fury.actor.odf_slice`

    """
    peaks_dirs = np.asarray(peaks_dirs)
    if peaks_dirs.ndim > 5:
        raise ValueError('Wrong shape')

    peaks_dirs = _makeNd(peaks_dirs, 5)
    if peaks_values is not None:
        peaks_values = _makeNd(peaks_values, 4)

    grid_shape = np.array(peaks_dirs.shape[:3])

    if mask is None:
        mask = np.ones(grid_shape).astype(bool)

    class PeakSlicerActor(LODActor):
        def __init__(self):
            self.line = None

        def display_extent(self, x1, x2, y1, y2, z1, z2):

            tmp_mask = np.zeros(grid_shape, dtype=bool)
            tmp_mask[x1 : x2 + 1, y1 : y2 + 1, z1 : z2 + 1] = True
            tmp_mask = np.bitwise_and(tmp_mask, mask)

            ijk = np.ascontiguousarray(np.array(np.nonzero(tmp_mask)).T)
            if len(ijk) == 0:
                self.SetMapper(None)
                return
            if affine is not None:
                ijk_trans = np.ascontiguousarray(apply_affine(affine, ijk))
            list_dirs = []
            for index, center in enumerate(ijk):
                # center = tuple(center)
                if affine is None:
                    xyz = center[:, None]
                else:
                    xyz = ijk_trans[index][:, None]
                xyz = xyz.T
                for i in range(peaks_dirs[tuple(center)].shape[-2]):

                    if peaks_values is not None:
                        pv = peaks_values[tuple(center)][i]
                    else:
                        pv = 1.0
                    if symmetric:
                        dirs = np.vstack(
                            (
                                -peaks_dirs[tuple(center)][i] * pv + xyz,
                                peaks_dirs[tuple(center)][i] * pv + xyz,
                            )
                        )
                    else:
                        dirs = np.vstack((xyz, peaks_dirs[tuple(center)][i] * pv + xyz))
                    list_dirs.append(dirs)

            self.line = line(
                list_dirs,
                colors=colors,
                opacity=opacity,
                linewidth=linewidth,
                lod=lod,
                lod_points=lod_points,
                lod_points_size=lod_points_size,
            )

            self.SetProperty(self.line.GetProperty())
            self.SetMapper(self.line.GetMapper())

        def display(self, x=None, y=None, z=None):
            if x is None and y is None and z is None:
                self.display_extent(
                    0,
                    szx - 1,
                    0,
                    szy - 1,
                    int(np.floor(szz / 2)),
                    int(np.floor(szz / 2)),
                )
            if x is not None:
                self.display_extent(x, x, 0, szy - 1, 0, szz - 1)
            if y is not None:
                self.display_extent(0, szx - 1, y, y, 0, szz - 1)
            if z is not None:
                self.display_extent(0, szx - 1, 0, szy - 1, z, z)

    peak_actor = PeakSlicerActor()

    szx, szy, szz = grid_shape
    peak_actor.display_extent(
        0, szx - 1, 0, szy - 1, int(np.floor(szz / 2)), int(np.floor(szz / 2))
    )

    return peak_actor


def peak(
    peaks_dirs,
    peaks_values=None,
    mask=None,
    affine=None,
    colors=None,
    linewidth=1,
    lookup_colormap=None,
    symmetric=True,
):
    """Visualize peak directions as given from ``peaks_from_model``.

    Parameters
    ----------
    peaks_dirs : ndarray
        Peak directions. The shape of the array should be (X, Y, Z, D, 3).
    peaks_values : ndarray, optional
        Peak values. The shape of the array should be (X, Y, Z, D).
    affine : array, optional
        4x4 transformation array from native coordinates to world coordinates.
    mask : ndarray, optional
        3D mask
    colors : tuple or None, optional
        Default None. If None then every peak gets an orientation color
        in similarity to a DEC map.
    lookup_colormap : vtkLookupTable, optional
        Add a default lookup table to the colormap. Default is None which calls
        :func:`fury.actor.colormap_lookup_table`.
    linewidth : float, optional
        Line thickness. Default is 1.
    symmetric : bool, optional
        If True, peaks are drawn for both peaks_dirs and -peaks_dirs. Else,
        peaks are only drawn for directions given by peaks_dirs. Default is
        True.

    Returns
    -------
    peak_actor : PeakActor
        Actor or LODActor representing the peaks directions and/or
        magnitudes.

    Examples
    --------
    >>> from fury import actor, window
    >>> import numpy as np
    >>> scene = window.Scene()
    >>> peak_dirs = np.random.rand(3, 3, 3, 3, 3)
    >>> c = actor.peak(peak_dirs)
    >>> scene.add(c)
    >>> #window.show(scene)

    """
    if peaks_dirs.ndim != 5:
        raise ValueError(
            'Invalid peak directions. The shape of the structure '
            'must be (XxYxZxDx3). Your data has {} dimensions.'
            ''.format(peaks_dirs.ndim)
        )
    if peaks_dirs.shape[4] != 3:
        raise ValueError(
            'Invalid peak directions. The shape of the last '
            'dimension must be 3. Your data has a last dimension '
            'of {}.'.format(peaks_dirs.shape[4])
        )

    dirs_shape = peaks_dirs.shape

    if peaks_values is not None:
        if peaks_values.ndim != 4:
            raise ValueError(
                'Invalid peak values. The shape of the structure '
                'must be (XxYxZxD). Your data has {} dimensions.'
                ''.format(peaks_values.ndim)
            )
        vals_shape = peaks_values.shape
        if vals_shape != dirs_shape[:4]:
            raise ValueError(
                'Invalid peak values. The shape of the values '
                'must coincide with the shape of the directions.'
            )

    valid_mask = np.abs(peaks_dirs).max(axis=(-2, -1)) > 0
    if mask is not None:
        if mask.ndim != 3:
            warnings.warn(
                'Invalid mask. The mask must be a 3D array. The '
                'passed mask has {} dimensions. Ignoring passed '
                'mask.'.format(mask.ndim),
                UserWarning,
            )
        elif mask.shape != dirs_shape[:3]:
            warnings.warn(
                'Invalid mask. The shape of the mask must coincide '
                'with the shape of the directions. Ignoring passed '
                'mask.',
                UserWarning,
            )
        else:
            valid_mask = np.logical_and(valid_mask, mask)
    indices = np.nonzero(valid_mask)

    return PeakActor(
        peaks_dirs,
        indices,
        values=peaks_values,
        affine=affine,
        colors=colors,
        lookup_colormap=lookup_colormap,
        linewidth=linewidth,
        symmetric=symmetric,
    )


def dot(points, colors=None, opacity=None, dot_size=5):
    """Create one or more 3d points.

    Parameters
    ----------
    points : ndarray, (N, 3)
        dots positions.
    colors : ndarray (N,3) or (N, 4) or tuple (3,) or tuple (4,)
        RGB or RGBA (for opacity) R, G, B and A should be at the range [0, 1].
    opacity : float, optional
        Takes values from 0 (fully transparent) to 1 (opaque).
        If a value is given, each dot will have the same opacity otherwise
        opacity is set to 1 by default, or is defined by Alpha parameter
        in colors if given.
    dot_size : int

    Returns
    -------
    dot_actor: Actor

    See Also
    --------
    :func:`fury.actor.point`

    """
    if points.ndim != 2:
        raise ValueError(
            'Invalid points. The shape of the structure must be '
            '(Nx3). Your data has {} dimensions.'.format(points.ndim)
        )

    if points.shape[1] != 3:
        raise ValueError(
            'Invalid points. The shape of the last dimension '
            'must be 3. Your data has a last dimension of {}.'.format(points.shape[1])
        )

    vtk_vertices = Points()
    vtk_faces = CellArray()

    # Add points
    for i in range(len(points)):
        p = points[i]
        idd = vtk_vertices.InsertNextPoint(p)
        vtk_faces.InsertNextCell(1)
        vtk_faces.InsertCellPoint(idd)

    color_tuple = color_check(len(points), colors)
    color_array, global_opacity = color_tuple

    # Create a polydata object
    polydata = PolyData()
    polydata.SetPoints(vtk_vertices)
    polydata.SetVerts(vtk_faces)
    polydata.GetPointData().SetScalars(color_array)

    # set primitives count
    prim_count = len(points)
    set_polydata_primitives_count(polydata, prim_count)

    # Visualize
    mapper = PolyDataMapper()
    mapper.SetInputData(polydata)

    # Create an actor
    poly_actor = Actor()
    poly_actor.SetMapper(mapper)

    if opacity is not None:
        poly_actor.GetProperty().SetOpacity(opacity)
    elif global_opacity >= 0:
        poly_actor.GetProperty().SetOpacity(global_opacity)
    poly_actor.GetProperty().SetPointSize(dot_size)

    return poly_actor


dots = deprecate_with_version(
    message='dots function has been renamed dot', since='0.8.1', until='0.9.0'
)(dot)


def point(points, colors, point_radius=0.1, phi=8, theta=8, opacity=1.0):
    """Visualize points as sphere glyphs.

    Parameters
    ----------
    points : ndarray, shape (N, 3)
    colors : ndarray (N,3) or tuple (3,)
    point_radius : float
    phi : int
    theta : int
    opacity : float, optional
        Takes values from 0 (fully transparent) to 1 (opaque). Default is 1.

    Returns
    -------
    point_actor: Actor

    See Also
    --------
    :func:`fury.actor.dot`
    :func:`fury.actor.sphere`

    Examples
    --------
    >>> from fury import window, actor
    >>> scene = window.Scene()
    >>> pts = np.random.rand(5, 3)
    >>> point_actor = actor.point(pts, window.colors.coral)
    >>> scene.add(point_actor)
    >>> # window.show(scene)

    """
    return sphere(
        centers=points,
        colors=colors,
        radii=point_radius,
        phi=phi,
        theta=theta,
        vertices=None,
        faces=None,
        opacity=opacity,
    )


def sphere(
    centers,
    colors,
    radii=1.0,
    phi=16,
    theta=16,
    vertices=None,
    faces=None,
    opacity=1,
    use_primitive=False,
):
    """Visualize one or many spheres with different colors and radii.

    Parameters
    ----------
    centers : ndarray, shape (N, 3)
        Spheres positions.
    colors : ndarray (N,3) or (N, 4) or tuple (3,) or tuple (4,)
        RGB or RGBA (for opacity) R, G, B and A should be at the range [0, 1].
    radii : float or ndarray, shape (N,)
        Sphere radius.
    phi : int, optional
        Set the number of points in the latitude direction.
    theta : int, optional
        Set the number of points in the longitude direction.
    vertices : ndarray, shape (N, 3)
        The point cloud defining the sphere.
    faces : ndarray, shape (M, 3)
        If faces is None then a sphere is created based on theta and phi angles
        If not then a sphere is created with the provided vertices and faces.
    opacity : float, optional
        Takes values from 0 (fully transparent) to 1 (opaque). Default is 1.
    use_primitive : boolean, optional
        If True, uses primitives to create an actor.

    Returns
    -------
    sphere_actor: Actor

    Examples
    --------
    >>> from fury import window, actor
    >>> scene = window.Scene()
    >>> centers = np.random.rand(5, 3)
    >>> sphere_actor = actor.sphere(centers, window.colors.coral)
    >>> scene.add(sphere_actor)
    >>> # window.show(scene)

    """
    if not use_primitive:
        src = SphereSource() if faces is None else None

        if src is not None:
            src.SetRadius(1)
            src.SetThetaResolution(theta)
            src.SetPhiResolution(phi)

        sphere_actor = repeat_sources(
            centers=centers,
            colors=colors,
            active_scalars=radii,
            source=src,
            vertices=vertices,
            faces=faces,
        )
        sphere_actor.GetProperty().SetOpacity(opacity)
        return sphere_actor

    scales = radii
    directions = (1, 0, 0)

    if faces is None and vertices is None:
        vertices, faces = fp.prim_sphere(phi=phi, theta=theta)

    res = fp.repeat_primitive(
        vertices,
        faces,
        directions=directions,
        centers=centers,
        colors=colors,
        scales=scales,
    )
    big_verts, big_faces, big_colors, _ = res
    prim_count = len(centers)
    sphere_actor = get_actor_from_primitive(
        big_verts, big_faces, big_colors, prim_count=prim_count
    )
    sphere_actor.GetProperty().SetOpacity(opacity)
    return sphere_actor


def cylinder(
    centers,
    directions,
    colors,
    radius=0.05,
    heights=1,
    capped=False,
    resolution=8,
    vertices=None,
    faces=None,
    repeat_primitive=True,
):
    """Visualize one or many cylinder with different features.

    Parameters
    ----------
    centers : ndarray, shape (N, 3)
        Cylinder positions.
    directions : ndarray, shape (N, 3)
        The orientation vector of the cylinder.
    colors : ndarray (N,3) or (N, 4) or tuple (3,) or tuple (4,)
        RGB or RGBA (for opacity) R, G, B and A should be at the range [0, 1].
    radius : float
        cylinder radius.
    heights : ndarray, shape (N)
        The height of the cylinder.
    capped : bool
        Turn on/off whether to cap cylinder with polygons. Default (False).
    resolution: int
        Number of facets/sectors used to define cylinder.
    vertices : ndarray, shape (N, 3)
        The point cloud defining the sphere.
    faces : ndarray, shape (M, 3)
        If faces is None then a sphere is created based on theta and phi angles.
        If not then a sphere is created with the provided vertices and faces.
    repeat_primitive: bool
        If True, cylinder will be generated with primitives
        If False, repeat_sources will be invoked to use VTK filters for cylinder.

    Returns
    -------
    cylinder_actor: Actor

    Examples
    --------
    >>> from fury import window, actor
    >>> scene = window.Scene()
    >>> centers = np.random.rand(5, 3)
    >>> dirs = np.random.rand(5, 3)
    >>> heights = np.random.rand(5)
    >>> actor = actor.cylinder(centers, dirs, (1, 1, 1), heights=heights)
    >>> scene.add(actor)
    >>> # window.show(scene)

    """
    if repeat_primitive:

        if resolution < 8:
            # Sectors parameter should be greater than 7 in fp.prim_cylinder()
            raise ValueError('resolution parameter should be greater than 7')

        verts, faces = fp.prim_cylinder(
            radius=radius,
            sectors=resolution,
            capped=capped,
        )
        res = fp.repeat_primitive(
            verts,
            faces,
            centers=centers,
            directions=directions,
            colors=colors,
            scales=heights,
        )

        big_verts, big_faces, big_colors, _ = res
        prim_count = len(centers)
        cylinder_actor = get_actor_from_primitive(
            big_verts, big_faces, big_colors, prim_count=prim_count
        )

    else:
        if faces is None:
            src = CylinderSource()
            src.SetCapping(capped)
            src.SetResolution(resolution)
            src.SetRadius(radius)
            rotate = np.array([[0, 1, 0, 0], [-1, 0, 0, 0], [0, 0, 1, 0], [0, 0, 0, 1]])
        else:
            src = None
            rotate = None

        cylinder_actor = repeat_sources(
            centers=centers,
            colors=colors,
            directions=directions,
            active_scalars=heights,
            source=src,
            vertices=vertices,
            faces=faces,
            orientation=rotate,
        )

    return cylinder_actor


def disk(
    centers,
    directions,
    colors,
    rinner=0.3,
    router=0.7,
    cresolution=6,
    rresolution=2,
    vertices=None,
    faces=None,
):
    """Visualize one or many disks with different features.

    Parameters
    ----------
    centers : ndarray, shape (N, 3)
        Disk positions.
    directions : ndarray, shape (N, 3)
        The orientation vector of the disk.
    colors : ndarray (N,3) or (N, 4) or tuple (3,) or tuple (4,)
        RGB or RGBA (for opacity) R, G, B and A should be at the range [0, 1].
    rinner : float
        disk inner radius, default: 0.3
    router : float
        disk outer radius, default: 0.5
    cresolution: int, optional
        Number of facets used to define perimeter of disk, default: 6
    rresolution: int, optional
        Number of facets used radially, default: 2
    vertices : ndarray, shape (N, 3)
        The point cloud defining the disk.
    faces : ndarray, shape (M, 3)
        If faces is None then a disk is created based on theta and phi angles.
        If not then a disk is created with the provided vertices and faces.

    Returns
    -------
    disk_actor: Actor

    Examples
    --------
    >>> from fury import window, actor
    >>> import numpy as np
    >>> scene = window.Scene()
    >>> centers = np.random.rand(5, 3)
    >>> dirs = np.random.rand(5, 3)
    >>> colors = np.random.rand(5, 4)
    >>> actor = actor.disk(centers, dirs, colors,
    >>>                    rinner=.1, router=.8, cresolution=30)
    >>> scene.add(actor)
    >>> window.show(scene)

    """
    if faces is None:
        src = DiskSource()
        src.SetCircumferentialResolution(cresolution)
        src.SetRadialResolution(rresolution)
        src.SetInnerRadius(rinner)
        src.SetOuterRadius(router)
        rotate = np.array([[0, 0, -1, 0], [0, 1, 0, 0], [1, 0, 0, 0], [0, 0, 0, 1]])
    else:
        src = None
        rotate = None

    disk_actor = repeat_sources(
        centers=centers,
        colors=colors,
        directions=directions,
        source=src,
        vertices=vertices,
        faces=faces,
        orientation=rotate,
    )

    return disk_actor


def square(centers, directions=(1, 0, 0), colors=(1, 0, 0), scales=1):
    """Visualize one or many squares with different features.

    Parameters
    ----------
    centers : ndarray, shape (N, 3)
        Square positions.
    directions : ndarray, shape (N, 3), optional
        The orientation vector of the square.
    colors : ndarray (N,3) or (N, 4) or tuple (3,) or tuple (4,), optional
        RGB or RGBA (for opacity) R, G, B and A should be at the range [0, 1].
    scales : int or ndarray (N,3) or tuple (3,), optional
        Square size on each direction (x, y), default(1)

    Returns
    -------
    sq_actor: Actor

    Examples
    --------
    >>> from fury import window, actor
    >>> scene = window.Scene()
    >>> centers = np.random.rand(5, 3)
    >>> dirs = np.random.rand(5, 3)
    >>> sq_actor = actor.square(centers, dirs)
    >>> scene.add(sq_actor)
    >>> # window.show(scene)

    """
    verts, faces = fp.prim_square()
    res = fp.repeat_primitive(
        verts,
        faces,
        directions=directions,
        centers=centers,
        colors=colors,
        scales=scales,
    )

    big_verts, big_faces, big_colors, _ = res
    prim_count = len(centers)
    sq_actor = get_actor_from_primitive(
        big_verts, big_faces, big_colors, prim_count=prim_count
    )
    sq_actor.GetProperty().BackfaceCullingOff()
    return sq_actor


def rectangle(centers, directions=(1, 0, 0), colors=(1, 0, 0), scales=(1, 2, 0)):
    """Visualize one or many rectangles with different features.

    Parameters
    ----------
    centers : ndarray, shape (N, 3)
        Rectangle positions.
    directions : ndarray, shape (N, 3), optional
        The orientation vector of the rectangle.
    colors : ndarray (N,3) or (N, 4) or tuple (3,) or tuple (4,), optional
        RGB or RGBA (for opacity) R, G, B and A should be at the range [0, 1].
    scales : int or ndarray (N,3) or tuple (3,), optional
        Rectangle size on each direction (x, y), default(1)

    Returns
    -------
    rect_actor: Actor

    See Also
    --------
    :func:`fury.actor.square`

    Examples
    --------
    >>> from fury import window, actor
    >>> scene = window.Scene()
    >>> centers = np.random.rand(5, 3)
    >>> dirs = np.random.rand(5, 3)
    >>> rect_actor = actor.rectangle(centers, dirs)
    >>> scene.add(rect_actor)
    >>> # window.show(scene)

    """
    return square(centers=centers, directions=directions, colors=colors, scales=scales)


@deprecated_params(['size', 'heights'], ['scales', 'scales'], since='0.6', until='0.8')
def box(centers, directions=(1, 0, 0), colors=(1, 0, 0), scales=(1, 2, 3)):
    """Visualize one or many boxes with different features.

    Parameters
    ----------
    centers : ndarray, shape (N, 3)
        Box positions.
    directions : ndarray, shape (N, 3), optional
        The orientation vector of the box.
    colors : ndarray (N,3) or (N, 4) or tuple (3,) or tuple (4,), optional
        RGB or RGBA (for opacity) R, G, B and A should be at the range [0, 1].
    scales : int or ndarray (N,3) or tuple (3,), optional
        Box size on each direction (x, y), default(1)

    Returns
    -------
    box_actor: Actor

    Examples
    --------
    >>> from fury import window, actor
    >>> scene = window.Scene()
    >>> centers = np.random.rand(5, 3)
    >>> dirs = np.random.rand(5, 3)
    >>> box_actor = actor.box(centers, dirs, (1, 1, 1))
    >>> scene.add(box_actor)
    >>> # window.show(scene)

    """
    verts, faces = fp.prim_box()
    res = fp.repeat_primitive(
        verts,
        faces,
        directions=directions,
        centers=centers,
        colors=colors,
        scales=scales,
    )

    big_verts, big_faces, big_colors, _ = res
    prim_count = len(centers)
    box_actor = get_actor_from_primitive(
        big_verts, big_faces, big_colors, prim_count=prim_count
    )
    return box_actor


@deprecated_params('heights', 'scales', since='0.6', until='0.8')
def cube(centers, directions=(1, 0, 0), colors=(1, 0, 0), scales=1):
    """Visualize one or many cubes with different features.

    Parameters
    ----------
    centers : ndarray, shape (N, 3)
        Cube positions.
    directions : ndarray, shape (N, 3), optional
        The orientation vector of the cube.
    colors : ndarray (N,3) or (N, 4) or tuple (3,) or tuple (4,), optional
        RGB or RGBA (for opacity) R, G, B and A should be at the range [0, 1].
    scales : int or ndarray (N,3) or tuple (3,), optional
        Cube size, default: 1

    Returns
    -------
    cube_actor: Actor

    Examples
    --------
    >>> from fury import window, actor
    >>> scene = window.Scene()
    >>> centers = np.random.rand(5, 3)
    >>> dirs = np.random.rand(5, 3)
    >>> cube_actor = actor.cube(centers, dirs)
    >>> scene.add(cube_actor)
    >>> # window.show(scene)

    """
    return box(centers=centers, directions=directions, colors=colors, scales=scales)


def arrow(
    centers,
    directions,
    colors,
    heights=1.0,
    resolution=10,
    tip_length=0.35,
    tip_radius=0.1,
    shaft_radius=0.03,
    scales=1,
    vertices=None,
    faces=None,
    repeat_primitive=True,
):
    """Visualize one or many arrows with different features.

    Parameters
    ----------
    centers : ndarray, shape (N, 3)
        Arrow positions.
    directions : ndarray, shape (N, 3)
        The orientation vector of the arrow.
    colors : ndarray (N,3) or (N, 4) or tuple (3,) or tuple (4,)
        RGB or RGBA (for opacity) R, G, B and A should be at the range [0, 1].
    heights : ndarray, shape (N)
        The height of the arrow.
    resolution : int
        The resolution of the arrow.
    tip_length : float
        The tip size of the arrow (default: 0.35)
    tip_radius : float
        the tip radius of the arrow (default: 0.1)
    shaft_radius : float
        The shaft radius of the arrow (default: 0.03)
    vertices : ndarray, shape (N, 3)
        The point cloud defining the arrow.
    faces : ndarray, shape (M, 3)
        If faces is None then a arrow is created based on directions, heights
        and resolution. If not then a arrow is created with the provided
        vertices and faces.

    Returns
    -------
    arrow_actor: Actor

    Examples
    --------
    >>> from fury import window, actor
    >>> scene = window.Scene()
    >>> centers = np.random.rand(5, 3)
    >>> directions = np.random.rand(5, 3)
    >>> heights = np.random.rand(5)
    >>> arrow_actor = actor.arrow(centers, directions, (1, 1, 1), heights)
    >>> scene.add(arrow_actor)
    >>> # window.show(scene)

    """
    if repeat_primitive:
        vertices, faces = fp.prim_arrow()
        res = fp.repeat_primitive(
            vertices,
            faces,
            directions=directions,
            centers=centers,
            colors=colors,
            scales=scales,
        )
        big_vertices, big_faces, big_colors, _ = res
        prim_count = len(centers)
        arrow_actor = get_actor_from_primitive(
            big_vertices, big_faces, big_colors, prim_count=prim_count
        )
        return arrow_actor

    src = ArrowSource() if faces is None else None

    if src is not None:
        src.SetTipResolution(resolution)
        src.SetShaftResolution(resolution)
        src.SetTipLength(tip_length)
        src.SetTipRadius(tip_radius)
        src.SetShaftRadius(shaft_radius)

    arrow_actor = repeat_sources(
        centers=centers,
        directions=directions,
        colors=colors,
        active_scalars=heights,
        source=src,
        vertices=vertices,
        faces=faces,
    )
    return arrow_actor


def cone(
    centers,
    directions,
    colors,
    heights=1.0,
    resolution=10,
    vertices=None,
    faces=None,
    use_primitive=True,
):
    """Visualize one or many cones with different features.

    Parameters
    ----------
    centers : ndarray, shape (N, 3)
        Cone positions.
    directions : ndarray, shape (N, 3)
        The orientation vector of the cone.
    colors : ndarray (N,3) or (N, 4) or tuple (3,) or tuple (4,)
        RGB or RGBA (for opacity) R, G, B and A should be at the range [0, 1].
    heights : ndarray, shape (N)
        The height of the cone.
    resolution : int
        The resolution of the cone.
    vertices : ndarray, shape (N, 3)
        The point cloud defining the cone.
    faces : ndarray, shape (M, 3)
        If faces is None then a cone is created based on directions, heights
        and resolution. If not then a cone is created with the provided.
        vertices and faces.
    use_primitive : boolean, optional
        If True uses primitives to create the cone actor.

    Returns
    -------
    cone_actor: Actor

    Examples
    --------
    >>> from fury import window, actor
    >>> scene = window.Scene()
    >>> centers = np.random.rand(5, 3)
    >>> directions = np.random.rand(5, 3)
    >>> heights = np.random.rand(5)
    >>> cone_actor = actor.cone(centers, directions, (1, 1, 1), heights)
    >>> scene.add(cone_actor)
    >>> # window.show(scene)

    """
    if not use_primitive:
        src = ConeSource() if faces is None else None

        if src is not None:
            src.SetResolution(resolution)

        cone_actor = repeat_sources(
            centers=centers,
            directions=directions,
            colors=colors,
            active_scalars=heights,
            source=src,
            vertices=vertices,
            faces=faces,
        )
        return cone_actor

    if faces is None and vertices is None:
        vertices, faces = fp.prim_cone(sectors=resolution)

    res = fp.repeat_primitive(
        vertices, faces, centers, directions=directions, colors=colors, scales=heights
    )

    big_verts, big_faces, big_colors, _ = res
    prim_count = len(centers)
    cone_actor = get_actor_from_primitive(
        big_verts, big_faces, big_colors, prim_count=prim_count
    )

    return cone_actor


def triangularprism(centers, directions=(1, 0, 0), colors=(1, 0, 0), scales=1):
    """Visualize one or many regular triangular prisms with different features.

    Parameters
    ----------
    centers : ndarray, shape (N, 3)
        Triangular prism positions.
    directions : ndarray, shape (N, 3)
        The orientation vector(s) of the triangular prism(s).
    colors : ndarray (N,3) or (N, 4) or tuple (3,) or tuple (4,)
        RGB or RGBA (for opacity) R, G, B and A should be at the range [0, 1].
    scales : int or ndarray (N,3) or tuple (3,), optional
        Triangular prism size on each direction (x, y), default(1)

    Returns
    -------
    tprism_actor: Actor

    Examples
    --------
    >>> from fury import window, actor
    >>> scene = window.Scene()
    >>> centers = np.random.rand(3, 3)
    >>> dirs = np.random.rand(3, 3)
    >>> colors = np.random.rand(3, 3)
    >>> scales = np.random.rand(3, 1)
    >>> actor = actor.triangularprism(centers, dirs, colors, scales)
    >>> scene.add(actor)
    >>> # window.show(scene)

    """
    verts, faces = fp.prim_triangularprism()
    res = fp.repeat_primitive(
        verts,
        faces,
        directions=directions,
        centers=centers,
        colors=colors,
        scales=scales,
    )
    big_verts, big_faces, big_colors, _ = res
    prim_count = len(centers)
    tprism_actor = get_actor_from_primitive(
        big_verts, big_faces, big_colors, prim_count=prim_count
    )
    return tprism_actor


def rhombicuboctahedron(centers, directions=(1, 0, 0), colors=(1, 0, 0), scales=1):
    """Visualize one or many rhombicuboctahedron with different features.

    Parameters
    ----------
    centers : ndarray, shape (N, 3)
        Rhombicuboctahedron positions.
    directions : ndarray, shape (N, 3)
        The orientation vector(s) of the Rhombicuboctahedron(s).
    colors : ndarray (N,3) or (N, 4) or tuple (3,) or tuple (4,)
        RGB or RGBA (for opacity) R, G, B and A should be at the range [0, 1].
    scales : int or ndarray (N,3) or tuple (3,), optional
        Rhombicuboctahedron size on each direction (x, y), default(1)

    Returns
    -------
    rcoh_actor: Actor

    Examples
    --------
    >>> from fury import window, actor
    >>> scene = window.Scene()
    >>> centers = np.random.rand(3, 3)
    >>> dirs = np.random.rand(3, 3)
    >>> colors = np.random.rand(3, 3)
    >>> scales = np.random.rand(3, 1)
    >>> actor = actor.rhombicuboctahedron(centers, dirs, colors, scales)
    >>> scene.add(actor)
    >>> # window.show(scene)

    """
    verts, faces = fp.prim_rhombicuboctahedron()
    res = fp.repeat_primitive(
        verts,
        faces,
        directions=directions,
        centers=centers,
        colors=colors,
        scales=scales,
    )
    big_verts, big_faces, big_colors, _ = res
    prim_count = len(centers)
    rcoh_actor = get_actor_from_primitive(
        big_verts, big_faces, big_colors, prim_count=prim_count
    )
    return rcoh_actor


def pentagonalprism(centers, directions=(1, 0, 0), colors=(1, 0, 0), scales=1):
    """Visualize one or many pentagonal prisms with different features.

    Parameters
    ----------
    centers : ndarray, shape (N, 3), optional
        Pentagonal prism positions.
    directions : ndarray, shape (N, 3), optional
        The orientation vector of the pentagonal prism.
    colors : ndarray (N,3) or (N, 4) or tuple (3,) or tuple (4,), optional
        RGB or RGBA (for opacity) R, G, B and A should be at the range [0, 1].
    scales : int or ndarray (N,3) or tuple (3,), optional
        Pentagonal prism size on each direction (x, y), default(1)

    Returns
    -------
    pent_actor: Actor

    Examples
    --------
    >>> import numpy as np
    >>> from fury import window, actor
    >>> scene = window.Scene()
    >>> centers = np.random.rand(3, 3)
    >>> dirs = np.random.rand(3, 3)
    >>> colors = np.random.rand(3, 3)
    >>> scales = np.random.rand(3, 1)
    >>> actor_pentagonal = actor.pentagonalprism(centers, dirs, colors, scales)
    >>> scene.add(actor_pentagonal)
    >>> # window.show(scene)

    """
    verts, faces = fp.prim_pentagonalprism()
    res = fp.repeat_primitive(
        verts,
        faces,
        directions=directions,
        centers=centers,
        colors=colors,
        scales=scales,
    )

    big_verts, big_faces, big_colors, _ = res
    prim_count = len(centers)
    pent_actor = get_actor_from_primitive(
        big_verts, big_faces, big_colors, prim_count=prim_count
    )
    return pent_actor


def octagonalprism(centers, directions=(1, 0, 0), colors=(1, 0, 0), scales=1):
    """Visualize one or many octagonal prisms with different features.

    Parameters
    ----------
    centers : ndarray, shape (N, 3)
        Octagonal prism positions.
    directions : ndarray, shape (N, 3)
        The orientation vector of the octagonal prism.
    colors : ndarray (N,3) or (N, 4) or tuple (3,) or tuple (4,)
        RGB or RGBA (for opacity) R, G, B and A should be at the range [0, 1].
    scales : int or ndarray (N,3) or tuple (3,), optional
        Octagonal prism size on each direction (x, y), default(1)

    Returns
    -------
    oct_actor: Actor

    Examples
    --------
    >>> from fury import window, actor
    >>> scene = window.Scene()
    >>> centers = np.random.rand(3, 3)
    >>> dirs = np.random.rand(3, 3)
    >>> colors = np.random.rand(3, 3)
    >>> scales = np.random.rand(3, 1)
    >>> actor = actor.octagonalprism(centers, dirs, colors, scales)
    >>> scene.add(actor)
    >>> # window.show(scene)

    """
    verts, faces = fp.prim_octagonalprism()
    res = fp.repeat_primitive(
        verts,
        faces,
        directions=directions,
        centers=centers,
        colors=colors,
        scales=scales,
    )

    big_verts, big_faces, big_colors, _ = res
    prim_count = len(centers)
    oct_actor = get_actor_from_primitive(
        big_verts, big_faces, big_colors, prim_count=prim_count
    )
    return oct_actor


def frustum(centers, directions=(1, 0, 0), colors=(0, 1, 0), scales=1):
    """Visualize one or many frustum pyramids with different features.

    Parameters
    ----------
    centers : ndarray, shape (N, 3)
        Frustum pyramid positions.
    directions : ndarray, shape (N, 3)
        The orientation vector of the frustum pyramid.
    colors : ndarray (N,3) or (N, 4) or tuple (3,) or tuple (4,)
        RGB or RGBA (for opacity) R, G, B and A should be at the range [0, 1].
    scales : int or ndarray (N,3) or tuple (3,), optional
        Frustum pyramid size on each direction (x, y), default(1)

    Returns
    -------
    frustum_actor: Actor

    Examples
    --------
    >>> from fury import window, actor
    >>> scene = window.Scene()
    >>> centers = np.random.rand(4, 3)
    >>> dirs = np.random.rand(4, 3)
    >>> colors = np.random.rand(4, 3)
    >>> scales = np.random.rand(4, 1)
    >>> actor = actor.frustum(centers, dirs, colors, scales)
    >>> scene.add(actor)
    >>> # window.show(scene)

    """
    verts, faces = fp.prim_frustum()
    res = fp.repeat_primitive(
        verts,
        faces,
        directions=directions,
        centers=centers,
        colors=colors,
        scales=scales,
    )

    big_verts, big_faces, big_colors, _ = res
    prim_count = len(centers)
    frustum_actor = get_actor_from_primitive(
        big_verts, big_faces, big_colors, prim_count=prim_count
    )
    return frustum_actor


def superquadric(
    centers, roundness=(1, 1), directions=(1, 0, 0), colors=(1, 0, 0), scales=1
):
    """Visualize one or many superquadrics with different features.

    Parameters
    ----------
    centers : ndarray, shape (N, 3)
        Superquadrics positions.
    roundness : ndarray, shape (N, 2) or tuple/list (2,), optional
        parameters (Phi and Theta) that control the shape of the superquadric.
    directions : ndarray, shape (N, 3) or tuple (3,), optional
        The orientation vector of the cone.
    colors : ndarray (N,3) or (N, 4) or tuple (3,) or tuple (4,)
        RGB or RGBA (for opacity) R, G, B and A should be at the range [0, 1].
    scales : ndarray, shape (N) or (N,3) or float or int, optional
        The height of the cone.

    Returns
    -------
    spq_actor: Actor

    Examples
    --------
    >>> from fury import window, actor
    >>> scene = window.Scene()
    >>> centers = np.random.rand(3, 3) * 10
    >>> directions = np.random.rand(3, 3)
    >>> scales = np.random.rand(3)
    >>> colors = np.random.rand(3, 3)
    >>> roundness = np.array([[1, 1], [1, 2], [2, 1]])
    >>> sq_actor = actor.superquadric(centers, roundness=roundness,
    ...                               directions=directions,
    ...                               colors=colors, scales=scales)
    >>> scene.add(sq_actor)
    >>> # window.show(scene)

    """
    def have_2_dimensions(arr):
        return all(isinstance(i, (list, tuple, np.ndarray)) for i in arr)

    # reshape roundness to a valid numpy array
    if (
        isinstance(roundness, (tuple, list, np.ndarray))
        and len(roundness) == 2
        and not have_2_dimensions(roundness)
    ):
        roundness = np.array([roundness] * centers.shape[0])
    elif isinstance(roundness, np.ndarray) and len(roundness) == 1:
        roundness = np.repeat(roundness, centers.shape[0], axis=0)
    else:
        roundness = np.array(roundness)

    res = fp.repeat_primitive_function(
        func=fp.prim_superquadric,
        centers=centers,
        func_args=roundness,
        directions=directions,
        colors=colors,
        scales=scales,
    )

    big_verts, big_faces, big_colors, _ = res
    prim_count = len(centers)
    spq_actor = get_actor_from_primitive(
        big_verts, big_faces, big_colors, prim_count=prim_count
    )
    return spq_actor


def billboard(
    centers,
    colors=(0, 1, 0),
    scales=1,
    vs_dec=None,
    vs_impl=None,
    gs_prog=None,
    fs_dec=None,
    fs_impl=None,
    bb_type='spherical'
):
    """Create a billboard actor.
    -
    Billboards are 2D elements placed in a 3D world. They offer possibility to
    draw different shapes/elements at the fragment shader level.

    Parameters
    ----------
    centers : ndarray, shape (N, 3)
        Billboard positions.
    colors : ndarray (N,3) or (N, 4) or tuple (3,) or tuple (4,)
        RGB or RGBA (for opacity) R, G, B and A should be at the range [0, 1].
    scales : ndarray, shape (N) or (N,3) or float or int, optional
        The scale of the billboards.
    vs_dec : str or list of str, optional
        Vertex Shader code that contains all variable/function declarations.
    vs_impl : str or list of str, optional
        Vertex Shaders code that contains all variable/function
        implementations.
    gs_prog : str, optional
        Geometry Shader program.
    fs_dec : str or list of str, optional
        Fragment Shaders code that contains all variable/function declarations.
    fs_impl : str or list of str, optional
        Fragment Shaders code that contains all variable/function
        implementation.
    bb_type : str, optional
        Type of billboard (spherical, cylindrical_x, cylindrical_y).
        If spherical, billboard will always face the camera.
        If cylindrical_x or cylindrical_y, billboard will face the camera only
        when rotating around x-axis and y-axis respectively.

    Returns
    -------
    billboard_actor: Actor

    """
    verts, faces = fp.prim_square()
    res = fp.repeat_primitive(
        verts, faces, centers=centers, colors=colors, scales=scales
    )

    big_verts, big_faces, big_colors, big_centers = res

    prim_count = len(centers)
    bb_actor = get_actor_from_primitive(
        big_verts, big_faces, big_colors, prim_count=prim_count
    )
    bb_actor.GetMapper().SetVBOShiftScaleMethod(False)
    bb_actor.GetProperty().BackfaceCullingOff()
    attribute_to_actor(bb_actor, big_centers, 'center')

    bb_norm = import_fury_shader(os.path.join('utils',
                                              'billboard_normalization.glsl'))

    if bb_type.lower() == 'cylindrical_x':
        bb_type_sd = import_fury_shader(os.path.join('billboard',
                                                     'cylindrical_x.glsl')
                                        )
        v_pos_mc = \
            """
            vec3 vertexPositionMC = cylindricalXVertexPos(center, MCVCMatrix,
                                        normalizedVertexMCVSOutput, shape);
            """
    elif bb_type.lower() == 'cylindrical_y':
        bb_type_sd = import_fury_shader(os.path.join('billboard',
                                                     'cylindrical_y.glsl')
                                        )
        v_pos_mc = \
            """
            vec3 vertexPositionMC = cylindricalYVertexPos(center,MCVCMatrix,
                                        normalizedVertexMCVSOutput, shape);
            """
    elif bb_type.lower() == 'spherical':
        bb_type_sd = import_fury_shader(os.path.join('billboard',
                                                     'spherical.glsl'))
        v_pos_mc = \
            """
            vec3 vertexPositionMC = sphericalVertexPos(center, MCVCMatrix,
                                        normalizedVertexMCVSOutput, shape);
            """
    else:
        bb_type_sd = import_fury_shader(os.path.join('billboard',
                                                     'spherical.glsl'))
        v_pos_mc = \
            """
            vec3 vertexPositionMC = sphericalVertexPos(center, MCVCMatrix,
                                        normalizedVertexMCVSOutput, shape);
            """
        warnings.warn('Invalid option. The billboard will be generated '
                      'with the default spherical option. ', UserWarning)

    gl_position = \
        '''
        gl_Position = MCDCMatrix * vec4(vertexPositionMC, 1.);
        '''

    billboard_dec_vert = \
        '''
        /* Billboard  vertex shader declaration */
        in vec3 center;

        out vec3 centerVertexMCVSOutput;
        out vec3 normalizedVertexMCVSOutput;
        '''

    billboard_impl_vert = \
        '''
        /* Billboard  vertex shader implementation */
        centerVertexMCVSOutput = center;
        normalizedVertexMCVSOutput = bbNorm(vertexMC.xyz, center);
        float scalingFactor = 1. / abs(normalizedVertexMCVSOutput.x);
        float size = abs((vertexMC.xyz - center).x) * 2;
        vec2 shape = vec2(size, size); // Fixes the scaling issue
        '''

    billboard_dec_frag = \
        '''
        /* Billboard  fragment shader declaration */
        in vec3 centerVertexMCVSOutput;
        in vec3 normalizedVertexMCVSOutput;
        '''

    billboard_impl_frag = \
        '''
        /* Billboard  Fragment shader implementation */
        // Renaming variables passed from the Vertex Shader
        vec3 color = vertexColorVSOutput.rgb;
        vec3 point = normalizedVertexMCVSOutput;
        fragOutput0 = vec4(color, 1.);
        '''

    billboard_vert_impl = compose_shader(
        [billboard_impl_vert, v_pos_mc, gl_position])

    vs_dec_code = compose_shader(
        [billboard_dec_vert, compose_shader(vs_dec), bb_norm, bb_type_sd])
    vs_impl_code = compose_shader(
        [compose_shader(vs_impl), billboard_vert_impl])

    gs_code = compose_shader(gs_prog)
    fs_dec_code = compose_shader(
        [billboard_dec_frag, compose_shader(fs_dec)]
    )
    fs_impl_code = compose_shader(
        [billboard_impl_frag, compose_shader(fs_impl)]
    )

    shader_to_actor(bb_actor, 'vertex', impl_code=vs_impl_code,
                    decl_code=vs_dec_code)
    replace_shader_in_actor(bb_actor, 'geometry', gs_code)
    shader_to_actor(bb_actor, 'fragment', decl_code=fs_dec_code)
    shader_to_actor(bb_actor, 'fragment', impl_code=fs_impl_code,
                    block='light')

    return bb_actor


def vector_text(
    text='Origin',
    pos=(0, 0, 0),
    scale=(0.2, 0.2, 0.2),
    color=(1, 1, 1),
    direction=(0, 0, 1),
    extrusion=0.0,
    align_center=False,
):
    """Create a label actor.

    This actor will always face the camera.

    Parameters
    ----------
    text : str
        Text for the label.
    pos : (3,) array_like, optional
        Left down position of the label.
    scale : (3,) array_like
        Changes the size of the label.
    color : (3,) array_like
        Label color as ``(r,g,b)`` tuple.
    direction : (3,) array_like, optional, default: (0, 0, 1)
        The direction of the label. If None, label will follow the camera.
    extrusion : float, optional
        The extrusion amount of the text in Z axis.
    align_center : bool, optional, default: True
        If `True`, the anchor of the actor will be the center of the text.
        If `False`, the anchor will be at the left bottom of the text.

    Returns
    -------
    l : Actor object
        Label.

    Examples
    --------
    >>> from fury import window, actor
    >>> scene = window.Scene()
    >>> l = actor.vector_text(text='Hello')
    >>> scene.add(l)
    >>> # window.show(scene)

    """
    atext = VectorText()
    atext.SetText(text)
    textm = PolyDataMapper()

    if extrusion:
        extruded_text = LinearExtrusionFilter()
        extruded_text.SetInputConnection(atext.GetOutputPort())
        extruded_text.SetExtrusionTypeToNormalExtrusion()
        extruded_text.SetVector(0, 0, extrusion)
        atext = extruded_text

    trans_matrix = Transform()
    trans_matrix.PostMultiply()

    if direction is None:
        # set text to follow the camera if direction is None.
        texta = Follower()

        def add_to_scene(scene):
            texta.SetCamera(scene.GetActiveCamera())
            scene.AddActor(texta)

        texta.add_to_scene = add_to_scene

    else:
        texta = Actor()
        textm.SetInputConnection(atext.GetOutputPort())

        orig_dir = [0, 0, 1]
        direction = np.array(direction, dtype=float)
        direction /= np.linalg.norm(direction)
        normal_vec = np.cross(orig_dir, direction)
        angle = np.arccos(np.dot(orig_dir, direction))
        trans_matrix.RotateWXYZ(np.rad2deg(angle), *normal_vec)

    trans_matrix.Scale(*scale[0:2], 1)

    plan = TransformPolyDataFilter()
    plan.SetInputConnection(atext.GetOutputPort())
    plan.SetTransform(trans_matrix)
    textm.SetInputConnection(plan.GetOutputPort())

    texta.SetMapper(textm)

    texta.GetProperty().SetColor(color)

    # Set rotation origin to the center of the text is following the camera
    if align_center or direction is None:
        trans_matrix.Translate(-np.array(textm.GetCenter()))

    texta.SetPosition(*pos)
    return texta


label = deprecate_with_version(
    message='Label function has been renamed' ' vector_text',
    since='0.7.1',
    until='0.9.0',
)(vector_text)


def text_3d(
    text,
    position=(0, 0, 0),
    color=(1, 1, 1),
    font_size=12,
    font_family='Arial',
    justification='left',
    vertical_justification='bottom',
    bold=False,
    italic=False,
    shadow=False,
):
    """Generate 2D text that lives in the 3D world.

    Parameters
    ----------
    text : str
    position : tuple
    color : tuple
    font_size : int
    font_family : str
    justification : str
        Left, center or right (default left).
    vertical_justification : str
        Bottom, middle or top (default bottom).
    bold : bool
    italic : bool
    shadow : bool

    Returns
    -------
    Text3D

    """
    class Text3D(TextActor3D):
        def message(self, text):
            self.set_message(text)

        def set_message(self, text):
            self.SetInput(text)

        def get_message(self):
            return self.GetInput()

        def font_size(self, size):
            self.GetTextProperty().SetFontSize(24)
            text_actor.SetScale((1.0 / 24.0 * size,) * 3)

        def font_family(self, _family='Arial'):
            self.GetTextProperty().SetFontFamilyToArial()

        def justification(self, justification):
            tprop = self.GetTextProperty()
            if justification == 'left':
                tprop.SetJustificationToLeft()
            elif justification == 'center':
                tprop.SetJustificationToCentered()
            elif justification == 'right':
                tprop.SetJustificationToRight()
            else:
                raise ValueError("Unknown justification: '{}'".format(justification))

        def vertical_justification(self, justification):
            tprop = self.GetTextProperty()
            if justification == 'top':
                tprop.SetVerticalJustificationToTop()
            elif justification == 'middle':
                tprop.SetVerticalJustificationToCentered()
            elif justification == 'bottom':
                tprop.SetVerticalJustificationToBottom()
            else:
                raise ValueError(
                    "Unknown vertical justification: '{}'".format(justification)
                )

        def font_style(self, bold=False, italic=False, shadow=False):
            tprop = self.GetTextProperty()
            if bold:
                tprop.BoldOn()
            else:
                tprop.BoldOff()
            if italic:
                tprop.ItalicOn()
            else:
                tprop.ItalicOff()
            if shadow:
                tprop.ShadowOn()
            else:
                tprop.ShadowOff()

        def color(self, color):
            self.GetTextProperty().SetColor(*color)

        def set_position(self, position):
            self.SetPosition(position)

        def get_position(self):
            return self.GetPosition()

    text_actor = Text3D()
    text_actor.message(text)
    text_actor.font_size(font_size)
    text_actor.set_position(position)
    text_actor.font_family(font_family)
    text_actor.font_style(bold, italic, shadow)
    text_actor.color(color)
    text_actor.justification(justification)
    text_actor.vertical_justification(vertical_justification)

    return text_actor


class Container:
    """Provides functionalities for grouping multiple actors using a given
    layout.

    Attributes
    ----------
    anchor : 3-tuple of float
        Anchor of this container used when laying out items in a container.
        The anchor point is relative to the center of the container.
        Default: (0, 0, 0).

    padding : 6-tuple of float
        Padding around this container bounding box. The 6-tuple represents
        (pad_x_neg, pad_x_pos, pad_y_neg, pad_y_pos, pad_z_neg, pad_z_pos).
        Default: (0, 0, 0, 0, 0, 0).

    """

    def __init__(self, layout=layout.Layout()):
        """Parameters
        ----------
        layout : ``fury.layout.Layout`` object
            Items of this container will be arranged according to `layout`.

        """
        self.layout = layout
        self._items = []
        self._need_update = True
        self._position = np.zeros(3)
        self._visibility = True
        self.anchor = np.zeros(3)
        self.padding = np.zeros(6)

    @property
    def items(self):
        if self._need_update:
            self.update()

        return self._items

    def add(self, *items, **kwargs):
        """Adds some items to this container.

        Parameters
        ----------
        items : `vtkProp3D` objects
            Items to add to this container.
        borrow : bool
            If True the items are added as-is, otherwise a shallow copy is
            made first. If you intend to reuse the items elsewhere you
            should set `borrow=False`. Default: True.

        """
        self._need_update = True

        for item in items:
            if not kwargs.get('borrow', True):
                item = shallow_copy(item)

            self._items.append(item)

    def clear(self):
        """Clears all items of this container."""
        self._need_update = True
        del self._items[:]

    def update(self):
        """Updates the position of the items of this container."""
        self.layout.apply(self._items)
        self._need_update = False

    def add_to_scene(self, scene):
        """Adds the items of this container to a given scene."""
        for item in self.items:
            if isinstance(item, Container):
                item.add_to_scene(scene)
            else:
                scene.add(item)

    def remove_from_scene(self, scene):
        """Removes the items of this container from a given scene."""
        for item in self.items:
            if isinstance(item, Container):
                item.remove_from_scene(scene)
            else:
                scene.rm(item)

    def GetBounds(self):
        """Get the bounds of the container."""
        bounds = np.zeros(6)    # x1, x2, y1, y2, z1, z2
        bounds[::2] = np.inf    # x1, y1, z1
        bounds[1::2] = -np.inf  # x2, y2, z2

        for item in self.items:
            item_bounds = item.GetBounds()
            bounds[::2] = np.minimum(bounds[::2], item_bounds[::2])
            bounds[1::2] = np.maximum(bounds[1::2], item_bounds[1::2])

        # Add padding, if any.
        bounds[::2] -= self.padding[::2]
        bounds[1::2] += self.padding[1::2]

        return tuple(bounds)

    def GetVisibility(self):
        return self._visibility

    def SetVisibility(self, visibility):
        self._visibility = visibility
        for item in self.items:
            item.SetVisibility(visibility)

    def GetPosition(self):
        return self._position

    def AddPosition(self, position):
        self._position += position
        for item in self.items:
            item.AddPosition(position)

    def SetPosition(self, position):
        self.AddPosition(np.array(position) - self._position)

    def GetCenter(self):
        """Get the center of the bounding box."""
        x1, x2, y1, y2, z1, z2 = self.GetBounds()
        return ((x1 + x2) / 2.0, (y1 + y2) / 2.0, (z1 + z2) / 2.0)

    def GetLength(self):
        """Get the length of bounding box diagonal."""
        x1, x2, y1, y2, z1, z2 = self.GetBounds()
        width, height, depth = x2 - x1, y2 - y1, z2 - z1
        return np.sqrt(np.sum([width**2, height**2, depth**2]))

    def NewInstance(self):
        return Container(layout=self.layout)

    def ShallowCopy(self, other):
        self._position = other._position.copy()
        self.anchor = other.anchor
        self.clear()
        self.add(*other._items, borrow=False)
        self.update()

    def __len__(self):
        return len(self._items)


def grid(
    actors,
    captions=None,
    caption_offset=(0, -100, 0),
    cell_padding=0,
    cell_shape='rect',
    aspect_ratio=16 / 9.0,
    dim=None,
):
    """Creates a grid of actors that lies in the xy-plane.

    Parameters
    ----------
    actors : list of `vtkProp3D` objects
        Actors to be layout in a grid manner.
    captions : list of `vtkProp3D` objects or list of str
        Objects serving as captions (can be any `vtkProp3D` object, not
        necessarily text). There should be one caption per actor. By
        default, there are no captions.
    caption_offset : tuple of float (optional)
        Tells where to position the caption w.r.t. the center of its
        associated actor. Default: (0, -100, 0).
    cell_padding : tuple of 2 floats or float
        Each grid cell will be padded according to (pad_x, pad_y) i.e.
        horizontally and vertically. Padding is evenly distributed on each
        side of the cell. If a single float is provided then both pad_x and
        pad_y will have the same value.
    cell_shape : str
        Specifies the desired shape of every grid cell.
        'rect' ensures the cells are the tightest.
        'square' ensures the cells are as wide as high.
        'diagonal' ensures the content of the cells can be rotated without
        colliding with content of the neighboring cells.
    aspect_ratio : float
        Aspect ratio of the grid (width/height). Default: 16:9.
    dim : tuple of int
        Dimension (nb_rows, nb_cols) of the grid. If provided,
        `aspect_ratio` will be ignored.

    Returns
    -------
    ``fury.actor.Container`` object
        Object that represents the grid containing all the actors and
        captions, if any.

    """
    grid_layout = layout.GridLayout(
        cell_padding=cell_padding,
        cell_shape=cell_shape,
        aspect_ratio=aspect_ratio,
        dim=dim,
    )
    grid = Container(layout=grid_layout)

    if captions is not None:
        actors_with_caption = []
        for actor, caption in zip(actors, captions):

            actor_center = np.array(actor.GetCenter())

            # Offset accordingly the caption w.r.t.
            # the center of the associated actor.
            if isinstance(caption, str):
                caption = text_3d(caption, justification='center')
            else:
                caption = shallow_copy(caption)
            caption.SetPosition(actor_center + caption_offset)

            actor_with_caption = Container()
            actor_with_caption.add(actor, caption)

            # We change the anchor of the container so
            # the actor will be centered in the
            # grid cell.
            actor_with_caption.anchor = actor_center - actor_with_caption.GetCenter()
            actors_with_caption.append(actor_with_caption)

        actors = actors_with_caption

    grid.add(*actors)
    return grid


def figure(pic, interpolation='nearest'):
    """Return a figure as an image actor.

    Parameters
    ----------
    pic : filename or numpy RGBA array
    interpolation : str
        Options are nearest, linear or cubic. Default is nearest.

    Returns
    -------
    image_actor : vtkImageActor

    """
    if isinstance(pic, str):
        vtk_image_data = load_image(pic, True)
    else:

        if pic.ndim == 3 and pic.shape[2] == 4:

            vtk_image_data = ImageData()
            vtk_image_data.AllocateScalars(VTK_UNSIGNED_CHAR, 4)

            # width, height
            vtk_image_data.SetDimensions(pic.shape[1], pic.shape[0], 1)
            vtk_image_data.SetExtent(0, pic.shape[1] - 1, 0, pic.shape[0] - 1, 0, 0)
            pic_tmp = np.swapaxes(pic, 0, 1)
            pic_tmp = pic.reshape(pic.shape[1] * pic.shape[0], 4)
            pic_tmp = np.ascontiguousarray(pic_tmp)
            uchar_array = numpy_support.numpy_to_vtk(pic_tmp, deep=True)
            vtk_image_data.GetPointData().SetScalars(uchar_array)

    image_actor = ImageActor()
    image_actor.SetInputData(vtk_image_data)

    if interpolation == 'nearest':
        image_actor.GetProperty().SetInterpolationTypeToNearest()

    if interpolation == 'linear':
        image_actor.GetProperty().SetInterpolationTypeToLinear()

    if interpolation == 'cubic':
        image_actor.GetProperty().SetInterpolationTypeToCubic()

    image_actor.Update()
    return image_actor


def texture(rgb, interp=True):
    """Map an RGB or RGBA texture on a plane.

    Parameters
    ----------
    rgb : ndarray
        Input 2D RGB or RGBA array. Dtype should be uint8.
    interp : bool
        Interpolate between grid centers. Default True.

    Returns
    -------
    act: Actor

    """
    arr = rgb
    grid = rgb_to_vtk(np.ascontiguousarray(arr))

    Y, X = arr.shape[:2]

    # Get vertices and triangles, then scale it
    vertices, triangles = fp.prim_square()
    vertices *= np.array([[X, Y, 0]])

    # Create a polydata
    my_polydata = PolyData()
    set_polydata_vertices(my_polydata, vertices)
    set_polydata_triangles(my_polydata, triangles)

    # Create texture object
    texture = Texture()
    texture.SetInputDataObject(grid)
    # texture.UseSRGBColorSpaceOn()
    # texture.SetPremultipliedAlpha(True)
    if interp:
        texture.InterpolateOn()

    # Map texture coordinates
    map_to_sphere = TextureMapToPlane()
    map_to_sphere.SetInputData(my_polydata)

    # Create mapper and set the mapped texture as input
    mapper = PolyDataMapper()
    mapper.SetInputConnection(map_to_sphere.GetOutputPort())
    mapper.Update()

    # Create actor and set the mapper and the texture
    act = Actor()
    act.SetMapper(mapper)
    act.SetTexture(texture)

    return act


def texture_update(texture_actor, arr):
    """Updates texture of an actor by updating the vtkImageData
    assigned to the vtkTexture object.

    Parameters
    ----------
    texture_actor: Actor
        Actor whose texture is to be updated.
    arr : ndarray
        Input 2D image in the form of RGB or RGBA array.
        This is the new image to be rendered on the actor.
        Dtype should be uint8.

    Implementation
    --------------
    Check docs/examples/viz_video_on_plane.py

    """
    grid = texture_actor.GetTexture().GetInput()
    dim = arr.shape[-1]
    img_data = np.flip(arr.swapaxes(0, 1), axis=1).reshape((-1, dim), order='F')
    vtkarr = numpy_support.numpy_to_vtk(img_data, deep=False)
    grid.GetPointData().SetScalars(vtkarr)


def _textured_sphere_source(theta=60, phi=60):
    """Use vtkTexturedSphereSource to set the theta and phi.

    Parameters
    ----------
    theta : int, optional
        Set the number of points in the longitude direction.
    phi : int, optional
        Set the number of points in the latitude direction.

    Returns
    -------
    tss : TexturedSphereSource

    """
    tss = TexturedSphereSource()
    tss.SetThetaResolution(theta)
    tss.SetPhiResolution(phi)

    return tss


def texture_on_sphere(rgb, theta=60, phi=60, interpolate=True):
    """Map an RGB or RGBA texture on a sphere.

    Parameters
    ----------
    rgb : ndarray
        Input 2D RGB or RGBA array. Dtype should be uint8.
    theta : int, optional
        Set the number of points in the longitude direction.
    phi : int, optional
        Set the number of points in the latitude direction.
    interpolate : bool, optional
        Interpolate between grid centers.

    Returns
    -------
    earthActor : Actor

    """
    tss = _textured_sphere_source(theta=theta, phi=phi)
    earthMapper = PolyDataMapper()
    earthMapper.SetInputConnection(tss.GetOutputPort())

    earthActor = Actor()
    earthActor.SetMapper(earthMapper)

    atext = Texture()
    grid = rgb_to_vtk(rgb)
    atext.SetInputDataObject(grid)
    if interpolate:
        atext.InterpolateOn()
    earthActor.SetTexture(atext)

    return earthActor


def texture_2d(rgb, interp=False):
    """Create 2D texture from array.

    Parameters
    ----------
    rgb : ndarray
        Input 2D RGB or RGBA array. Dtype should be uint8.
    interp : bool, optional
        Interpolate between grid centers.

    Returns
    -------
    vtkTexturedActor

    """
    arr = rgb
    Y, X = arr.shape[:2]
    size = (X, Y)
    grid = rgb_to_vtk(np.ascontiguousarray(arr))

    texture_polydata = PolyData()
    texture_points = Points()
    texture_points.SetNumberOfPoints(4)

    polys = CellArray()
    polys.InsertNextCell(4)
    polys.InsertCellPoint(0)
    polys.InsertCellPoint(1)
    polys.InsertCellPoint(2)
    polys.InsertCellPoint(3)
    texture_polydata.SetPolys(polys)

    tc = FloatArray()
    tc.SetNumberOfComponents(2)
    tc.SetNumberOfTuples(4)
    tc.InsertComponent(0, 0, 0.0)
    tc.InsertComponent(0, 1, 0.0)
    tc.InsertComponent(1, 0, 1.0)
    tc.InsertComponent(1, 1, 0.0)
    tc.InsertComponent(2, 0, 1.0)
    tc.InsertComponent(2, 1, 1.0)
    tc.InsertComponent(3, 0, 0.0)
    tc.InsertComponent(3, 1, 1.0)
    texture_polydata.GetPointData().SetTCoords(tc)

    texture_points.SetPoint(0, 0, 0, 0.0)
    texture_points.SetPoint(1, size[0], 0, 0.0)
    texture_points.SetPoint(2, size[0], size[1], 0.0)
    texture_points.SetPoint(3, 0, size[1], 0.0)
    texture_polydata.SetPoints(texture_points)

    texture_mapper = PolyDataMapper2D()
    texture_mapper = set_input(texture_mapper, texture_polydata)

    act = TexturedActor2D()
    act.SetMapper(texture_mapper)

    tex = Texture()
    tex.SetInputDataObject(grid)
    if interp:
        tex.InterpolateOn()
    tex.Update()
    act.SetTexture(tex)
    return act


def sdf(centers, directions=(1, 0, 0), colors=(1, 0, 0), primitives='torus', scales=1):
    """Create a SDF primitive based actor.

    Parameters
    ----------
    centers : ndarray, shape (N, 3)
        SDF primitive positions.
    colors : ndarray (N,3) or (N, 4) or tuple (3,) or tuple (4,), optional
        RGB or RGBA (for opacity) R, G, B and A should be at the range [0, 1].
    directions : ndarray, shape (N, 3)
        The orientation vector of the SDF primitive.
    primitives : str, list, tuple, np.ndarray
        The primitive of choice to be rendered.
        Options are sphere, torus and ellipsoid. Default is torus.
    scales : float
        The size of the SDF primitive.

    Returns
    -------
    box_actor: Actor

    """
    prims = {'sphere': 1, 'torus': 2, 'ellipsoid': 3, 'capsule': 4}

    verts, faces = fp.prim_box()
    repeated = fp.repeat_primitive(
        verts,
        faces,
        centers=centers,
        colors=colors,
        directions=directions,
        scales=scales,
    )

    rep_verts, rep_faces, rep_colors, rep_centers = repeated
    prim_count = len(centers)
    box_actor = get_actor_from_primitive(
        rep_verts, rep_faces, rep_colors, prim_count=prim_count
    )
    box_actor.GetMapper().SetVBOShiftScaleMethod(False)

    if isinstance(primitives, (list, tuple, np.ndarray)):
        primlist = [prims[prim] for prim in primitives]
        if len(primitives) < len(centers):
            primlist = primlist + [2] * (len(centers) - len(primitives))
            warnings.warn(
                'Not enough primitives provided,\
                defaulting to torus',
                category=UserWarning,
            )
        rep_prims = np.repeat(primlist, verts.shape[0])
    else:
        rep_prims = np.repeat(prims[primitives], rep_centers.shape[0], axis=0)

    if isinstance(scales, (list, tuple, np.ndarray)):
        rep_scales = np.repeat(scales, verts.shape[0])
    else:
        rep_scales = np.repeat(scales, rep_centers.shape[0], axis=0)

    if isinstance(directions, (list, tuple, np.ndarray)) and len(directions) == 3:
        rep_directions = np.repeat(directions, rep_centers.shape[0], axis=0)
    else:
        rep_directions = np.repeat(directions, verts.shape[0], axis=0)

    attribute_to_actor(box_actor, rep_centers, 'center')
    attribute_to_actor(box_actor, rep_prims, 'primitive')
    attribute_to_actor(box_actor, rep_scales, 'scale')
    attribute_to_actor(box_actor, rep_directions, 'direction')

    vs_dec_code = import_fury_shader('sdf_dec.vert')
    vs_impl_code = import_fury_shader('sdf_impl.vert')
    fs_dec_code = import_fury_shader('sdf_dec.frag')
    fs_impl_code = import_fury_shader('sdf_impl.frag')

    shader_to_actor(box_actor, 'vertex', impl_code=vs_impl_code, decl_code=vs_dec_code)
    shader_to_actor(box_actor, 'fragment', decl_code=fs_dec_code)
    shader_to_actor(box_actor, 'fragment', impl_code=fs_impl_code, block='light')
    return box_actor


def markers(
    centers,
    colors=(0, 1, 0),
    scales=1,
    marker='3d',
    marker_opacity=0.8,
    edge_width=0.0,
    edge_color=(255, 255, 255),
    edge_opacity=0.8,
):
    """Create a marker actor with different shapes.

    Parameters
    ----------
    centers : ndarray, shape (N, 3)
    colors : ndarray (N,3) or (N, 4) or tuple (3,) or tuple (4,)
        RGB or RGBA (for opacity) R, G, B and A should be at the range [0, 1].
    scales : ndarray, shape (N) or (N,3) or float or int, optional
    marker : str or a list
        Available markers are: '3d', 'o', 's', 'd', '^', 'p', 'h', 's6',
        'x', '+', optional.
    marker_opacity : float, optional
    edge_width : int, optional
    edge_color : ndarray, shape (3), optional
    edge_opacity : float, optional

    Returns
    -------
    sq_actor: Actor

    Examples
    --------
    >>> import numpy as np
    >>> from fury import actor, window
    >>> scene = window.Scene()
    >>> markers = ['o', 'x', '^', 's']  # some examples
    >>> n = len(markers)
    >>> centers = np.random.normal(size=(n, 3), scale=10)
    >>> colors = np.random.rand(n, 4)
    >>> nodes_actor = actor.markers(
            centers,
            marker=markers,
            edge_width=.1,
            edge_color=[255, 255, 0],
            colors=colors,
            scales=10,
        )
    >>> center = np.random.normal(size=(1, 3), scale=10)
    >>> nodes_3d_actor = actor.markers(
            center,
            marker='3d',
            scales=5,
        )
    >>> scene.add(nodes_actor, nodes_3d_actor)
    >>> # window.show(scene, size=(600, 600))

    """
    n_markers = centers.shape[0]
    verts, faces = fp.prim_square()
    res = fp.repeat_primitive(
        verts, faces, centers=centers, colors=colors, scales=scales
    )

    big_verts, big_faces, big_colors, big_centers = res
    prim_count = len(centers)
    sq_actor = get_actor_from_primitive(
        big_verts, big_faces, big_colors, prim_count=prim_count
    )
    sq_actor.GetMapper().SetVBOShiftScaleMethod(False)
    sq_actor.GetProperty().BackfaceCullingOff()

    attribute_to_actor(sq_actor, big_centers, 'center')
    marker2id = {
        'o': 0,
        's': 1,
        'd': 2,
        '^': 3,
        'p': 4,
        'h': 5,
        's6': 6,
        'x': 7,
        '+': 8,
        '3d': 0,
    }

    bb_impl = \
        """
        vec3 vertexPositionMC = sphericalVertexPos(center, MCVCMatrix,
                                    normalizedVertexMCVSOutput, shape);
        gl_Position = MCDCMatrix * vec4(vertexPositionMC, 1.);
        """

    vs_dec_code = \
        '''
        /* Billboard  vertex shader declaration */
        in vec3 center;

        out vec3 centerVertexMCVSOutput;
        out vec3 normalizedVertexMCVSOutput;
        '''
    vs_dec_code += \
        f'\n{import_fury_shader("utils/billboard_normalization.glsl")}'
    vs_dec_code += f'\n{import_fury_shader("billboard/spherical.glsl")}'
    vs_dec_code += f'\n{import_fury_shader("marker_billboard_dec.vert")}'
    vs_impl_code = \
        '''
        /* Billboard  vertex shader implementation */
        centerVertexMCVSOutput = center;
        normalizedVertexMCVSOutput = bbNorm(vertexMC.xyz, center);
        float scalingFactor = 1. / abs(normalizedVertexMCVSOutput.x);
        float size = abs((vertexMC.xyz - center).x) * 2;
        vec2 shape = vec2(size, size); // Fixes the scaling issue
        '''
    vs_impl_code += f'\n{compose_shader(bb_impl)}'
    vs_impl_code += f'\n{import_fury_shader("marker_billboard_impl.vert")}'

    fs_dec_code = \
        '''
        /* Billboard  fragment shader declaration */
        in vec3 centerVertexMCVSOutput;
        in vec3 normalizedVertexMCVSOutput;
        '''
    fs_dec_code += f'\n{import_fury_shader("marker_billboard_dec.frag")}'
    fs_impl_code = \
        '''
        /* Billboard  Fragment shader implementation */
        // Renaming variables passed from the Vertex Shader
        vec3 color = vertexColorVSOutput.rgb;
        vec3 point = normalizedVertexMCVSOutput;
        fragOutput0 = vec4(color, 1.);
        '''

    if marker == '3d':
        fs_impl_code += f'{import_fury_shader("billboard_spheres_impl.frag")}'
    else:
        fs_impl_code += f'{import_fury_shader("marker_billboard_impl.frag")}'
        if isinstance(marker, str):
            list_of_markers = np.ones(n_markers) * marker2id[marker]
        else:
            list_of_markers = [marker2id[i] for i in marker]

        list_of_markers = np.repeat(list_of_markers, 4).astype('float')
        attribute_to_actor(sq_actor, list_of_markers, 'marker')

    def callback(
        _caller, _event, calldata=None, uniform_type='f', uniform_name=None, value=None
    ):
        program = calldata
        if program is not None:
            program.__getattribute__(f'SetUniform{uniform_type}')(uniform_name, value)

    add_shader_callback(
        sq_actor,
        partial(callback, uniform_type='f', uniform_name='edgeWidth', value=edge_width),
    )
    add_shader_callback(
        sq_actor,
        partial(
            callback,
            uniform_type='f',
            uniform_name='markerOpacity',
            value=marker_opacity,
        ),
    )
    add_shader_callback(
        sq_actor,
        partial(
            callback, uniform_type='f', uniform_name='edgeOpacity', value=edge_opacity
        ),
    )
    add_shader_callback(
        sq_actor,
        partial(
            callback, uniform_type='3f', uniform_name='edgeColor', value=edge_color
        ),
    )

    shader_to_actor(sq_actor, 'vertex', impl_code=vs_impl_code, decl_code=vs_dec_code)
    shader_to_actor(sq_actor, 'fragment', decl_code=fs_dec_code)
    shader_to_actor(sq_actor, 'fragment', impl_code=fs_impl_code, block='light')

    return sq_actor


def ellipsoid(
    centers,
    axes,
    lengths,
    colors=(1, 0, 0),
    scales=1.0,
    opacity=1.0
):
    """VTK actor for visualizing ellipsoids.

    Parameters
    ----------
    centers : ndarray(N, 3)
        Ellipsoid positions.
    axes : ndarray (3, 3) or (N, 3, 3)
        Axes of the ellipsoid.
    lengths : ndarray (3, ) or (N, 3)
        Axes lengths.
    colors : ndarray (N,3) or tuple (3,), optional
        Default red color. R, G and B should be in the range [0, 1].
    scales : float or ndarray (N, ), optional
        Ellipsoid size, default(1.0).
    opacity : float, optional
        Takes values from 0 (fully transparent) to 1 (opaque), default(1.0).

    Returns
    -------
    tensor_ellipsoid: Actor

    """
    if not isinstance(centers, np.ndarray):
        centers = np.array(centers)
    if centers.ndim == 1:
        centers = np.array([centers])

    if not isinstance(axes, np.ndarray):
        axes = np.array(axes)
    if axes.ndim == 2:
        axes = np.array([axes])
    if axes.shape[0] != centers.shape[0]:
        raise ValueError('number of axes defined does not match with number of'
                         'centers')

    if not isinstance(lengths, np.ndarray):
        lengths = np.array(lengths)
    if lengths.ndim == 1:
        lengths = np.array([lengths])
    if lengths.shape[0] != centers.shape[0]:
        raise ValueError('number of lengths defined does not match with number'
                         'of centers')

    if not isinstance(scales, np.ndarray):
        scales = np.array(scales)
    if scales.size == 1:
        scales = np.repeat(scales, centers.shape[0])
    elif scales.size != centers.shape[0]:
        scales = np.concatenate(
            (scales, np.ones(centers.shape[0] - scales.shape[0])), axis=None)

    if isinstance(colors, tuple):
        colors = np.array([colors])
    elif not isinstance(colors, np.ndarray):
        colors = np.array(colors)
    if colors.shape[1] == 4:
        colors = colors[:, :-1]

    return tensor_ellipsoid(centers, axes, lengths, colors, scales, opacity)


<<<<<<< HEAD
def odf(
    centers,
    coeffs,
    degree=None,
    basis_type='descoteaux',
    scales=1.0,
    opacity=1.0
):
    """
    VTK actor for visualizing ODFs given an array of spherical harmonics (SH)
    coefficients.

    Parameters
    ----------
    centers : ndarray(N, 3)
        ODFs positions.
    coeffs : ndarray
        2D ODFs array in SH coefficients.
    degree: int, optional
        Index of the highest used band of the spherical harmonics basis. Must
        be even, at least 2 and at most 12. If None the degree is set based on
        the number of SH coefficients given.
    basis_type: str, optional
        Type of basis (descoteaux, tournier)
        'descoteaux' for the default ``descoteaux07`` DYPY basis.
        'tournier' for the default ``tournier07` DYPY basis.
    scales : float or ndarray (N, )
        ODFs size.
    opacity : float
        Takes values from 0 (fully transparent) to 1 (opaque).
        
    Returns
    -------
    odf: Actor

    """

    if not isinstance(centers, np.ndarray):
        centers = np.array(centers)
    if centers.ndim == 1:
        centers = np.array([centers])
        
    if not isinstance(coeffs, np.ndarray):
        coeffs = np.array(coeffs)
    if coeffs.ndim == 1:
        coeffs = np.array([coeffs])
    if coeffs.shape[0] != centers.shape[0]:
        raise ValueError('number of odf glyphs defined does not match with '
                         'number of centers')

    coeffs_given = coeffs.shape[-1]
    if degree == None:
        degree = int((np.sqrt(8 * coeffs_given + 1) - 3)/2)
    elif degree % 2 != 0:
        raise ValueError('degree must be even')
    coeffs_needed = int(((degree + 1) * (degree + 2)) / 2)
    if coeffs_given < coeffs_needed:
        print('Not enough number of coefficient for SH of degree {0}. '
              'Expected at least {1}'.format(degree, coeffs_needed))
        degree = int((np.sqrt(8 * coeffs_given + 1) - 3)/2)
        if (degree % 2 != 0): degree -= 1
        coeffs_needed = int(((degree + 1) * (degree + 2)) / 2)
    coeffs = coeffs[:, :coeffs_needed]

    if not isinstance(scales, np.ndarray):
        scales = np.array(scales)
    if scales.size == 1:
        scales = np.repeat(scales, centers.shape[0])
    elif scales.size != centers.shape[0]:
        scales = np.concatenate(
            (scales, np.ones(centers.shape[0] - scales.shape[0])), axis=None)
        
    total = np.sum(abs(coeffs), axis=1)
    coeffs = np.dot(np.diag(1 / total * scales), coeffs) * 1.7

    return sh_odf(centers, coeffs, degree, basis_type, scales, opacity)
=======
def uncertainty_cone(
    evals,
    evecs,
    signal,
    sigma,
    b_matrix,
    scales=.6,
    opacity=1.0
):
    """VTK actor for visualizing the cone of uncertainty representing the
    variance of the main direction of diffusion.

    Parameters
    ----------
    evals : ndarray (3, ) or (N, 3)
        Eigenvalues.
    evecs : ndarray (3, 3) or (N, 3, 3)
        Eigenvectors.
    signal : 3D or 4D ndarray
        Predicted signal.
    sigma : ndarray
        Standard deviation of the noise.
    b_matrix : array (N, 7)
        Design matrix for DTI.
    scales : float or ndarray (N, ), optional
        Cones of uncertainty size.
    opacity : float, optional
        Takes values from 0 (fully transparent) to 1 (opaque), default(1.0).

    Returns
    -------
    double_cone: Actor

    """
    valid_mask = np.abs(evecs).max(axis=(-2, -1)) > 0
    indices = np.nonzero(valid_mask)

    evecs = evecs[indices]
    evals = evals[indices]
    signal = signal[indices]

    centers = np.asarray(indices).T
    colors = np.array([107, 107, 107])

    x, y, z = evecs.shape
    if not isinstance(scales, np.ndarray):
        scales = np.array(scales)
    if scales.size == 1:
        scales = np.repeat(scales, x)

    angles = main_dir_uncertainty(evals, evecs, signal, sigma, b_matrix)

    return double_cone(centers, evecs, angles, colors, scales, opacity)
>>>>>>> ea0fb167
<|MERGE_RESOLUTION|>--- conflicted
+++ resolved
@@ -10,12 +10,8 @@
 from fury import layout
 from fury.actors.odf_slicer import OdfSlicerActor
 from fury.actors.peak import PeakActor
-<<<<<<< HEAD
-from fury.actors.tensor import tensor_ellipsoid
+from fury.actors.tensor import double_cone, main_dir_uncertainty, tensor_ellipsoid
 from fury.actors.odf import sh_odf
-=======
-from fury.actors.tensor import double_cone, main_dir_uncertainty, tensor_ellipsoid
->>>>>>> ea0fb167
 from fury.colormap import colormap_lookup_table
 from fury.deprecator import deprecate_with_version, deprecated_params
 from fury.io import load_image
@@ -3906,7 +3902,61 @@
     return tensor_ellipsoid(centers, axes, lengths, colors, scales, opacity)
 
 
-<<<<<<< HEAD
+def uncertainty_cone(
+    evals,
+    evecs,
+    signal,
+    sigma,
+    b_matrix,
+    scales=.6,
+    opacity=1.0
+):
+    """VTK actor for visualizing the cone of uncertainty representing the
+    variance of the main direction of diffusion.
+
+    Parameters
+    ----------
+    evals : ndarray (3, ) or (N, 3)
+        Eigenvalues.
+    evecs : ndarray (3, 3) or (N, 3, 3)
+        Eigenvectors.
+    signal : 3D or 4D ndarray
+        Predicted signal.
+    sigma : ndarray
+        Standard deviation of the noise.
+    b_matrix : array (N, 7)
+        Design matrix for DTI.
+    scales : float or ndarray (N, ), optional
+        Cones of uncertainty size.
+    opacity : float, optional
+        Takes values from 0 (fully transparent) to 1 (opaque), default(1.0).
+
+    Returns
+    -------
+    double_cone: Actor
+
+    """
+    valid_mask = np.abs(evecs).max(axis=(-2, -1)) > 0
+    indices = np.nonzero(valid_mask)
+
+    evecs = evecs[indices]
+    evals = evals[indices]
+    signal = signal[indices]
+
+    centers = np.asarray(indices).T
+    colors = np.array([107, 107, 107])
+
+    x, y, z = evecs.shape
+    if not isinstance(scales, np.ndarray):
+        scales = np.array(scales)
+    if scales.size == 1:
+        scales = np.repeat(scales, x)
+
+    angles = main_dir_uncertainty(evals, evecs, signal, sigma, b_matrix)
+
+    return double_cone(centers, evecs, angles, colors, scales, opacity)
+
+
 def odf(
     centers,
     coeffs,
@@ -3982,59 +4032,4 @@
     total = np.sum(abs(coeffs), axis=1)
     coeffs = np.dot(np.diag(1 / total * scales), coeffs) * 1.7
 
-    return sh_odf(centers, coeffs, degree, basis_type, scales, opacity)
-=======
-def uncertainty_cone(
-    evals,
-    evecs,
-    signal,
-    sigma,
-    b_matrix,
-    scales=.6,
-    opacity=1.0
-):
-    """VTK actor for visualizing the cone of uncertainty representing the
-    variance of the main direction of diffusion.
-
-    Parameters
-    ----------
-    evals : ndarray (3, ) or (N, 3)
-        Eigenvalues.
-    evecs : ndarray (3, 3) or (N, 3, 3)
-        Eigenvectors.
-    signal : 3D or 4D ndarray
-        Predicted signal.
-    sigma : ndarray
-        Standard deviation of the noise.
-    b_matrix : array (N, 7)
-        Design matrix for DTI.
-    scales : float or ndarray (N, ), optional
-        Cones of uncertainty size.
-    opacity : float, optional
-        Takes values from 0 (fully transparent) to 1 (opaque), default(1.0).
-
-    Returns
-    -------
-    double_cone: Actor
-
-    """
-    valid_mask = np.abs(evecs).max(axis=(-2, -1)) > 0
-    indices = np.nonzero(valid_mask)
-
-    evecs = evecs[indices]
-    evals = evals[indices]
-    signal = signal[indices]
-
-    centers = np.asarray(indices).T
-    colors = np.array([107, 107, 107])
-
-    x, y, z = evecs.shape
-    if not isinstance(scales, np.ndarray):
-        scales = np.array(scales)
-    if scales.size == 1:
-        scales = np.repeat(scales, x)
-
-    angles = main_dir_uncertainty(evals, evecs, signal, sigma, b_matrix)
-
-    return double_cone(centers, evecs, angles, colors, scales, opacity)
->>>>>>> ea0fb167
+    return sh_odf(centers, coeffs, degree, basis_type, scales, opacity)