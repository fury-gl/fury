import numpy as np

from fury.geometry import (
    buffer_to_geometry,
    create_mesh,
    create_point,
    create_text,
)
from fury.material import (
    _create_mesh_material,
    _create_points_material,
    _create_text_material,
)
import fury.primitive as fp


def actor_from_primitive(
    vertices,
    faces,
    centers,
    *,
    colors=(1, 0, 0),
    scales=(1, 1, 1),
    directions=(1, 0, 0),
    opacity=None,
    material="phong",
    smooth=False,
    enable_picking=True,
):
    """Build an actor from a primitive.

    Parameters
    ----------
    vertices : ndarray
        Vertices of the primitive.
    faces : ndarray
        Faces of the primitive.
    centers : ndarray, shape (N, 3)
        Box positions.
    colors : ndarray, shape (N, 3) or (N, 4) or tuple (3,) or tuple (4,), optional
        RGB or RGBA (for opacity) R, G, B, and A should be in the range [0, 1].
    scales : int or ndarray (N,3) or tuple (3,)
        The size of the box in each dimension.  If a single value is provided,
        the same size will be used for all boxes.
    directions : ndarray, shape (N, 3), optional
        The orientation vector of the box.
    opacity : float, optional
        Takes values from 0 (fully transparent) to 1 (opaque).
        If both `opacity` and RGBA are provided, the final alpha will be:
        final_alpha = alpha_in_RGBA * opacity
    material : str, optional
        The material type for the boxes. Options are 'phong' and 'basic'.
    smooth : bool, optional
        Whether to create a smooth sphere or a faceted sphere.
    enable_picking : bool, optional
        Whether the boxes should be pickable in a 3D scene.

    Returns
    -------
    mesh_actor : Actor
        A mesh actor containing the generated boxes, with the specified
        material and properties

    """
    res = fp.repeat_primitive(
        vertices,
        faces,
        directions=directions,
        centers=centers,
        colors=colors,
        scales=scales,
    )
    big_vertices, big_faces, big_colors, _ = res

    prim_count = len(centers)

    if isinstance(opacity, (int, float)):
        if big_colors.shape[1] == 3:
            big_colors = np.hstack(
                (big_colors, np.full((big_colors.shape[0], 1), opacity))
            )
        else:
            big_colors[:, 3] *= opacity

    geo = buffer_to_geometry(
        indices=big_faces.astype("int32"),
        positions=big_vertices.astype("float32"),
        texcoords=big_vertices.astype("float32"),
        colors=big_colors.astype("float32"),
    )

    mat = _create_mesh_material(
        material=material, enable_picking=enable_picking, flat_shading=not smooth
    )
    obj = create_mesh(geometry=geo, material=mat)
    obj.local.position = centers[0]
    obj.prim_count = prim_count
    return obj


def sphere(
    centers,
    *,
    colors=(1, 0, 0),
    radii=1.0,
    phi=16,
    theta=16,
    opacity=None,
    material="phong",
    enable_picking=True,
    smooth=True,
):
    """
    Visualize one or many spheres with different colors and radii.

    Parameters
    ----------
    centers : ndarray, shape (N, 3)
        Spheres positions.
    colors : ndarray, shape (N, 3) or (N, 4) or tuple (3,) or tuple (4,), optional
        RGB or RGBA (for opacity) R, G, B, and A should be in the range [0, 1].
    radii : float or ndarray, shape (N,), optional
        Sphere radius. Can be a single value for all spheres or an array of
        radii for each sphere.
    phi : int, optional
        The number of segments in the longitude direction.
    theta : int, optional
        The number of segments in the latitude direction.
    opacity : float, optional
        Takes values from 0 (fully transparent) to 1 (opaque).
        If both `opacity` and RGBA are provided, the final alpha will be:
        final_alpha = alpha_in_RGBA * opacity
    material : str, optional
        The material type for the spheres. Options are 'phong' and 'basic'.
    enable_picking : bool, optional
        Whether the spheres should be pickable in a 3D scene.
    smooth : bool, optional
        Whether to create a smooth sphere or a faceted sphere.

    Returns
    -------
    mesh_actor : Actor
        A mesh actor containing the generated spheres, with the specified
        material and properties.

    Examples
    --------
    >>> from fury import window, actor
    >>> import numpy as np
    >>> scene = window.Scene()
    >>> centers = np.random.rand(5, 3) * 10
    >>> colors = np.random.rand(5, 3)
    >>> radii = np.random.rand(5)
    >>> sphere_actor = actor.sphere(centers=centers, colors=colors, radii=radii)
    >>> scene.add(sphere_actor)
    >>> show_manager = window.ShowManager(scene=scene, size=(600, 600))
    >>> show_manager.start()
    """

    scales = radii
    directions = (1, 0, 0)

    vertices, faces = fp.prim_sphere(phi=phi, theta=theta)
    return actor_from_primitive(
        vertices,
        faces,
        centers=centers,
        colors=colors,
        scales=scales,
        directions=directions,
        opacity=opacity,
        material=material,
        smooth=smooth,
        enable_picking=enable_picking,
    )


def box(
    centers,
    *,
    directions=(1, 0, 0),
    colors=(1, 0, 0),
    scales=(1, 1, 1),
    opacity=None,
    material="phong",
    enable_picking=True,
    detailed=True,
):
    """Visualize one or many boxes with different features.

    Parameters
    ----------
    centers : ndarray, shape (N, 3)
        Box positions.
    directions : ndarray, shape (N, 3), optional
        The orientation vector of the box.
    colors : ndarray, shape (N,3) or (N, 4) or tuple (3,) or tuple (4,), optional
        RGB or RGBA (for opacity) R, G, B and A should be at the range [0, 1].
    scales : int or ndarray (N,3) or tuple (3,), optional
        The size of the box in each dimension.  If a single value is provided,
        the same size will be used for all boxes.
    opacity : float, optional
        Takes values from 0 (fully transparent) to 1 (opaque).
        If both `opacity` and RGBA are provided, the final alpha will be:
        final_alpha = alpha_in_RGBA * opacity
    material : str, optional
        The material type for the boxes. Options are 'phong' and 'basic'.
    enable_picking : bool, optional
        Whether the boxes should be pickable in a 3D scene.
    detailed : bool, optional
        Whether to create a detailed box with 24 vertices or a simple box with
        8 vertices.

    Returns
    -------
    mesh_actor : Actor
        A mesh actor containing the generated boxes, with the specified
        material and properties.

    Examples
    --------
    >>> from fury import window, actor
    >>> import numpy as np
    >>> scene = window.Scene()
    >>> centers = np.random.rand(5, 3) * 10
    >>> scales = np.random.rand(5, 3)
    >>> box_actor = actor.box(centers=centers, scales=scales)
    >>> scene.add(box_actor)
    >>> show_manager = window.ShowManager(scene=scene, size=(600, 600))
    >>> show_manager.start()
    """
    vertices, faces = fp.prim_box(detailed=detailed)
    return actor_from_primitive(
        vertices,
        faces,
        centers=centers,
        colors=colors,
        scales=scales,
        directions=directions,
        opacity=opacity,
        material=material,
        enable_picking=enable_picking,
    )


def cylinder(
    centers,
    *,
    colors=(1, 1, 1),
    height=1,
    sectors=36,
    radii=0.5,
    scales=(1, 1, 1),
    directions=(0, 1, 0),
    capped=True,
    opacity=None,
    material="phong",
    enable_picking=True,
):
    """Visualize one or many cylinders with different features.

    Parameters
    ----------
    centers : ndarray, shape (N, 3)
        cylinder positions.
    colors : ndarray (N,3) or (N, 4) or tuple (3,) or tuple (4,), optional
        RGB or RGBA (for opacity) R, G, B and A should be at the range [0, 1].
    height: float, optional
        The height of the cylinder.
    sectors: int, optional
        The number of divisions around the cylinder's circumference .
        Higher values produce smoother cylinders.
    radii : float or ndarray (N,) or tuple, optional
        The radius of the base of the cylinders, single value applies to all cylinders,
        while an array specifies a radius for each cylinder individually.
    scales : int or ndarray (N,3) or tuple (3,), optional
        The size of the square in each dimension.  If a single value is provided,
        the same size will be used for all cylinders.
    directions : ndarray, shape (N, 3), optional
        The orientation vector of the cylinder.
    capped : bool, optional
        Whether to add caps (circular ends) to the cylinders.
    opacity : float, optional
        Takes values from 0 (fully transparent) to 1 (opaque).
        If both `opacity` and RGBA are provided, the final alpha will be:
        final_alpha = alpha_in_RGBA * opacity
    material : str, optional
        The material type for the cylinders. Options are 'phong' and 'basic'.
    enable_picking : bool, optional
        Whether the cylinders should be pickable in a 3D scene.

    Returns
    -------
    mesh_actor : Actor
        A mesh actor containing the generated cylinders, with the specified
        material and properties.

    Examples
    --------
    >>> from fury import window, actor
    >>> import numpy as np
    >>> scene = window.Scene()
    >>> centers = np.random.rand(5, 3) * 10
    >>> colors = np.random.rand(5, 3)
    >>> cylinder_actor = actor.cylinder(centers=centers, colors=colors)
    >>> scene.add(cylinder_actor)
    >>> show_manager = window.ShowManager(scene=scene, size=(600, 600))
    >>> show_manager.start()
    """

    vertices, faces = fp.prim_cylinder(
        radius=radii, height=height, sectors=sectors, capped=capped
    )
    return actor_from_primitive(
        vertices,
        faces,
        centers=centers,
        colors=colors,
        scales=scales,
        directions=directions,
        opacity=opacity,
        material=material,
        enable_picking=enable_picking,
    )


def square(
    centers,
    *,
    directions=(0, 0, 0),
    colors=(1, 1, 1),
    scales=(1, 1, 1),
    opacity=None,
    material="phong",
    enable_picking=True,
):
    """Visualize one or many squares with different features.

    Parameters
    ----------
    centers : ndarray, shape (N, 3)
        square positions.
    directions : ndarray, shape (N, 3), optional
        The orientation vector of the square.
    colors : ndarray (N,3) or (N, 4) or tuple (3,) or tuple (4,), optional
        RGB or RGBA (for opacity) R, G, B and A should be at the range [0, 1].
    scales : int or ndarray (N,3) or tuple (3,), optional
        The size of the square in each dimension.  If a single value is provided,
        the same size will be used for all squares.
    opacity : float, optional
        Takes values from 0 (fully transparent) to 1 (opaque).
        If both `opacity` and RGBA are provided, the final alpha will be:
        final_alpha = alpha_in_RGBA * opacity
    material : str, optional
        The material type for the squares. Options are 'phong' and 'basic'.
    enable_picking : bool, optional
        Whether the squares should be pickable in a 3D scene.

    Returns
    -------
    mesh_actor : Actor
        A mesh actor containing the generated squares, with the specified
        material and properties.

    Examples
    --------
    >>> from fury import window, actor
    >>> import numpy as np
    >>> scene = window.Scene()
    >>> centers = np.random.rand(5, 3) * 10
    >>> colors = np.random.rand(5, 3)
    >>> square_actor = actor.square(centers=centers, colors=colors)
    >>> scene.add(square_actor)
    >>> show_manager = window.ShowManager(scene=scene, size=(600, 600))
    >>> show_manager.start()
    """
    vertices, faces = fp.prim_square()
    return actor_from_primitive(
        vertices,
        faces,
        centers=centers,
        colors=colors,
        scales=scales,
        directions=directions,
        opacity=opacity,
        material=material,
        enable_picking=enable_picking,
    )


def frustum(
    centers,
    *,
    directions=(0, 0, 0),
    colors=(1, 1, 1),
    scales=(1, 1, 1),
    opacity=None,
    material="phong",
    enable_picking=True,
):
    """Visualize one or many frustums with different features.

    Parameters
    ----------
    centers : ndarray, shape (N, 3)
        frustum positions.
    directions : ndarray, shape (N, 3), optional
        The orientation vector of the frustum.
    colors : ndarray (N,3) or (N, 4) or tuple (3,) or tuple (4,), optional
        RGB or RGBA (for opacity) R, G, B and A should be at the range [0, 1].
    scales : int or ndarray (N,3) or tuple (3,), optional
        The size of the frustum in each dimension.  If a single value is provided,
        the same size will be used for all frustums.
    opacity : float, optional
        Takes values from 0 (fully transparent) to 1 (opaque).
        If both `opacity` and RGBA are provided, the final alpha will be:
        final_alpha = alpha_in_RGBA * opacity
    material : str, optional
        The material type for the frustums. Options are 'phong' and 'basic'.
    enable_picking : bool, optional
        Whether the frustums should be pickable in a 3D scene.

    Returns
    -------
    mesh_actor : Actor
        A mesh actor containing the generated frustums, with the specified
        material and properties.

    Examples
    --------
    >>> from fury import window, actor
    >>> import numpy as np
    >>> scene = window.Scene()
    >>> centers = np.random.rand(5, 3) * 10
    >>> colors = np.random.rand(5, 3)
    >>> frustum_actor = actor.frustum(centers=centers, colors=colors)
    >>> scene.add(frustum_actor)
    >>> show_manager = window.ShowManager(scene=scene, size=(600, 600))
    >>> show_manager.start()
    """
    vertices, faces = fp.prim_frustum()
    return actor_from_primitive(
        vertices,
        faces,
        centers=centers,
        colors=colors,
        scales=scales,
        directions=directions,
        opacity=opacity,
        material=material,
        enable_picking=enable_picking,
    )


def tetrahedron(
    centers,
    *,
    directions=(0, 0, 0),
    colors=(1, 1, 1),
    scales=(1, 1, 1),
    opacity=None,
    material="phong",
    enable_picking=True,
):
    """Visualize one or many tetrahedrons with different features.

    Parameters
    ----------
    centers : ndarray, shape (N, 3)
        tetrahedron positions.
    directions : ndarray, shape (N, 3), optional
        The orientation vector of the tetrahedron.
    colors : ndarray (N,3) or (N, 4) or tuple (3,) or tuple (4,), optional
        RGB or RGBA (for opacity) R, G, B and A should be at the range [0, 1].
    scales : int or ndarray (N,3) or tuple (3,), optional
        The size of the tetrahedron in each dimension.  If a single value is provided,
        the same size will be used for all tetrahedrons.
    opacity : float, optional
        Takes values from 0 (fully transparent) to 1 (opaque).
        If both `opacity` and RGBA are provided, the final alpha will be:
        final_alpha = alpha_in_RGBA * opacity
    material : str, optional
        The material type for the tetrahedrons. Options are 'phong' and 'basic'.
    enable_picking : bool, optional
        Whether the tetrahedrons should be pickable in a 3D scene.

    Returns
    -------
    mesh_actor : Actor
        A mesh actor containing the generated tetrahedrons, with the specified
        material and properties.

    Examples
    --------
    >>> from fury import window, actor
    >>> import numpy as np
    >>> scene = window.Scene()
    >>> centers = np.random.rand(5, 3) * 10
    >>> colors = np.random.rand(5, 3)
    >>> tetrahedron_actor = actor.tetrahedron(centers=centers, colors=colors)
    >>> scene.add(tetrahedron_actor)
    >>> show_manager = window.ShowManager(scene=scene, size=(600, 600))
    >>> show_manager.start()
    """
    vertices, faces = fp.prim_tetrahedron()
    return actor_from_primitive(
        vertices,
        faces,
        centers=centers,
        colors=colors,
        scales=scales,
        directions=directions,
        opacity=opacity,
        material=material,
        enable_picking=enable_picking,
    )


def icosahedron(
    centers,
    *,
    directions=(0, 0, 0),
    colors=(1, 1, 1),
    scales=(1, 1, 1),
    opacity=None,
    material="phong",
    enable_picking=True,
):
    """Visualize one or many icosahedrons with different features.

    Parameters
    ----------
    centers : ndarray, shape (N, 3)
        icosahedron positions.
    directions : ndarray, shape (N, 3), optional
        The orientation vector of the icosahedron.
    colors : ndarray (N,3) or (N, 4) or tuple (3,) or tuple (4,), optional
        RGB or RGBA (for opacity) R, G, B and A should be at the range [0, 1].
    scales : int or ndarray (N,3) or tuple (3,), optional
        The size of the icosahedron in each dimension.  If a single value is provided,
        the same size will be used for all icosahedrons.
    opacity : float, optional
        Takes values from 0 (fully transparent) to 1 (opaque).
        If both `opacity` and RGBA are provided, the final alpha will be:
        final_alpha = alpha_in_RGBA * opacity
    material : str, optional
        The material type for the icosahedrons. Options are 'phong' and 'basic'.
    enable_picking : bool, optional
        Whether the icosahedrons should be pickable in a 3D scene.

    Returns
    -------
    mesh_actor : Actor
        A mesh actor containing the generated icosahedrons, with the specified
        material and properties.

    Examples
    --------
    >>> from fury import window, actor
    >>> import numpy as np
    >>> scene = window.Scene()
    >>> centers = np.random.rand(5, 3) * 10
    >>> colors = np.random.rand(5, 3)
    >>> icosahedron_actor = actor.icosahedron(centers=centers, colors=colors)
    >>> scene.add(icosahedron_actor)
    >>> show_manager = window.ShowManager(scene=scene, size=(600, 600))
    >>> show_manager.start()
    """
    vertices, faces = fp.prim_icosahedron()
    return actor_from_primitive(
        vertices,
        faces,
        centers=centers,
        colors=colors,
        scales=scales,
        directions=directions,
        opacity=opacity,
        material=material,
        enable_picking=enable_picking,
    )


def rhombicuboctahedron(
    centers,
    *,
    directions=(0, 0, 0),
    colors=(1, 1, 1),
    scales=(1, 1, 1),
    opacity=None,
    material="phong",
    enable_picking=True,
):
    """Visualize one or many rhombicuboctahedrons with different features.

    Parameters
    ----------
    centers : ndarray, shape (N, 3)
        rhombicuboctahedron positions.
    directions : ndarray, shape (N, 3), optional
        The orientation vector of the rhombicuboctahedron.
    colors : ndarray (N,3) or (N, 4) or tuple (3,) or tuple (4,), optional
        RGB or RGBA (for opacity) R, G, B and A should be at the range [0, 1].
    scales : int or ndarray (N,3) or tuple (3,), optional
        The size of the rhombicuboctahedro in each dimension. If a single value is
        provided, the same size will be used for all rhombicuboctahedrons.
    opacity : float, optional
        Takes values from 0 (fully transparent) to 1 (opaque).
        If both `opacity` and RGBA are provided, the final alpha will be:
        final_alpha = alpha_in_RGBA * opacity
    material : str, optional
        The material type for the rhombicuboctahedrons. Options are 'phong' and 'basic'.
    enable_picking : bool, optional
        Whether the rhombicuboctahedrons should be pickable in a 3D scene.

    Returns
    -------
    mesh_actor : Actor
        A mesh actor containing the generated rhombicuboctahedrons, with the specified
        material and properties.

    Examples
    --------
    >>> from fury import window, actor
    >>> import numpy as np
    >>> scene = window.Scene()
    >>> centers = np.random.rand(5, 3) * 10
    >>> colors = np.random.rand(5, 3)
    >>> rhombicuboctahedron_actor = actor.rhombicuboctahedron(
    centers=centers, colors=colors
    )
    >>> scene.add(rhombicuboctahedron_actor)
    >>> show_manager = window.ShowManager(scene=scene, size=(600, 600))
    >>> show_manager.start()
    """
    vertices, faces = fp.prim_rhombicuboctahedron()
    return actor_from_primitive(
        vertices,
        faces,
        centers=centers,
        colors=colors,
        scales=scales,
        directions=directions,
        opacity=opacity,
        material=material,
        enable_picking=enable_picking,
    )


def triangularprism(
    centers,
    *,
    directions=(0, 0, 0),
    colors=(1, 1, 1),
    scales=(1, 1, 1),
    opacity=None,
    material="phong",
    enable_picking=True,
):
    """Visualize one or many triangular prism with different features.

    Parameters
    ----------
    centers : ndarray, shape (N, 3)
        triangular prism positions.
    directions : ndarray, shape (N, 3), optional
        The orientation vector of the triangular prism.
    colors : ndarray (N,3) or (N, 4) or tuple (3,) or tuple (4,), optional
        RGB or RGBA (for opacity) R, G, B and A should be at the range [0, 1].
    scales : int or ndarray (N,3) or tuple (3,), optional
        The size of the triangular prism in each dimension. If a single value is
        provided, the same size will be used for all triangular prisms.
    opacity : float, optional
        Takes values from 0 (fully transparent) to 1 (opaque).
        If both `opacity` and RGBA are provided, the final alpha will be:
        final_alpha = alpha_in_RGBA * opacity
    material : str, optional
        The material type for the triangular prisms. Options are 'phong' and 'basic'.
    enable_picking : bool, optional
        Whether the triangular prisms should be pickable in a 3D scene.

    Returns
    -------
    mesh_actor : Actor
        A mesh actor containing the generated triangular prisms, with the specified
        material and properties.

    Examples
    --------
    >>> from fury import window, actor
    >>> import numpy as np
    >>> scene = window.Scene()
    >>> centers = np.random.rand(5, 3) * 10
    >>> colors = np.random.rand(5, 3)
    >>> triangularprism_actor = actor.triangularprism(
    centers=centers, colors=colors)
    >>> scene.add(triangularprism_actor)
    >>> show_manager = window.ShowManager(scene=scene, size=(600, 600))
    >>> show_manager.start()
    """
    vertices, faces = fp.prim_triangularprism()
    return actor_from_primitive(
        vertices,
        faces,
        centers=centers,
        colors=colors,
        scales=scales,
        directions=directions,
        opacity=opacity,
        material=material,
        enable_picking=enable_picking,
    )


def pentagonalprism(
    centers,
    *,
    directions=(0, 0, 0),
    colors=(1, 1, 1),
    scales=(1, 1, 1),
    opacity=None,
    material="phong",
    enable_picking=True,
):
    """Visualize one or many pentagonal prism with different features.

    Parameters
    ----------
    centers : ndarray, shape (N, 3)
        pentagonal prism positions.
    directions : ndarray, shape (N, 3), optional
        The orientation vector of the pentagonal prism.
    colors : ndarray (N,3) or (N, 4) or tuple (3,) or tuple (4,), optional
        RGB or RGBA (for opacity) R, G, B and A should be at the range [0, 1].
    scales : int or ndarray (N,3) or tuple (3,), optional
        The size of the pentagonal prism in each dimension. If a single value is
        provided, the same size will be used for all pentagonal prisms.
    opacity : float, optional
        Takes values from 0 (fully transparent) to 1 (opaque).
        If both `opacity` and RGBA are provided, the final alpha will be:
        final_alpha = alpha_in_RGBA * opacity
    material : str, optional
        The material type for the pentagonal prisms. Options are 'phong' and 'basic'.
    enable_picking : bool, optional
        Whether the pentagonal prisms should be pickable in a 3D scene.

    Returns
    -------
    mesh_actor : Actor
        A mesh actor containing the generated pentagonal prism, with the specified
        material and properties.

    Examples
    --------
    >>> from fury import window, actor
    >>> import numpy as np
    >>> scene = window.Scene()
    >>> centers = np.random.rand(5, 3) * 10
    >>> colors = np.random.rand(5, 3)
    >>> pentagonalprism_actor = actor.pentagonalprism(
    centers=centers, colors=colors)
    >>> scene.add(pentagonalprism_actor)
    >>> show_manager = window.ShowManager(scene=scene, size=(600, 600))
    >>> show_manager.start()
    """
    vertices, faces = fp.prim_pentagonalprism()
    return actor_from_primitive(
        vertices,
        faces,
        centers=centers,
        colors=colors,
        scales=scales,
        directions=directions,
        opacity=opacity,
        material=material,
        enable_picking=enable_picking,
    )


def octagonalprism(
    centers,
    *,
    directions=(0, 0, 0),
    colors=(1, 1, 1),
    scales=(1, 1, 1),
    opacity=None,
    material="phong",
    enable_picking=True,
):
    """Visualize one or many octagonal prism with different features.

    Parameters
    ----------
    centers : ndarray, shape (N, 3)
        octagonal prism positions.
    directions : ndarray, shape (N, 3), optional
        The orientation vector of the octagonal prism.
    colors : ndarray (N,3) or (N, 4) or tuple (3,) or tuple (4,), optional
        RGB or RGBA (for opacity) R, G, B and A should be at the range [0, 1].
    scales : int or ndarray (N,3) or tuple (3,), optional
        The size of the octagonal prism in each dimension. If a single value is
        provided, the same size will be used for all octagonal prisms.
    opacity : float, optional
        Takes values from 0 (fully transparent) to 1 (opaque).
        If both `opacity` and RGBA are provided, the final alpha will be:
        final_alpha = alpha_in_RGBA * opacity
    material : str, optional
        The material type for the octagonal prisms. Options are 'phong' and 'basic'.
    enable_picking : bool, optional
        Whether the octagonal prisms should be pickable in a 3D scene.

    Returns
    -------
    mesh_actor : Actor
        A mesh actor containing the generated octagonal prisms, with the specified
        material and properties.

    Examples
    --------
    >>> from fury import window, actor
    >>> import numpy as np
    >>> scene = window.Scene()
    >>> centers = np.random.rand(5, 3) * 10
    >>> colors = np.random.rand(5, 3)
    >>> octagonalprism_actor = actor.octagonalprism(
    centers=centers, colors=colors)
    >>> scene.add(octagonalprism_actor)
    >>> show_manager = window.ShowManager(scene=scene, size=(600, 600))
    >>> show_manager.start()
    """
    vertices, faces = fp.prim_octagonalprism()
    return actor_from_primitive(
        vertices,
        faces,
        centers=centers,
        colors=colors,
        scales=scales,
        directions=directions,
        opacity=opacity,
        material=material,
        enable_picking=enable_picking,
    )


def arrow(
    centers,
    *,
    directions=(0, 0, 0),
    colors=(1, 1, 1),
    height=1.0,
    resolution=10,
    tip_length=0.35,
    tip_radius=0.1,
    shaft_radius=0.03,
    scales=(1, 1, 1),
    opacity=None,
    material="phong",
    enable_picking=True,
):
    """Visualize one or many arrows with different features.

    Parameters
    ----------
    centers : ndarray, shape (N, 3)
        arrow positions.
    directions : ndarray, shape (N, 3), optional
        The orientation vector of the arrow.
    colors : ndarray (N,3) or (N, 4) or tuple (3,) or tuple (4,), optional
        RGB or RGBA (for opacity) R, G, B and A should be at the range [0, 1].
    height : float, optional
        The total height of the arrow, including the shaft and tip.
    resolution : int, optional
        The number of divisions along the arrow's circular cross-sections.
        Higher values produce smoother arrows.
    tip_length : float, optional
        The length of the arrowhead tip relative to the total height.
    tip_radius : float, optional
        The radius of the arrowhead tip.
    shaft_radius : float, optional
        The radius of the arrow shaft.
    scales : int or ndarray (N,3) or tuple (3,), optional
        The size of the arrow in each dimension. If a single value is
        provided, the same size will be used for all arrows.
    opacity : float, optional
        Takes values from 0 (fully transparent) to 1 (opaque).
        If both `opacity` and RGBA are provided, the final alpha will be:
        final_alpha = alpha_in_RGBA * opacity
    material : str, optional
        The material type for the arrows. Options are 'phong' and 'basic'.
    enable_picking : bool, optional
        Whether the arrows should be pickable in a 3D scene.

    Returns
    -------
    mesh_actor : Actor
        A mesh actor containing the generated arrows, with the specified
        material and properties.

    Examples
    --------
    >>> from fury import window, actor
    >>> import numpy as np
    >>> scene = window.Scene()
    >>> centers = np.random.rand(5, 3) * 10
    >>> colors = np.random.rand(5, 3)
    >>> arrow_actor = actor.arrow(centers=centers, colors=colors)
    >>> scene.add(arrow_actor)
    >>> show_manager = window.ShowManager(scene=scene, size=(600, 600))
    >>> show_manager.start()
    """

    vertices, faces = fp.prim_arrow(
        height=height,
        resolution=resolution,
        tip_length=tip_length,
        tip_radius=tip_radius,
        shaft_radius=shaft_radius,
    )
    return actor_from_primitive(
        vertices,
        faces,
        centers=centers,
        colors=colors,
        scales=scales,
        directions=directions,
        opacity=opacity,
        material=material,
        enable_picking=enable_picking,
    )


def superquadric(
    centers,
    *,
    directions=(0, 0, 0),
    roundness=(1, 1),
    colors=(1, 1, 1),
    scales=(1, 1, 1),
    opacity=None,
    material="phong",
    enable_picking=True,
):
    """Visualize one or many superquadric with different features.

    Parameters
    ----------
    centers : ndarray, shape (N, 3)
        superquadric positions.
    directions : ndarray, shape (N, 3), optional
        The orientation vector of the superquadric.
    roundness : tuple, optional
        parameters (Phi and Theta) that control the shape of the superquadric.
    colors : ndarray (N,3) or (N, 4) or tuple (3,) or tuple (4,), optional
        RGB or RGBA (for opacity) R, G, B and A should be at the range [0, 1].
    scales : int or ndarray (N,3) or tuple (3,), optional
        The size of the superquadric in each dimension. If a single value is
        provided, the same size will be used for all superquadrics.
    opacity : float, optional
        Takes values from 0 (fully transparent) to 1 (opaque).
        If both `opacity` and RGBA are provided, the final alpha will be:
        final_alpha = alpha_in_RGBA * opacity
    material : str, optional
        The material type for the superquadrics. Options are 'phong' and 'basic'.
    enable_picking : bool, optional
        Whether the superquadrics should be pickable in a 3D scene.

    Returns
    -------
    mesh_actor : Actor
        A mesh actor containing the generated superquadrics, with the specified
        material and properties.

    Examples
    --------
    >>> from fury import window, actor
    >>> import numpy as np
    >>> scene = window.Scene()
    >>> centers = np.random.rand(5, 3) * 10
    >>> colors = np.random.rand(5, 3)
    >>> superquadric_actor = actor.superquadric(centers=centers, colors=colors)
    >>> scene.add(superquadric_actor)
    >>> show_manager = window.ShowManager(scene=scene, size=(600, 600))
    >>> show_manager.start()
    """
    vertices, faces = fp.prim_superquadric(roundness=roundness)
    return actor_from_primitive(
        vertices,
        faces,
        centers=centers,
        colors=colors,
        scales=scales,
        directions=directions,
        opacity=opacity,
        material=material,
        enable_picking=enable_picking,
    )


def cone(
    centers,
    *,
    colors=(1, 1, 1),
    height=1,
    sectors=10,
    radii=0.5,
    scales=(1, 1, 1),
    directions=(0, 1, 0),
    opacity=None,
    material="phong",
    enable_picking=True,
):
    """Visualize one or many cones with different features.

    Parameters
    ----------
    centers : ndarray, shape (N, 3)
        cone positions.
    colors : ndarray (N,3) or (N, 4) or tuple (3,) or tuple (4,), optional
        RGB or RGBA (for opacity) R, G, B and A should be at the range [0, 1].
    height: float, optional
        The height of the cone.
    sectors: int, optional
        The number of divisions around the cones's circumference .
        Higher values produce smoother cones.
    radii : float or ndarray (N,) or tuple, optional
        The radius of the base of the cones, single value applies to all cones,
        while an array specifies a radius for each cone individually.
    scales : int or ndarray (N,3) or tuple (3,), optional
        The size of the square in each dimension.  If a single value is provided,
        the same size will be used for all cones.
    directions : ndarray, shape (N, 3), optional
        The orientation vector of the cone.
    opacity : float, optional
        Takes values from 0 (fully transparent) to 1 (opaque).
        If both `opacity` and RGBA are provided, the final alpha will be:
        final_alpha = alpha_in_RGBA * opacity
    material : str, optional
        The material type for the cones. Options are 'phong' and 'basic'.
    enable_picking : bool, optional
        Whether the cones should be pickable in a 3D scene.

    Returns
    -------
    mesh_actor : Actor
        A mesh actor containing the generated cones, with the specified
        material and properties.

    Examples
    --------
    >>> from fury import window, actor
    >>> import numpy as np
    >>> scene = window.Scene()
    >>> centers = np.random.rand(5, 3) * 10
    >>> colors = np.random.rand(5, 3)
    >>> cone_actor = actor.cone(centers=centers, colors=colors)
    >>> scene.add(cone_actor)
    >>> show_manager = window.ShowManager(scene=scene, size=(600, 600))
    >>> show_manager.start()
    """

    vertices, faces = fp.prim_cone(radius=radii, height=height, sectors=sectors)
    return actor_from_primitive(
        vertices,
        faces,
        centers=centers,
        colors=colors,
        scales=scales,
        directions=directions,
        opacity=opacity,
        material=material,
        enable_picking=enable_picking,
    )


def star(
    centers,
    *,
    dim=2,
    directions=(0, 0, 0),
    colors=(1, 1, 1),
    scales=(1, 1, 1),
    opacity=None,
    material="phong",
    enable_picking=True,
):
    """Visualize one or many star with different features.

    Parameters
    ----------
    centers : ndarray, shape (N, 3)
        star positions.
    dim : int, optional.
        The dimensionality of the star (2D or 3D).
    directions : ndarray, shape (N, 3), optional
        The orientation vector of the star.
    colors : ndarray (N,3) or (N, 4) or tuple (3,) or tuple (4,), optional
        RGB or RGBA (for opacity) R, G, B and A should be at the range [0, 1].
    scales : int or ndarray (N,3) or tuple (3,), optional
        The size of the star in each dimension. If a single value is
        provided, the same size will be used for all stars.
    opacity : float, optional
        Takes values from 0 (fully transparent) to 1 (opaque).
        If both `opacity` and RGBA are provided, the final alpha will be:
        final_alpha = alpha_in_RGBA * opacity
    material : str, optional
        The material type for the stars. Options are 'phong' and 'basic'.
    enable_picking : bool, optional
        Whether the stars should be pickable in a 3D scene.

    Returns
    -------
    mesh_actor : Actor
        A mesh actor containing the generated stars, with the specified
        material and properties.

    Examples
    --------
    >>> from fury import window, actor
    >>> import numpy as np
    >>> scene = window.Scene()
    >>> centers = np.random.rand(5, 3) * 10
    >>> colors = np.random.rand(5, 3)
    >>> star_actor = actor.star(centers=centers, colors=colors)
    >>> scene.add(star_actor)
    >>> show_manager = window.ShowManager(scene=scene, size=(600, 600))
    >>> show_manager.start()
    """
    vertices, faces = fp.prim_star(dim=dim)
    return actor_from_primitive(
        vertices,
        faces,
        centers=centers,
        colors=colors,
        scales=scales,
        directions=directions,
        opacity=opacity,
        material=material,
        enable_picking=enable_picking,
    )


def point(
    centers,
    *,
    size=4.0,
    colors=(1.0, 0.0, 0.0),
    material="basic",
    map=None,
    aa=True,
    opacity=1.0,
    enable_picking=True,
):
    """Visualize one or many points with different features.

    Parameters
    ----------
    centers : ndarray, shape (N, 3).
        The positions of the points.
    size : float
        The size (diameter) of the points in logical pixels.
    colors : ndarray (N,3) or (N,4) or tuple (3,) or tuple (4,), optional
        RGB or RGBA values in the range [0, 1].
    material : str, optional
        The material type for the points.
        Options are 'basic', 'gaussian'.
    map : TextureMap | Texture
        The texture map specifying the color for each texture coordinate.
    aa : bool, optional
        Whether or not the points are anti-aliased in the shader.
    opacity : float, optional
        Takes values from 0 (fully transparent) to 1 (opaque).
    enable_picking : bool, optional
        Whether the points should be pickable in a 3D scene.

    Returns
    -------
    point_actor : Actor
        An point actor containing the generated points with the specified material
        and properties.

    Examples
    --------
    >>> from fury import window, actor
    >>> import numpy as np
    >>> scene = window.Scene()
    >>> centers = np.random.rand(1000, 3) * 10
    >>> colors = np.random.rand(1000, 3)
    >>> point_actor = actor.point(centers=centers, colors=colors)
    >>> scene.add(point_actor)
    >>> show_manager = window.ShowManager(scene=scene, size=(600, 600))
    >>> show_manager.start()
    """
    geo = buffer_to_geometry(
        positions=centers.astype("float32"),
        colors=colors.astype("float32"),
    )

    mat = _create_points_material(
        size=size,
        material=material,
        map=map,
        aa=aa,
        opacity=opacity,
        enable_picking=enable_picking,
    )

    obj = create_point(geo, mat)
    return obj


def marker(
    centers,
    *,
    size=15,
    colors=(1.0, 0.0, 0.0),
    marker="circle",
    edge_color="black",
    edge_width=1.0,
    opacity=1.0,
    enable_picking=True,
):
    """Visualize one or many marker with different features.

    Parameters
    ----------
    centers : ndarray, shape (N, 3).
        The positions of the markers.
    size : float
        The size (diameter) of the points in logical pixels.
    colors : ndarray (N,3) or (N,4) or tuple (3,) or tuple (4,), optional
        RGB or RGBA values in the range [0, 1].
    marker : str | MarkerShape
        The shape of the marker.
        Options are "●": "circle", "+": "plus", "x": "cross", "♥": "heart",
        "✳": "asterix".
    edge_color : str | tuple | Color
        The color of line marking the edge of the markers.
    edge_width : float, optional
        The width of the edge of the markers.
    opacity : float, optional
        Takes values from 0 (fully transparent) to 1 (opaque).
    enable_picking : bool, optional
        Whether the points should be pickable in a 3D scene.

    Returns
    -------
    marker_actor : Actor
        An marker actor containing the generated points with the specified material
        and properties.

    Examples
    --------
    >>> from fury import window, actor
    >>> import numpy as np
    >>> scene = window.Scene()
    >>> centers = np.random.rand(1000, 3) * 10
    >>> colors = np.random.rand(1000, 3)
    >>> marker_actor = actor.marker(centers=centers, colors=colors)
    >>> scene.add(marker_actor)
    >>> show_manager = window.ShowManager(scene=scene, size=(600, 600))
    >>> show_manager.start()
    """
    geo = buffer_to_geometry(
        positions=centers.astype("float32"),
        colors=colors.astype("float32"),
    )

    mat = _create_points_material(
        material="marker",
        size=size,
        marker=marker,
        edge_color=edge_color,
        edge_width=edge_width,
        opacity=opacity,
        enable_picking=enable_picking,
    )

    obj = create_point(geo, mat)
    return obj


def text(
    text,
    *,
    colors=(1.0, 1.0, 1.0),
    font_size=1.0,
    family="Arial",
    anchor="middle-center",
    max_width=0.0,
    line_height=1.2,
    text_align="start",
    outline_color=(0.0, 0.0, 0.0),
    outline_thickness=0.0,
    opacity=1.0,
):
    """Visualize text with different features.

    Parameters
    ----------
    text : str | list[str]
        The plain text to render (optional).
        The text is split in one TextBlock per line,
        unless a list is given, in which case each (str) item become a TextBlock.
    colors : ndarray (N,3) or (N,4) or tuple (3,) or tuple (4,), optional
        RGB or RGBA values in the range [0, 1].
    font_size : float, optional
        The size of the font, in object coordinates or pixel screen coordinates.
    family : str, tuple
        The name(s) of the font to prefer.
<<<<<<< HEAD
    anchor : str, optional
=======
    anchor : str | TextAnchor
>>>>>>> 02d5f142
        The position of the origin of the text. Can be "top-left",
        "top-center", "top-right", "middle-left", "middle-center",
        "middle-right", "bottom-left", "bottom-center", "bottom-right".
    max_width : float, optional
        The maximum width of the text. Words are wrapped if necessary.
    line_height : float, optional
        A factor to scale the distance between lines. A value of 1 means the
        "native" font's line distance.
<<<<<<< HEAD
    text_align : str, optional
        The horizontal alignment of the text. Can be "start",
        "end", "left", "right", "center", "justify" or "justify_all".
        Text alignment is ignored for vertical text.
    outline_color : tuple
=======
    text_align : str | TextAlign
        The horizontal alignment of the text. Can be "start",
        "end", "left", "right", "center", "justify" or "justify_all".
        Text alignment is ignored for vertical text.
    outline_color : Color, tuple
>>>>>>> 02d5f142
        The color of the outline of the text.
    outline_thickness : float, optional
        A value indicating the relative width of the outline. Valid values are
        between 0.0 and 0.5.
    opacity : float, optional
        Takes values from 0 (fully transparent) to 1 (opaque).

    Returns
    -------
    text_actor : Actor
        An text actor containing the generated text with the specified material
        and properties.

    Examples
    --------
    >>> from fury import window, actor
    >>> import numpy as np
    >>> scene = window.Scene()
    >>> text_actor = actor.text(text='FURY')
    >>> scene.add(text_actor)
    >>> show_manager = window.ShowManager(scene=scene, size=(600, 600))
    >>> show_manager.start()
    """
    mat = _create_text_material(
        color=colors,
        opacity=opacity,
        outline_color=outline_color,
        outline_thickness=outline_thickness,
    )

    obj = create_text(
        text=text,
        material=mat,
        font_size=font_size,
        family=family,
        anchor=anchor,
        max_width=max_width,
        line_height=line_height,
        text_align=text_align,
    )
    return obj<|MERGE_RESOLUTION|>--- conflicted
+++ resolved
@@ -1306,11 +1306,7 @@
         The size of the font, in object coordinates or pixel screen coordinates.
     family : str, tuple
         The name(s) of the font to prefer.
-<<<<<<< HEAD
     anchor : str, optional
-=======
-    anchor : str | TextAnchor
->>>>>>> 02d5f142
         The position of the origin of the text. Can be "top-left",
         "top-center", "top-right", "middle-left", "middle-center",
         "middle-right", "bottom-left", "bottom-center", "bottom-right".
@@ -1319,19 +1315,11 @@
     line_height : float, optional
         A factor to scale the distance between lines. A value of 1 means the
         "native" font's line distance.
-<<<<<<< HEAD
     text_align : str, optional
         The horizontal alignment of the text. Can be "start",
         "end", "left", "right", "center", "justify" or "justify_all".
         Text alignment is ignored for vertical text.
     outline_color : tuple
-=======
-    text_align : str | TextAlign
-        The horizontal alignment of the text. Can be "start",
-        "end", "left", "right", "center", "justify" or "justify_all".
-        Text alignment is ignored for vertical text.
-    outline_color : Color, tuple
->>>>>>> 02d5f142
         The color of the outline of the text.
     outline_thickness : float, optional
         A value indicating the relative width of the outline. Valid values are
@@ -1348,7 +1336,6 @@
     Examples
     --------
     >>> from fury import window, actor
-    >>> import numpy as np
     >>> scene = window.Scene()
     >>> text_actor = actor.text(text='FURY')
     >>> scene.add(text_actor)
