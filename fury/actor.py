--- conflicted
+++ resolved
@@ -1931,15 +1931,7 @@
     >>> # window.show(scene)
 
     """
-<<<<<<< HEAD
-    colors = normalize_color(colors)
-    if faces is None:
-        src = CylinderSource()
-        src.SetCapping(capped)
-        src.SetResolution(resolution)
-        src.SetRadius(radius)
-        rotate = np.array([[0, 1, 0, 0], [-1, 0, 0, 0], [0, 0, 1, 0], [0, 0, 0, 1]])
-=======
+
     if repeat_primitive:
 
         if resolution < 8:
@@ -1966,7 +1958,6 @@
             big_verts, big_faces, big_colors, prim_count=prim_count
         )
 
->>>>>>> a3d87d05
     else:
         if faces is None:
             src = CylinderSource()
