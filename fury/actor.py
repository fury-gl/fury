"""Actor creation functions for various geometric primitives."""

import numpy as np

from fury.geometry import (
    _generate_smooth_points,
    _tube_frame,
    buffer_to_geometry,
    create_line,
    create_mesh,
    create_point,
    create_text,
    line_buffer_separator,
)
from fury.material import (
    _create_line_material,
    _create_mesh_material,
    _create_points_material,
    _create_text_material,
)
import fury.primitive as fp


def actor_from_primitive(
    vertices,
    faces,
    centers,
    *,
    colors=(1, 0, 0),
    scales=(1, 1, 1),
    directions=(1, 0, 0),
    opacity=None,
    material="phong",
    smooth=False,
    enable_picking=True,
    repeat_primitive=True,
):
    """Build an actor from a primitive.

    Parameters
    ----------
    vertices : ndarray
        Vertices of the primitive.
    faces : ndarray
        Faces of the primitive.
    centers : ndarray, shape (N, 3)
        Primitive positions.
    colors : ndarray, shape (N, 3) or (N, 4) or tuple (3,) or tuple (4,), optional
        RGB or RGBA (for opacity) R, G, B, and A should be in the range [0, 1].
    scales : ndarray, shape (N, 3) or tuple (3,) or float, optional
        The size of the primitive in each dimension. If a single value is provided,
        the same size will be used for all primitives.
    directions : ndarray, shape (N, 3) or tuple (3,), optional
        The orientation vector of the primitive.
    opacity : float, optional
        Takes values from 0 (fully transparent) to 1 (opaque).
        If both `opacity` and RGBA are provided, the final alpha will be:
        final_alpha = alpha_in_RGBA * opacity.
    material : str, optional
        The material type for the primitive. Options are 'phong' and 'basic'.
    smooth : bool, optional
        Whether to create a smooth primitive or a faceted primitive.
    enable_picking : bool, optional
<<<<<<< HEAD
        Whether the boxes should be pickable in a 3D scene.
    repeat_primitive : bool, optional
        Whether to repeat the primitive for each center. If False,
        only one instance of the primitive is created at the first center.
=======
        Whether the primitive should be pickable in a 3D scene.
>>>>>>> 5d60a3f1

    Returns
    -------
    Actor
        A mesh actor containing the generated primitive, with the specified
        material and properties.
    """

    if repeat_primitive:
        res = fp.repeat_primitive(
            vertices,
            faces,
            directions=directions,
            centers=centers,
            colors=colors,
            scales=scales,
        )
        big_vertices, big_faces, big_colors, _ = res

    else:
        big_vertices = vertices
        big_faces = faces
        big_colors = colors

    prim_count = len(centers)

    if isinstance(opacity, (int, float)):
        if big_colors.shape[1] == 3:
            big_colors = np.hstack(
                (big_colors, np.full((big_colors.shape[0], 1), opacity))
            )
        else:
            big_colors[:, 3] *= opacity

    geo = buffer_to_geometry(
        indices=big_faces.astype("int32"),
        positions=big_vertices.astype("float32"),
        texcoords=big_vertices.astype("float32"),
        colors=big_colors.astype("float32"),
    )

    mat = _create_mesh_material(
        material=material, enable_picking=enable_picking, flat_shading=not smooth
    )
    obj = create_mesh(geometry=geo, material=mat)
    obj.local.position = centers[0]
    obj.prim_count = prim_count
    return obj


def line(
    lines,
    *,
    colors=(1, 0, 0),
    opacity=None,
    material="basic",
    enable_picking=True,
):
    """
    Visualize one or many lines with different colors.

    Parameters
    ----------
    lines : list of ndarray of shape (P, 3) or ndarray of shape (N, P, 3)
        Lines points.
    colors : ndarray, shape (N, 3) or (N, 4) or tuple (3,) or tuple (4,), optional
        RGB or RGBA (for opacity) R, G, B and A should be at the range [0, 1].
    opacity : float, optional
        Takes values from 0 (fully transparent) to 1 (opaque).
    material : str, optional
        The material type for the lines. Options are 'basic', 'segment', 'arrow',
        'thin', and 'thin_segment'.
    enable_picking : bool, optional
        Whether the lines should be pickable in a 3D scene.

    Returns
    -------
    Actor
        A mesh actor containing the generated lines, with the specified
        material and properties.

    Examples
    --------
    >>> from fury import window, actor
    >>> import numpy as np
    >>> scene = window.Scene()
    >>> lines = [np.random.rand(10, 3) for _ in range(5)]
    >>> colors = np.random.rand(5, 3)
    >>> line_actor = actor.line(lines=lines, colors=colors)
    >>> scene.add(line_actor)
    >>> show_manager = window.ShowManager(scene=scene, size=(600, 600))
    >>> show_manager.start()
    """

    lines_positions, lines_colors = line_buffer_separator(
        lines, color=colors, color_mode="auto"
    )

    geo = buffer_to_geometry(
        positions=lines_positions.astype("float32"),
        colors=lines_colors.astype("float32")
        if lines_colors is not None
        else np.empty_like(lines_positions),
    )

    if lines_colors is None:
        material_mode = "auto"
        material_colors = None
    else:
        material_mode = "vertex"
        material_colors = lines_colors

    mat = _create_line_material(
        material=material,
        enable_picking=enable_picking,
        mode=material_mode,
        opacity=opacity,
        color=material_colors,
    )

    obj = create_line(geometry=geo, material=mat)

    obj.local.position = lines_positions[0]

    obj.prim_count = len(lines)

    return obj


def sphere(
    centers,
    *,
    colors=(1, 0, 0),
    radii=1.0,
    phi=16,
    theta=16,
    opacity=None,
    material="phong",
    enable_picking=True,
    smooth=True,
):
    """Create one or many spheres with different colors and radii.

    Parameters
    ----------
    centers : ndarray, shape (N, 3)
        Spheres positions.
    colors : ndarray, shape (N, 3) or (N, 4) or tuple (3,) or tuple (4,), optional
        RGB or RGBA (for opacity) R, G, B, and A should be in the range [0, 1].
    radii : float or ndarray, shape (N,), optional
        Sphere radius. Can be a single value for all spheres or an array of
        radii for each sphere.
    phi : int, optional
        The number of segments in the longitude direction.
    theta : int, optional
        The number of segments in the latitude direction.
    opacity : float, optional
        Takes values from 0 (fully transparent) to 1 (opaque).
        If both `opacity` and RGBA are provided, the final alpha will be:
        final_alpha = alpha_in_RGBA * opacity.
    material : str, optional
        The material type for the spheres. Options are 'phong' and 'basic'.
    enable_picking : bool, optional
        Whether the spheres should be pickable in a 3D scene.
    smooth : bool, optional
        Whether to create a smooth sphere or a faceted sphere.

    Returns
    -------
    Actor
        A mesh actor containing the generated spheres, with the specified
        material and properties.

    Examples
    --------
    >>> from fury import window, actor
    >>> import numpy as np
    >>> scene = window.Scene()
    >>> centers = np.random.rand(5, 3) * 10
    >>> colors = np.random.rand(5, 3)
    >>> radii = np.random.rand(5)
    >>> sphere_actor = actor.sphere(centers=centers, colors=colors, radii=radii)
    >>> scene.add(sphere_actor)
    >>> show_manager = window.ShowManager(scene=scene, size=(600, 600))
    >>> show_manager.start()
    """

    scales = radii
    directions = (1, 0, 0)

    vertices, faces = fp.prim_sphere(phi=phi, theta=theta)
    return actor_from_primitive(
        vertices,
        faces,
        centers=centers,
        colors=colors,
        scales=scales,
        directions=directions,
        opacity=opacity,
        material=material,
        smooth=smooth,
        enable_picking=enable_picking,
    )


def ellipsoid(
    centers,
    *,
    axes=None,
    lengths=(4, 3, 2),
    colors=(1, 0, 0),
    opacity=None,
    phi=16,
    theta=16,
    material="phong",
    enable_picking=True,
    smooth=True,
):
    """
    Create ellipsoid actor(s) with specified orientation and scaling.

    Parameters
    ----------
    centers : ndarray (N, 3)
        Centers of the ellipsoids
    axes : ndarray, shape (N, 3, 3) or (3, 3), optional
        Rotation matrices for ellipsoids. Each 3×3 matrix defines a local
        coordinate frame, where the columns represent the ellipsoid’s x, y, and z
        axes in world space. This determines the ellipsoid's orientation.
        Must be orthonormal and right-handed.
    lengths : ndarray (N, 3) or (3,) or tuple (3,), optional
        Scaling factors along each axis
    colors : array-like or tuple, optional
        RGB/RGBA colors for each ellipsoid
    opacity : float, optional
        Overall transparency (0-1)
    phi : int, optional
        Latitude divisions
    theta : int, optional
        Longitude divisions
    material : str, optional
        Surface material type
    enable_picking : bool, optional
        Allow mouse selection
    smooth : bool, optional
        Smooth shading

    Returns
    -------
    actor : fury.actor.Actor
        Ellipsoid actor with transformations applied

    Examples
    --------
    >>> from fury import window, actor
    >>> import numpy as np
    >>> scene = window.Scene()
    >>> centers = np.array([[0, 0, 0]])
    >>> lengths = np.array([[2, 1, 1]])
    >>> colors = np.array([[1, 0, 0]])
    >>> ellipsoid = actor.ellipsoid(centers=centers,
    ...                             lengths=lengths,
    ...                             colors=colors)
    >>> scene.add(ellipsoid)
    >>> window.show(scene)
    """

    centers = np.asarray(centers)

    if axes is None:
        axes = np.tile(np.eye(3), (centers.shape[0], 1, 1))

    axes = np.asarray(axes)
    lengths = np.asarray(lengths)

    if centers.ndim == 1:
        centers = centers.reshape(1, 3)
    if centers.ndim != 2 or centers.shape[1] != 3:
        raise ValueError("Centers must be (N, 3) array")
    if axes.ndim == 2:
        axes = np.tile(axes, (centers.shape[0], 1, 1))
    if axes.ndim != 3 or axes.shape[1:] != (3, 3):
        raise ValueError("Axes must be (N, 3, 3) array")
    if lengths.ndim == 1:
        lengths = lengths.reshape(1, 3)
    if lengths.ndim != 2 or lengths.shape[1] != 3:
        raise ValueError("Lengths must be (N, 3) array")
    if lengths.shape != centers.shape:
        raise ValueError("Lengths must match centers shape")

    base_verts, base_faces = fp.prim_sphere(phi=phi, theta=theta)

    base_verts = np.asarray(base_verts)
    base_faces = np.asarray(base_faces)

    if base_verts.ndim != 2 or base_verts.shape[1] != 3:
        raise ValueError(f"base_verts has unexpected shape {base_verts.shape}")

    if isinstance(colors, (list, tuple)):
        colors = np.asarray(colors)
        if colors.ndim == 1:
            colors = np.tile(colors, (centers.shape[0], 1))

    all_vertices = []
    all_faces = []
    all_colors = []

    for i in range(len(centers)):
        center = centers[i]
        orientation = axes[i]
        scale = lengths[i]

        transform = orientation @ np.diag(scale)
        transformed = (transform @ base_verts.T).T + center

        all_vertices.append(transformed)
        all_faces.append(base_faces + i * len(base_verts))

        all_colors.append(np.tile(colors[i], (len(base_verts), 1)))

    all_vertices = np.vstack(all_vertices)
    all_faces = np.vstack(all_faces)
    all_colors = np.vstack(all_colors)

    return actor_from_primitive(
        centers=centers,
        vertices=all_vertices,
        faces=all_faces,
        colors=all_colors,
        opacity=opacity,
        material=material,
        smooth=smooth,
        enable_picking=enable_picking,
        repeat_primitive=False,
    )


def box(
    centers,
    *,
    directions=(1, 0, 0),
    colors=(1, 0, 0),
    scales=(1, 1, 1),
    opacity=None,
    material="phong",
    enable_picking=True,
    detailed=True,
):
    """Create one or many boxes with different features.

    Parameters
    ----------
    centers : ndarray, shape (N, 3)
        Box positions.
    directions : ndarray, shape (N, 3) or tuple (3,), optional
        The orientation vector of the box.
    colors : ndarray, shape (N, 3) or (N, 4) or tuple (3,) or tuple (4,), optional
        RGB or RGBA (for opacity) R, G, B, and A should be in the range [0, 1].
    scales : ndarray, shape (N, 3) or tuple (3,) or float, optional
        The size of the box in each dimension. If a single value is provided,
        the same size will be used for all boxes.
    opacity : float, optional
        Takes values from 0 (fully transparent) to 1 (opaque).
        If both `opacity` and RGBA are provided, the final alpha will be:
        final_alpha = alpha_in_RGBA * opacity.
    material : str, optional
        The material type for the boxes. Options are 'phong' and 'basic'.
    enable_picking : bool, optional
        Whether the boxes should be pickable in a 3D scene.
    detailed : bool, optional
        Whether to create a detailed box with 24 vertices or a simple box with
        8 vertices.

    Returns
    -------
    Actor
        A mesh actor containing the generated boxes, with the specified
        material and properties.

    Examples
    --------
    >>> from fury import window, actor
    >>> import numpy as np
    >>> scene = window.Scene()
    >>> centers = np.random.rand(5, 3) * 10
    >>> scales = np.random.rand(5, 3)
    >>> box_actor = actor.box(centers=centers, scales=scales)
    >>> scene.add(box_actor)
    >>> show_manager = window.ShowManager(scene=scene, size=(600, 600))
    >>> show_manager.start()
    """
    vertices, faces = fp.prim_box(detailed=detailed)
    return actor_from_primitive(
        vertices,
        faces,
        centers=centers,
        colors=colors,
        scales=scales,
        directions=directions,
        opacity=opacity,
        material=material,
        enable_picking=enable_picking,
    )


def cylinder(
    centers,
    *,
    colors=(1, 1, 1),
    height=1,
    sectors=36,
    radii=0.5,
    scales=(1, 1, 1),
    directions=(0, 1, 0),
    capped=True,
    opacity=None,
    material="phong",
    enable_picking=True,
):
    """Create one or many cylinders with different features.

    Parameters
    ----------
    centers : ndarray, shape (N, 3)
        Cylinder positions.
    colors : ndarray, shape (N, 3) or (N, 4) or tuple (3,) or tuple (4,), optional
        RGB or RGBA (for opacity) R, G, B, and A should be in the range [0, 1].
    height : float, optional
        The height of the cylinder.
    sectors : int, optional
        The number of divisions around the cylinder's circumference.
        Higher values produce smoother cylinders.
    radii : float or ndarray, shape (N,) or tuple, optional
        The radius of the base of the cylinders. A single value applies to all
        cylinders,
        while an array specifies a radius for each cylinder individually.
    scales : ndarray, shape (N, 3) or tuple (3,) or float, optional
        The size of the cylinder in each dimension. If a single value is provided,
        the same size will be used for all cylinders.
    directions : ndarray, shape (N, 3) or tuple (3,), optional
        The orientation vector of the cylinder.
    capped : bool, optional
        Whether to add caps (circular ends) to the cylinders.
    opacity : float, optional
        Takes values from 0 (fully transparent) to 1 (opaque).
        If both `opacity` and RGBA are provided, the final alpha will be:
        final_alpha = alpha_in_RGBA * opacity.
    material : str, optional
        The material type for the cylinders. Options are 'phong' and 'basic'.
    enable_picking : bool, optional
        Whether the cylinders should be pickable in a 3D scene.

    Returns
    -------
    Actor
        A mesh actor containing the generated cylinders, with the specified
        material and properties.

    Examples
    --------
    >>> from fury import window, actor
    >>> import numpy as np
    >>> scene = window.Scene()
    >>> centers = np.random.rand(5, 3) * 10
    >>> colors = np.random.rand(5, 3)
    >>> cylinder_actor = actor.cylinder(centers=centers, colors=colors)
    >>> scene.add(cylinder_actor)
    >>> show_manager = window.ShowManager(scene=scene, size=(600, 600))
    >>> show_manager.start()
    """

    vertices, faces = fp.prim_cylinder(
        radius=radii, height=height, sectors=sectors, capped=capped
    )
    return actor_from_primitive(
        vertices,
        faces,
        centers=centers,
        colors=colors,
        scales=scales,
        directions=directions,
        opacity=opacity,
        material=material,
        enable_picking=enable_picking,
    )


def square(
    centers,
    *,
    directions=(0, 0, 0),
    colors=(1, 1, 1),
    scales=(1, 1, 1),
    opacity=None,
    material="phong",
    enable_picking=True,
):
    """Create one or many squares with different features.

    Parameters
    ----------
    centers : ndarray, shape (N, 3)
        Square positions.
    directions : ndarray, shape (N, 3) or tuple (3,), optional
        The orientation vector of the square.
    colors : ndarray, shape (N, 3) or (N, 4) or tuple (3,) or tuple (4,), optional
        RGB or RGBA (for opacity) R, G, B, and A should be in the range [0, 1].
    scales : ndarray, shape (N, 3) or tuple (3,) or float, optional
        The size of the square in each dimension. If a single value is provided,
        the same size will be used for all squares.
    opacity : float, optional
        Takes values from 0 (fully transparent) to 1 (opaque).
        If both `opacity` and RGBA are provided, the final alpha will be:
        final_alpha = alpha_in_RGBA * opacity.
    material : str, optional
        The material type for the squares. Options are 'phong' and 'basic'.
    enable_picking : bool, optional
        Whether the squares should be pickable in a 3D scene.

    Returns
    -------
    Actor
        A mesh actor containing the generated squares, with the specified
        material and properties.

    Examples
    --------
    >>> from fury import window, actor
    >>> import numpy as np
    >>> scene = window.Scene()
    >>> centers = np.random.rand(5, 3) * 10
    >>> colors = np.random.rand(5, 3)
    >>> square_actor = actor.square(centers=centers, colors=colors)
    >>> scene.add(square_actor)
    >>> show_manager = window.ShowManager(scene=scene, size=(600, 600))
    >>> show_manager.start()
    """
    vertices, faces = fp.prim_square()
    return actor_from_primitive(
        vertices,
        faces,
        centers=centers,
        colors=colors,
        scales=scales,
        directions=directions,
        opacity=opacity,
        material=material,
        enable_picking=enable_picking,
    )


def frustum(
    centers,
    *,
    directions=(0, 0, 0),
    colors=(1, 1, 1),
    scales=(1, 1, 1),
    opacity=None,
    material="phong",
    enable_picking=True,
):
    """Create one or many frustums with different features.

    Parameters
    ----------
    centers : ndarray, shape (N, 3)
        Frustum positions.
    directions : ndarray, shape (N, 3) or tuple (3,), optional
        The orientation vector of the frustum.
    colors : ndarray, shape (N, 3) or (N, 4) or tuple (3,) or tuple (4,), optional
        RGB or RGBA (for opacity) R, G, B, and A should be in the range [0, 1].
    scales : ndarray, shape (N, 3) or tuple (3,) or float, optional
        The size of the frustum in each dimension. If a single value is provided,
        the same size will be used for all frustums.
    opacity : float, optional
        Takes values from 0 (fully transparent) to 1 (opaque).
        If both `opacity` and RGBA are provided, the final alpha will be:
        final_alpha = alpha_in_RGBA * opacity.
    material : str, optional
        The material type for the frustums. Options are 'phong' and 'basic'.
    enable_picking : bool, optional
        Whether the frustums should be pickable in a 3D scene.

    Returns
    -------
    Actor
        A mesh actor containing the generated frustums, with the specified
        material and properties.

    Examples
    --------
    >>> from fury import window, actor
    >>> import numpy as np
    >>> scene = window.Scene()
    >>> centers = np.random.rand(5, 3) * 10
    >>> colors = np.random.rand(5, 3)
    >>> frustum_actor = actor.frustum(centers=centers, colors=colors)
    >>> scene.add(frustum_actor)
    >>> show_manager = window.ShowManager(scene=scene, size=(600, 600))
    >>> show_manager.start()
    """
    vertices, faces = fp.prim_frustum()
    return actor_from_primitive(
        vertices,
        faces,
        centers=centers,
        colors=colors,
        scales=scales,
        directions=directions,
        opacity=opacity,
        material=material,
        enable_picking=enable_picking,
    )


def tetrahedron(
    centers,
    *,
    directions=(0, 0, 0),
    colors=(1, 1, 1),
    scales=(1, 1, 1),
    opacity=None,
    material="phong",
    enable_picking=True,
):
    """Create one or many tetrahedrons with different features.

    Parameters
    ----------
    centers : ndarray, shape (N, 3)
        Tetrahedron positions.
    directions : ndarray, shape (N, 3) or tuple (3,), optional
        The orientation vector of the tetrahedron.
    colors : ndarray, shape (N, 3) or (N, 4) or tuple (3,) or tuple (4,), optional
        RGB or RGBA (for opacity) R, G, B, and A should be in the range [0, 1].
    scales : ndarray, shape (N, 3) or tuple (3,) or float, optional
        The size of the tetrahedron in each dimension. If a single value is provided,
        the same size will be used for all tetrahedrons.
    opacity : float, optional
        Takes values from 0 (fully transparent) to 1 (opaque).
        If both `opacity` and RGBA are provided, the final alpha will be:
        final_alpha = alpha_in_RGBA * opacity.
    material : str, optional
        The material type for the tetrahedrons. Options are 'phong' and 'basic'.
    enable_picking : bool, optional
        Whether the tetrahedrons should be pickable in a 3D scene.

    Returns
    -------
    Actor
        A mesh actor containing the generated tetrahedrons, with the specified
        material and properties.

    Examples
    --------
    >>> from fury import window, actor
    >>> import numpy as np
    >>> scene = window.Scene()
    >>> centers = np.random.rand(5, 3) * 10
    >>> colors = np.random.rand(5, 3)
    >>> tetrahedron_actor = actor.tetrahedron(centers=centers, colors=colors)
    >>> scene.add(tetrahedron_actor)
    >>> show_manager = window.ShowManager(scene=scene, size=(600, 600))
    >>> show_manager.start()
    """
    vertices, faces = fp.prim_tetrahedron()
    return actor_from_primitive(
        vertices,
        faces,
        centers=centers,
        colors=colors,
        scales=scales,
        directions=directions,
        opacity=opacity,
        material=material,
        enable_picking=enable_picking,
    )


def icosahedron(
    centers,
    *,
    directions=(0, 0, 0),
    colors=(1, 1, 1),
    scales=(1, 1, 1),
    opacity=None,
    material="phong",
    enable_picking=True,
):
    """Create one or many icosahedrons with different features.

    Parameters
    ----------
    centers : ndarray, shape (N, 3)
        Icosahedron positions.
    directions : ndarray, shape (N, 3) or tuple (3,), optional
        The orientation vector of the icosahedron.
    colors : ndarray, shape (N, 3) or (N, 4) or tuple (3,) or tuple (4,), optional
        RGB or RGBA (for opacity) R, G, B, and A should be in the range [0, 1].
    scales : ndarray, shape (N, 3) or tuple (3,) or float, optional
        The size of the icosahedron in each dimension. If a single value is provided,
        the same size will be used for all icosahedrons.
    opacity : float, optional
        Takes values from 0 (fully transparent) to 1 (opaque).
        If both `opacity` and RGBA are provided, the final alpha will be:
        final_alpha = alpha_in_RGBA * opacity.
    material : str, optional
        The material type for the icosahedrons. Options are 'phong' and 'basic'.
    enable_picking : bool, optional
        Whether the icosahedrons should be pickable in a 3D scene.

    Returns
    -------
    Actor
        A mesh actor containing the generated icosahedrons, with the specified
        material and properties.

    Examples
    --------
    >>> from fury import window, actor
    >>> import numpy as np
    >>> scene = window.Scene()
    >>> centers = np.random.rand(5, 3) * 10
    >>> colors = np.random.rand(5, 3)
    >>> icosahedron_actor = actor.icosahedron(centers=centers, colors=colors)
    >>> scene.add(icosahedron_actor)
    >>> show_manager = window.ShowManager(scene=scene, size=(600, 600))
    >>> show_manager.start()
    """
    vertices, faces = fp.prim_icosahedron()
    return actor_from_primitive(
        vertices,
        faces,
        centers=centers,
        colors=colors,
        scales=scales,
        directions=directions,
        opacity=opacity,
        material=material,
        enable_picking=enable_picking,
    )


def rhombicuboctahedron(
    centers,
    *,
    directions=(0, 0, 0),
    colors=(1, 1, 1),
    scales=(1, 1, 1),
    opacity=None,
    material="phong",
    enable_picking=True,
):
    """Create one or many rhombicuboctahedrons with different features.

    Parameters
    ----------
    centers : ndarray, shape (N, 3)
        Rhombicuboctahedron positions.
    directions : ndarray, shape (N, 3) or tuple (3,), optional
        The orientation vector of the rhombicuboctahedron.
    colors : ndarray, shape (N, 3) or (N, 4) or tuple (3,) or tuple (4,), optional
        RGB or RGBA (for opacity) R, G, B, and A should be in the range [0, 1].
    scales : ndarray, shape (N, 3) or tuple (3,) or float, optional
        The size of the rhombicuboctahedron in each dimension. If a single value is
        provided, the same size will be used for all rhombicuboctahedrons.
    opacity : float, optional
        Takes values from 0 (fully transparent) to 1 (opaque).
        If both `opacity` and RGBA are provided, the final alpha will be:
        final_alpha = alpha_in_RGBA * opacity.
    material : str, optional
        The material type for the rhombicuboctahedrons. Options are 'phong' and 'basic'.
    enable_picking : bool, optional
        Whether the rhombicuboctahedrons should be pickable in a 3D scene.

    Returns
    -------
    Actor
        A mesh actor containing the generated rhombicuboctahedrons, with the specified
        material and properties.

    Examples
    --------
    >>> from fury import window, actor
    >>> import numpy as np
    >>> scene = window.Scene()
    >>> centers = np.random.rand(5, 3) * 10
    >>> colors = np.random.rand(5, 3)
    >>> rhombicuboctahedron_actor = actor.rhombicuboctahedron(
    centers=centers, colors=colors
    )
    >>> scene.add(rhombicuboctahedron_actor)
    >>> show_manager = window.ShowManager(scene=scene, size=(600, 600))
    >>> show_manager.start()
    """
    vertices, faces = fp.prim_rhombicuboctahedron()
    return actor_from_primitive(
        vertices,
        faces,
        centers=centers,
        colors=colors,
        scales=scales,
        directions=directions,
        opacity=opacity,
        material=material,
        enable_picking=enable_picking,
    )


def triangularprism(
    centers,
    *,
    directions=(0, 0, 0),
    colors=(1, 1, 1),
    scales=(1, 1, 1),
    opacity=None,
    material="phong",
    enable_picking=True,
):
    """Create one or many triangular prisms with different features.

    Parameters
    ----------
    centers : ndarray, shape (N, 3)
        Triangular prism positions.
    directions : ndarray, shape (N, 3) or tuple (3,), optional
        The orientation vector of the triangular prism.
    colors : ndarray, shape (N, 3) or (N, 4) or tuple (3,) or tuple (4,), optional
        RGB or RGBA (for opacity) R, G, B, and A should be in the range [0, 1].
    scales : ndarray, shape (N, 3) or tuple (3,) or float, optional
        The size of the triangular prism in each dimension. If a single value is
        provided, the same size will be used for all triangular prisms.
    opacity : float, optional
        Takes values from 0 (fully transparent) to 1 (opaque).
        If both `opacity` and RGBA are provided, the final alpha will be:
        final_alpha = alpha_in_RGBA * opacity.
    material : str, optional
        The material type for the triangular prisms. Options are 'phong' and 'basic'.
    enable_picking : bool, optional
        Whether the triangular prisms should be pickable in a 3D scene.

    Returns
    -------
    Actor
        A mesh actor containing the generated triangular prisms, with the specified
        material and properties.

    Examples
    --------
    >>> from fury import window, actor
    >>> import numpy as np
    >>> scene = window.Scene()
    >>> centers = np.random.rand(5, 3) * 10
    >>> colors = np.random.rand(5, 3)
    >>> triangularprism_actor = actor.triangularprism(
    centers=centers, colors=colors)
    >>> scene.add(triangularprism_actor)
    >>> show_manager = window.ShowManager(scene=scene, size=(600, 600))
    >>> show_manager.start()
    """
    vertices, faces = fp.prim_triangularprism()
    return actor_from_primitive(
        vertices,
        faces,
        centers=centers,
        colors=colors,
        scales=scales,
        directions=directions,
        opacity=opacity,
        material=material,
        enable_picking=enable_picking,
    )


def pentagonalprism(
    centers,
    *,
    directions=(0, 0, 0),
    colors=(1, 1, 1),
    scales=(1, 1, 1),
    opacity=None,
    material="phong",
    enable_picking=True,
):
    """Create one or many pentagonal prisms with different features.

    Parameters
    ----------
    centers : ndarray, shape (N, 3)
        Pentagonal prism positions.
    directions : ndarray, shape (N, 3) or tuple (3,), optional
        The orientation vector of the pentagonal prism.
    colors : ndarray, shape (N, 3) or (N, 4) or tuple (3,) or tuple (4,), optional
        RGB or RGBA (for opacity) R, G, B, and A should be in the range [0, 1].
    scales : ndarray, shape (N, 3) or tuple (3,) or float, optional
        The size of the pentagonal prism in each dimension. If a single value is
        provided, the same size will be used for all pentagonal prisms.
    opacity : float, optional
        Takes values from 0 (fully transparent) to 1 (opaque).
        If both `opacity` and RGBA are provided, the final alpha will be:
        final_alpha = alpha_in_RGBA * opacity.
    material : str, optional
        The material type for the pentagonal prisms. Options are 'phong' and 'basic'.
    enable_picking : bool, optional
        Whether the pentagonal prisms should be pickable in a 3D scene.

    Returns
    -------
    Actor
        A mesh actor containing the generated pentagonal prisms, with the specified
        material and properties.

    Examples
    --------
    >>> from fury import window, actor
    >>> import numpy as np
    >>> scene = window.Scene()
    >>> centers = np.random.rand(5, 3) * 10
    >>> colors = np.random.rand(5, 3)
    >>> pentagonalprism_actor = actor.pentagonalprism(
    centers=centers, colors=colors)
    >>> scene.add(pentagonalprism_actor)
    >>> show_manager = window.ShowManager(scene=scene, size=(600, 600))
    >>> show_manager.start()
    """
    vertices, faces = fp.prim_pentagonalprism()
    return actor_from_primitive(
        vertices,
        faces,
        centers=centers,
        colors=colors,
        scales=scales,
        directions=directions,
        opacity=opacity,
        material=material,
        enable_picking=enable_picking,
    )


def octagonalprism(
    centers,
    *,
    directions=(0, 0, 0),
    colors=(1, 1, 1),
    scales=(1, 1, 1),
    opacity=None,
    material="phong",
    enable_picking=True,
):
    """Create one or many octagonal prisms with different features.

    Parameters
    ----------
    centers : ndarray, shape (N, 3)
        Octagonal prism positions.
    directions : ndarray, shape (N, 3) or tuple (3,), optional
        The orientation vector of the octagonal prism.
    colors : ndarray, shape (N, 3) or (N, 4) or tuple (3,) or tuple (4,), optional
        RGB or RGBA (for opacity) R, G, B, and A should be in the range [0, 1].
    scales : ndarray, shape (N, 3) or tuple (3,) or float, optional
        The size of the octagonal prism in each dimension. If a single value is
        provided, the same size will be used for all octagonal prisms.
    opacity : float, optional
        Takes values from 0 (fully transparent) to 1 (opaque).
        If both `opacity` and RGBA are provided, the final alpha will be:
        final_alpha = alpha_in_RGBA * opacity.
    material : str, optional
        The material type for the octagonal prisms. Options are 'phong' and 'basic'.
    enable_picking : bool, optional
        Whether the octagonal prisms should be pickable in a 3D scene.

    Returns
    -------
    Actor
        A mesh actor containing the generated octagonal prisms, with the specified
        material and properties.

    Examples
    --------
    >>> from fury import window, actor
    >>> import numpy as np
    >>> scene = window.Scene()
    >>> centers = np.random.rand(5, 3) * 10
    >>> colors = np.random.rand(5, 3)
    >>> octagonalprism_actor = actor.octagonalprism(
    centers=centers, colors=colors)
    >>> scene.add(octagonalprism_actor)
    >>> show_manager = window.ShowManager(scene=scene, size=(600, 600))
    >>> show_manager.start()
    """
    vertices, faces = fp.prim_octagonalprism()
    return actor_from_primitive(
        vertices,
        faces,
        centers=centers,
        colors=colors,
        scales=scales,
        directions=directions,
        opacity=opacity,
        material=material,
        enable_picking=enable_picking,
    )


def arrow(
    centers,
    *,
    directions=(0, 0, 0),
    colors=(1, 1, 1),
    height=1.0,
    resolution=10,
    tip_length=0.35,
    tip_radius=0.1,
    shaft_radius=0.03,
    scales=(1, 1, 1),
    opacity=None,
    material="phong",
    enable_picking=True,
):
    """Create one or many arrows with different features.

    Parameters
    ----------
    centers : ndarray, shape (N, 3)
        Arrow positions.
    directions : ndarray, shape (N, 3) or tuple (3,), optional
        The orientation vector of the arrow.
    colors : ndarray, shape (N, 3) or (N, 4) or tuple (3,) or tuple (4,), optional
        RGB or RGBA (for opacity) R, G, B, and A should be in the range [0, 1].
    height : float, optional
        The total height of the arrow, including the shaft and tip.
    resolution : int, optional
        The number of divisions along the arrow's circular cross-sections.
        Higher values produce smoother arrows.
    tip_length : float, optional
        The length of the arrowhead tip relative to the total height.
    tip_radius : float, optional
        The radius of the arrowhead tip.
    shaft_radius : float, optional
        The radius of the arrow shaft.
    scales : ndarray, shape (N, 3) or tuple (3,) or float, optional
        The size of the arrow in each dimension. If a single value is
        provided, the same size will be used for all arrows.
    opacity : float, optional
        Takes values from 0 (fully transparent) to 1 (opaque).
        If both `opacity` and RGBA are provided, the final alpha will be:
        final_alpha = alpha_in_RGBA * opacity.
    material : str, optional
        The material type for the arrows. Options are 'phong' and 'basic'.
    enable_picking : bool, optional
        Whether the arrows should be pickable in a 3D scene.

    Returns
    -------
    Actor
        A mesh actor containing the generated arrows, with the specified
        material and properties.

    Examples
    --------
    >>> from fury import window, actor
    >>> import numpy as np
    >>> scene = window.Scene()
    >>> centers = np.random.rand(5, 3) * 10
    >>> colors = np.random.rand(5, 3)
    >>> arrow_actor = actor.arrow(centers=centers, colors=colors)
    >>> scene.add(arrow_actor)
    >>> show_manager = window.ShowManager(scene=scene, size=(600, 600))
    >>> show_manager.start()
    """

    vertices, faces = fp.prim_arrow(
        height=height,
        resolution=resolution,
        tip_length=tip_length,
        tip_radius=tip_radius,
        shaft_radius=shaft_radius,
    )
    return actor_from_primitive(
        vertices,
        faces,
        centers=centers,
        colors=colors,
        scales=scales,
        directions=directions,
        opacity=opacity,
        material=material,
        enable_picking=enable_picking,
    )


def superquadric(
    centers,
    *,
    directions=(0, 0, 0),
    roundness=(1, 1),
    colors=(1, 1, 1),
    scales=(1, 1, 1),
    opacity=None,
    material="phong",
    enable_picking=True,
):
    """Create one or many superquadrics with different features.

    Parameters
    ----------
    centers : ndarray, shape (N, 3)
        Superquadric positions.
    directions : ndarray, shape (N, 3) or tuple (3,), optional
        The orientation vector of the superquadric.
    roundness : tuple, optional
        Parameters (Phi and Theta) that control the shape of the superquadric.
    colors : ndarray, shape (N, 3) or (N, 4) or tuple (3,) or tuple (4,), optional
        RGB or RGBA (for opacity) R, G, B, and A should be in the range [0, 1].
    scales : ndarray, shape (N, 3) or tuple (3,) or float, optional
        The size of the superquadric in each dimension. If a single value is
        provided, the same size will be used for all superquadrics.
    opacity : float, optional
        Takes values from 0 (fully transparent) to 1 (opaque).
        If both `opacity` and RGBA are provided, the final alpha will be:
        final_alpha = alpha_in_RGBA * opacity.
    material : str, optional
        The material type for the superquadrics. Options are 'phong' and 'basic'.
    enable_picking : bool, optional
        Whether the superquadrics should be pickable in a 3D scene.

    Returns
    -------
    Actor
        A mesh actor containing the generated superquadrics, with the specified
        material and properties.

    Examples
    --------
    >>> from fury import window, actor
    >>> import numpy as np
    >>> scene = window.Scene()
    >>> centers = np.random.rand(5, 3) * 10
    >>> colors = np.random.rand(5, 3)
    >>> superquadric_actor = actor.superquadric(centers=centers, colors=colors)
    >>> scene.add(superquadric_actor)
    >>> show_manager = window.ShowManager(scene=scene, size=(600, 600))
    >>> show_manager.start()
    """
    vertices, faces = fp.prim_superquadric(roundness=roundness)
    return actor_from_primitive(
        vertices,
        faces,
        centers=centers,
        colors=colors,
        scales=scales,
        directions=directions,
        opacity=opacity,
        material=material,
        enable_picking=enable_picking,
    )


def cone(
    centers,
    *,
    colors=(1, 1, 1),
    height=1,
    sectors=10,
    radii=0.5,
    scales=(1, 1, 1),
    directions=(0, 1, 0),
    opacity=None,
    material="phong",
    enable_picking=True,
):
    """Create one or many cones with different features.

    Parameters
    ----------
    centers : ndarray, shape (N, 3)
        Cone positions.
    colors : ndarray, shape (N, 3) or (N, 4) or tuple (3,) or tuple (4,), optional
        RGB or RGBA (for opacity) R, G, B, and A should be in the range [0, 1].
    height : float, optional
        The height of the cone.
    sectors : int, optional
        The number of divisions around the cone's circumference.
        Higher values produce smoother cones.
    radii : float or ndarray, shape (N,) or tuple, optional
        The radius of the base of the cones. A single value applies to all cones,
        while an array specifies a radius for each cone individually.
    scales : ndarray, shape (N, 3) or tuple (3,) or float, optional
        The size of the cone in each dimension. If a single value is provided,
        the same size will be used for all cones.
    directions : ndarray, shape (N, 3) or tuple (3,), optional
        The orientation vector of the cone.
    opacity : float, optional
        Takes values from 0 (fully transparent) to 1 (opaque).
        If both `opacity` and RGBA are provided, the final alpha will be:
        final_alpha = alpha_in_RGBA * opacity.
    material : str, optional
        The material type for the cones. Options are 'phong' and 'basic'.
    enable_picking : bool, optional
        Whether the cones should be pickable in a 3D scene.

    Returns
    -------
    Actor
        A mesh actor containing the generated cones, with the specified
        material and properties.

    Examples
    --------
    >>> from fury import window, actor
    >>> import numpy as np
    >>> scene = window.Scene()
    >>> centers = np.random.rand(5, 3) * 10
    >>> colors = np.random.rand(5, 3)
    >>> cone_actor = actor.cone(centers=centers, colors=colors)
    >>> scene.add(cone_actor)
    >>> show_manager = window.ShowManager(scene=scene, size=(600, 600))
    >>> show_manager.start()
    """

    vertices, faces = fp.prim_cone(radius=radii, height=height, sectors=sectors)
    return actor_from_primitive(
        vertices,
        faces,
        centers=centers,
        colors=colors,
        scales=scales,
        directions=directions,
        opacity=opacity,
        material=material,
        enable_picking=enable_picking,
    )


def star(
    centers,
    *,
    dim=2,
    directions=(0, 0, 0),
    colors=(1, 1, 1),
    scales=(1, 1, 1),
    opacity=None,
    material="phong",
    enable_picking=True,
):
    """Create one or many stars with different features.

    Parameters
    ----------
    centers : ndarray, shape (N, 3)
        Star positions.
    dim : int, optional
        The dimensionality of the star (2D or 3D).
    directions : ndarray, shape (N, 3) or tuple (3,), optional
        The orientation vector of the star.
    colors : ndarray, shape (N, 3) or (N, 4) or tuple (3,) or tuple (4,), optional
        RGB or RGBA (for opacity) R, G, B, and A should be in the range [0, 1].
    scales : ndarray, shape (N, 3) or tuple (3,) or float, optional
        The size of the star in each dimension. If a single value is
        provided, the same size will be used for all stars.
    opacity : float, optional
        Takes values from 0 (fully transparent) to 1 (opaque).
        If both `opacity` and RGBA are provided, the final alpha will be:
        final_alpha = alpha_in_RGBA * opacity.
    material : str, optional
        The material type for the stars. Options are 'phong' and 'basic'.
    enable_picking : bool, optional
        Whether the stars should be pickable in a 3D scene.

    Returns
    -------
    Actor
        A mesh actor containing the generated stars, with the specified
        material and properties.

    Examples
    --------
    >>> from fury import window, actor
    >>> import numpy as np
    >>> scene = window.Scene()
    >>> centers = np.random.rand(5, 3) * 10
    >>> colors = np.random.rand(5, 3)
    >>> star_actor = actor.star(centers=centers, colors=colors)
    >>> scene.add(star_actor)
    >>> show_manager = window.ShowManager(scene=scene, size=(600, 600))
    >>> show_manager.start()
    """
    vertices, faces = fp.prim_star(dim=dim)
    return actor_from_primitive(
        vertices,
        faces,
        centers=centers,
        colors=colors,
        scales=scales,
        directions=directions,
        opacity=opacity,
        material=material,
        enable_picking=enable_picking,
    )


def point(
    centers,
    *,
    size=4.0,
    colors=(1.0, 0.0, 0.0),
    material="basic",
    map=None,
    aa=True,
    opacity=1.0,
    enable_picking=True,
):
    """Create one or many points with different features.

    Parameters
    ----------
    centers : ndarray, shape (N, 3)
        The positions of the points.
    size : float, optional
        The size (diameter) of the points in logical pixels.
    colors : ndarray, shape (N, 3) or (N, 4) or tuple (3,) or tuple (4,), optional
        RGB or RGBA values in the range [0, 1].
    material : str, optional
        The material type for the points.
        Options are 'basic', 'gaussian'.
    map : TextureMap or Texture, optional
        The texture map specifying the color for each texture coordinate.
    aa : bool, optional
        Whether or not the points are anti-aliased in the shader.
    opacity : float, optional
        Takes values from 0 (fully transparent) to 1 (opaque).
    enable_picking : bool, optional
        Whether the points should be pickable in a 3D scene.

    Returns
    -------
    Actor
        A point actor containing the generated points with the specified material
        and properties.

    Examples
    --------
    >>> from fury import window, actor
    >>> import numpy as np
    >>> scene = window.Scene()
    >>> centers = np.random.rand(1000, 3) * 10
    >>> colors = np.random.rand(1000, 3)
    >>> point_actor = actor.point(centers=centers, colors=colors)
    >>> scene.add(point_actor)
    >>> show_manager = window.ShowManager(scene=scene, size=(600, 600))
    >>> show_manager.start()
    """
    geo = buffer_to_geometry(
        positions=centers.astype("float32"),
        colors=colors.astype("float32"),
    )

    mat = _create_points_material(
        size=size,
        material=material,
        map=map,
        aa=aa,
        opacity=opacity,
        enable_picking=enable_picking,
    )

    obj = create_point(geo, mat)
    return obj


def marker(
    centers,
    *,
    size=15,
    colors=(1.0, 0.0, 0.0),
    marker="circle",
    edge_color="black",
    edge_width=1.0,
    opacity=1.0,
    enable_picking=True,
):
    """Create one or many markers with different features.

    Parameters
    ----------
    centers : ndarray, shape (N, 3)
        The positions of the markers.
    size : float, optional
        The size (diameter) of the points in logical pixels.
    colors : ndarray, shape (N, 3) or (N, 4) or tuple (3,) or tuple (4,), optional
        RGB or RGBA values in the range [0, 1].
    marker : str or MarkerShape, optional
        The shape of the marker.
        Options are "●": "circle", "+": "plus", "x": "cross", "♥": "heart",
        "✳": "asterix".
    edge_color : str or tuple or Color, optional
        The color of line marking the edge of the markers.
    edge_width : float, optional
        The width of the edge of the markers.
    opacity : float, optional
        Takes values from 0 (fully transparent) to 1 (opaque).
    enable_picking : bool, optional
        Whether the points should be pickable in a 3D scene.

    Returns
    -------
    Actor
        A marker actor containing the generated markers with the specified material
        and properties.

    Examples
    --------
    >>> from fury import window, actor
    >>> import numpy as np
    >>> scene = window.Scene()
    >>> centers = np.random.rand(1000, 3) * 10
    >>> colors = np.random.rand(1000, 3)
    >>> marker_actor = actor.marker(centers=centers, colors=colors)
    >>> scene.add(marker_actor)
    >>> show_manager = window.ShowManager(scene=scene, size=(600, 600))
    >>> show_manager.start()
    """
    geo = buffer_to_geometry(
        positions=centers.astype("float32"),
        colors=colors.astype("float32"),
    )

    mat = _create_points_material(
        material="marker",
        size=size,
        marker=marker,
        edge_color=edge_color,
        edge_width=edge_width,
        opacity=opacity,
        enable_picking=enable_picking,
    )

    obj = create_point(geo, mat)
    return obj


def text(
    text,
    *,
    colors=(1.0, 1.0, 1.0),
    font_size=1.0,
    family="Arial",
    anchor="middle-center",
    max_width=0.0,
    line_height=1.2,
    text_align="start",
    outline_color=(0.0, 0.0, 0.0),
    outline_thickness=0.0,
    opacity=1.0,
):
    """Create text with different features.

    Parameters
    ----------
    text : str or list[str]
        The plain text to render.
        The text is split in one TextBlock per line,
        unless a list is given, in which case each (str) item becomes a TextBlock.
    colors : ndarray, shape (N, 3) or (N, 4) or tuple (3,) or tuple (4,), optional
        RGB or RGBA values in the range [0, 1].
    font_size : float, optional
        The size of the font, in object coordinates or pixel screen coordinates.
    family : str, optional
        The name(s) of the font to prefer.
    anchor : str, optional
        The position of the origin of the text. Can be "top-left",
        "top-center", "top-right", "middle-left", "middle-center",
        "middle-right", "bottom-left", "bottom-center", "bottom-right".
    max_width : float, optional
        The maximum width of the text. Words are wrapped if necessary.
    line_height : float, optional
        A factor to scale the distance between lines. A value of 1 means the
        "native" font's line distance.
    text_align : str, optional
        The horizontal alignment of the text. Can be "start",
        "end", "left", "right", "center", "justify" or "justify_all".
        Text alignment is ignored for vertical text.
    outline_color : tuple, optional
        The color of the outline of the text.
    outline_thickness : float, optional
        A value indicating the relative width of the outline. Valid values are
        between 0.0 and 0.5.
    opacity : float, optional
        Takes values from 0 (fully transparent) to 1 (opaque).

    Returns
    -------
    Actor
        A text actor containing the generated text with the specified material
        and properties.

    Examples
    --------
    >>> from fury import window, actor
    >>> scene = window.Scene()
    >>> text_actor = actor.text(text='FURY')
    >>> scene.add(text_actor)
    >>> show_manager = window.ShowManager(scene=scene, size=(600, 600))
    >>> show_manager.start()
    """
    mat = _create_text_material(
        color=colors,
        opacity=opacity,
        outline_color=outline_color,
        outline_thickness=outline_thickness,
    )

    obj = create_text(
        text=text,
        material=mat,
        font_size=font_size,
        family=family,
        anchor=anchor,
        max_width=max_width,
        line_height=line_height,
        text_align=text_align,
    )
    return obj


def axes(
    *,
    scale=(1.0, 1.0, 1.0),
    color_x=(1.0, 0.0, 0.0),
    color_y=(0.0, 1.0, 0.0),
    color_z=(0.0, 0.0, 1.0),
    opacity=1.0,
):
    """Create coordinate system axes using colored arrows.

    The axes are represented as arrows with different colors:
    red = X-axis, green = Y-axis, blue = Z-axis.

    Parameters
    ----------
    scale : tuple (3,), optional
        The size (length) of each axis in the x, y, and z directions.
    color_x : tuple (3,), optional
        Color for the X-axis.
    color_y : tuple (3,), optional
        Color for the Y-axis.
    color_z : tuple (3,), optional
        Color for the Z-axis.
    opacity : float, optional
        Takes values from 0 (fully transparent) to 1 (opaque).

    Returns
    -------
    Actor
        An axes actor representing the coordinate axes with the specified
        material and properties.

    Examples
    --------
    >>> from fury import window, actor
    >>> scene = window.Scene()
    >>> axes_actor = actor.axes()
    >>> scene.add(axes_actor)
    >>> show_manager = window.ShowManager(scene=scene, size=(600, 600))
    >>> show_manager.start()
    """
    centers = np.zeros((3, 3))
    directions = np.array([[1, 0, 0], [0, 1, 0], [0, 0, 1]])
    colors = np.array(
        [color_x + (opacity,), color_y + (opacity,), color_z + (opacity,)]
    )
    scales = np.asarray(scale)

    obj = arrow(centers=centers, directions=directions, colors=colors, scales=scales)
    return obj


def tube(
    points,
    *,
    opacity=1.0,
    colors=(1, 1, 1),
    radius=0.2,
    segments=8,
    end_caps=True,
    num_interpolation_points=10,
    material="phong",
    enable_picking=True,
):
    """
    Create a stream tube actor from a set of control points.

    Parameters
    ----------
    points : ndarray (N, 3)
        The control points defining the path of the tube.
    opacity : float, optional
        Takes values from 0 (fully transparent) to 1 (opaque).
    colors : ndarray (N,3) or (N,4) or tuple (3,) or tuple (4,), optional
        RGB or RGBA values in the range [0, 1].
        If a single color is provided, it will be applied to all points.
        If an array of colors is provided, each point will have its own color.
        (WIP)
    radius : float, optional
        The radius of the tube.
    segments : int, optional
        The number of segments around the circumference of the tube.
    end_caps : bool, optional
        Whether to add end caps to the tube.
    num_interpolation_points : int, optional
        The number of interpolation points to generate between each pair
        of original points to smooth the curve.
    material : str, optional
        The material type for the tube. Options are 'phong' and 'basic'.
    enable_picking : bool, optional
        Whether the tube should be pickable in a 3D scene.

    Returns
    -------
    tube_actor : Actor
        A mesh actor containing the generated tube with the specified

    Examples
    --------
    >>> from fury import window, actor
    >>> import numpy as np
    >>> scene = window.Scene()
    >>> points = np.array([[0, 0, 0], [0, 1, 1], [2, 0, 2],
    ...                   [3, 1, 3], [4, 0, 4], [5, 1, 5]])
    >>> colors = (1, 0, 1)
    >>> tube_actor = actor.tube(points=points, colors=colors)
    >>> scene.add(tube_actor)
    >>> show_manager = window.ShowManager(scene=scene, size=(600, 600))
    >>> show_manager.start()

    """

    smooth_points = _generate_smooth_points(points, num_interpolation_points)

    vertices = []
    indices = []

    if len(smooth_points) < 2:
        raise ValueError("At least two points are required to create a tube.")

    tangents = []
    for i in range(len(smooth_points)):
        if i == 0:
            t = smooth_points[1] - smooth_points[0]
        elif i == len(smooth_points) - 1:
            t = smooth_points[-1] - smooth_points[-2]
        else:
            t = smooth_points[i + 1] - smooth_points[i - 1]
        norm = np.linalg.norm(t)
        tangents.append(
            t / norm
            if norm > 0
            else (tangents[-1] if len(tangents) > 0 else np.array([0.0, 0.0, 1.0]))
        )

    frames = []
    _tube_frame(frames, tangents)

    for i, point in enumerate(smooth_points):
        if i < len(frames):
            n, b = frames[i]
        else:
            n, b = (np.array([1.0, 0.0, 0.0]), np.array([0.0, 1.0, 0.0]))

        angle_step = 2 * np.pi / segments
        for seg in range(segments):
            angle = seg * angle_step
            x = np.cos(angle) * radius
            y = np.sin(angle) * radius
            vertex = point + n * x + b * y
            vertices.append(vertex)

    for i in range(len(smooth_points) - 1):
        for j in range(segments):
            next_j = (j + 1) % segments
            idx0 = i * segments + j
            idx1 = i * segments + next_j
            idx2 = (i + 1) * segments + j
            idx3 = (i + 1) * segments + next_j
            indices.extend([idx0, idx2, idx1])
            indices.extend([idx1, idx2, idx3])

    if end_caps and len(smooth_points) > 1:
        start_center = smooth_points[0]
        start_frame = (
            frames[0] if len(frames) > 0 else (np.array([1, 0, 0]), np.array([0, 1, 0]))
        )

        start_cap_start_index = len(vertices)
        vertices.append(start_center)

        angle_step = 2 * np.pi / segments
        for seg in range(segments):
            angle = seg * angle_step
            x = np.cos(angle) * radius
            y = np.sin(angle) * radius
            vertex = start_center + start_frame[0] * x + start_frame[1] * y
            vertices.append(vertex)

        for seg in range(segments):
            next_seg = (seg + 1) % segments
            indices.extend(
                [
                    start_cap_start_index,
                    start_cap_start_index + seg + 1,
                    start_cap_start_index + next_seg + 1,
                ]
            )

        end_center = smooth_points[-1]

        end_frame = (
            frames[-1]
            if len(frames) > 0
            else (np.array([1, 0, 0]), np.array([0, 1, 0]))
        )

        end_cap_start_index = len(vertices)
        vertices.append(end_center)

        angle_step = 2 * np.pi / segments
        for seg in range(segments):
            angle = seg * angle_step
            x = np.cos(angle) * radius
            y = np.sin(angle) * radius
            vertex = end_center + end_frame[0] * x + end_frame[1] * y
            vertices.append(vertex)

        for seg in range(segments):
            next_seg = (seg + 1) % segments
            indices.extend(
                [
                    end_cap_start_index,
                    end_cap_start_index + seg + 1,
                    end_cap_start_index + next_seg + 1,
                ]
            )
    vertices = np.array(vertices, dtype=np.float32)
    indices = np.array(indices, dtype=np.uint32).reshape(-1, 3)

    tube_actor = actor_from_primitive(
        centers=np.zeros((1, 3)),
        vertices=vertices,
        faces=indices,
        colors=colors,
        scales=(1, 1, 1),
        opacity=opacity,
        material=material,
        enable_picking=enable_picking,
        smooth=True,
    )

    return tube_actor<|MERGE_RESOLUTION|>--- conflicted
+++ resolved
@@ -61,14 +61,10 @@
     smooth : bool, optional
         Whether to create a smooth primitive or a faceted primitive.
     enable_picking : bool, optional
-<<<<<<< HEAD
-        Whether the boxes should be pickable in a 3D scene.
+        Whether the primitive should be pickable in a 3D scene.
     repeat_primitive : bool, optional
         Whether to repeat the primitive for each center. If False,
         only one instance of the primitive is created at the first center.
-=======
-        Whether the primitive should be pickable in a 3D scene.
->>>>>>> 5d60a3f1
 
     Returns
     -------
