--- conflicted
+++ resolved
@@ -315,113 +315,6 @@
         material=material,
         enable_picking=enable_picking,
     )
-<<<<<<< HEAD
-    mat = _create_mesh_material(material=material, enable_picking=enable_picking)
-    obj = create_mesh(geometry=geo, material=mat)
-    obj.local.position = centers[0]
-    obj.prim_count = prim_count
-    return obj
-
-
-def cylinder(
-    centers,
-    *,
-    colors=(1, 1, 1),
-    height=1,
-    sectors=36,
-    radii=0.5,
-    scales=(1, 1, 1),
-    directions=(0, 1, 0),
-    capped=True,
-    opacity=None,
-    material="phong",
-    enable_picking=True,
-):
-    """Visualize one or many cylinders with different features.
-
-    Parameters
-    ----------
-    centers : ndarray, shape (N, 3)
-        Box positions.
-    colors : ndarray (N,3) or (N, 4) or tuple (3,) or tuple (4,), optional
-        RGB or RGBA (for opacity) R, G, B and A should be at the range [0, 1].
-    height: float, optional
-        The height of the cylinder. Default is 1.
-    sectors: int, optional
-        The number of divisions around the cylinder's circumference .
-        Higher values produce smoother cylinders. Default is 36.
-    radii : float or ndarray (N,) or tuple, optional
-        The radius of the base of the cylinders, single value applies to all cylinders,
-        while an array specifies a radius for each cylinder individually. Default:0.5.
-    scales : int or ndarray (N, 3) or tuple (3,), optional
-        Scaling factors for the cylinders in the (x, y, z) dimensions.
-        Default is uniform scaling (1, 1, 1).
-    directions : ndarray, shape (N, 3), optional
-        The orientation vector of the box.
-    capped : bool, optional
-        Whether to add caps (circular ends) to the cylinders. Default is True.
-    opacity : float, optional
-        Takes values from 0 (fully transparent) to 1 (opaque).
-        If both `opacity` and RGBA are provided, the final alpha will be:
-        final_alpha = alpha_in_RGBA * opacity
-    material : str, optional
-        The material type for the boxes. Options are 'phong' and 'basic'.
-    enable_picking : bool, optional
-        Whether the boxes should be pickable in a 3D scene.
-
-    Returns
-    -------
-    mesh_actor : Actor
-        A mesh actor containing the generated boxes, with the specified
-        material and properties.
-
-    Examples
-    --------
-    >>> from fury import window, actor
-    >>> import numpy as np
-    >>> scene = window.Scene()
-    >>> centers = np.random.rand(5, 3) * 10
-    >>> colors = np.random.rand(5, 3)
-    >>> cylinder_actor = actor.cylinder(centers=centers, colors=colors)
-    >>> scene.add(cylinder_actor)
-    >>> show_manager = window.ShowManager(scene=scene, size=(600, 600))
-    >>> show_manager.start()
-    """
-
-    vertices, faces = fp.prim_cylinder(
-        radius=radii, height=height, sectors=sectors, capped=capped
-    )
-    res = fp.repeat_primitive(
-        vertices,
-        faces,
-        directions=directions,
-        centers=centers,
-        colors=colors,
-        scales=scales,
-    )
-    big_vertices, big_faces, big_colors, _ = res
-    prim_count = len(centers)
-    big_colors = big_colors / 255.0
-
-    if isinstance(opacity, (int, float)):
-        if big_colors.shape[1] == 3:
-            big_colors = np.hstack(
-                (big_colors, np.full((big_colors.shape[0], 1), opacity))
-            )
-        else:
-            big_colors[:, 3] *= opacity
-
-    geo = buffer_to_geometry(
-        indices=big_faces.astype("int32"),
-        positions=big_vertices.astype("float32"),
-        texcoords=big_vertices.astype("float32"),
-        colors=big_colors.astype("float32"),
-    )
-    mat = _create_mesh_material(material=material, enable_picking=enable_picking)
-    obj = create_mesh(geometry=geo, material=mat)
-    obj.local.position = centers[0]
-    obj.prim_count = prim_count
-    return obj
 
 
 def square(
@@ -475,134 +368,6 @@
     >>> show_manager.start()
     """
     vertices, faces = fp.prim_square()
-    res = fp.repeat_primitive(
-        vertices,
-        faces,
-        directions=directions,
-        centers=centers,
-        colors=colors,
-        scales=scales,
-    )
-    big_vertices, big_faces, big_colors, _ = res
-    prim_count = len(centers)
-    big_colors = big_colors / 255.0
-
-    if isinstance(opacity, (int, float)):
-        if big_colors.shape[1] == 3:
-            big_colors = np.hstack(
-                (big_colors, np.full((big_colors.shape[0], 1), opacity))
-            )
-        else:
-            big_colors[:, 3] *= opacity
-
-    geo = buffer_to_geometry(
-        indices=big_faces.astype("int32"),
-        positions=big_vertices.astype("float32"),
-        texcoords=big_vertices.astype("float32"),
-        colors=big_colors.astype("float32"),
-    )
-    mat = _create_mesh_material(material=material, enable_picking=enable_picking)
-    obj = create_mesh(geometry=geo, material=mat)
-    obj.local.position = centers[0]
-    obj.prim_count = prim_count
-    return obj
-
-
-def frustum(
-=======
-
-
-def square(
->>>>>>> be689dc5
-    centers,
-    *,
-    directions=(0, 0, 0),
-    colors=(1, 1, 1),
-    scales=(1, 1, 1),
-    opacity=None,
-    material="phong",
-    enable_picking=True,
-):
-    """Visualize one or many boxes with different features.
-
-    Parameters
-    ----------
-    centers : ndarray, shape (N, 3)
-        Box positions.
-    directions : ndarray, shape (N, 3), optional
-        The orientation vector of the box.
-    colors : ndarray (N,3) or (N, 4) or tuple (3,) or tuple (4,), optional
-        RGB or RGBA (for opacity) R, G, B and A should be at the range [0, 1].
-    scales : int or ndarray (N,3) or tuple (3,), optional
-        The size of the box in each dimension.  If a single value is provided,
-        the same size will be used for all boxes.
-    opacity : float, optional
-        Takes values from 0 (fully transparent) to 1 (opaque).
-        If both `opacity` and RGBA are provided, the final alpha will be:
-        final_alpha = alpha_in_RGBA * opacity
-    material : str, optional
-        The material type for the boxes. Options are 'phong' and 'basic'.
-    enable_picking : bool, optional
-        Whether the boxes should be pickable in a 3D scene.
-
-    Returns
-    -------
-    mesh_actor : Actor
-        A mesh actor containing the generated boxes, with the specified
-        material and properties.
-
-    Examples
-    --------
-    >>> from fury import window, actor
-    >>> import numpy as np
-    >>> scene = window.Scene()
-    >>> centers = np.random.rand(5, 3) * 10
-    >>> colors = np.random.rand(5, 3)
-<<<<<<< HEAD
-    >>> frustum_actor = actor.frustum(centers=centers, colors=colors)
-    >>> scene.add(frustum_actor)
-    >>> show_manager = window.ShowManager(scene=scene, size=(600, 600))
-    >>> show_manager.start()
-    """
-    vertices, faces = fp.prim_frustum()
-    res = fp.repeat_primitive(
-        vertices,
-        faces,
-        directions=directions,
-        centers=centers,
-        colors=colors,
-        scales=scales,
-    )
-    big_vertices, big_faces, big_colors, _ = res
-    prim_count = len(centers)
-    big_colors = big_colors / 255.0
-
-    if isinstance(opacity, (int, float)):
-        if big_colors.shape[1] == 3:
-            big_colors = np.hstack(
-                (big_colors, np.full((big_colors.shape[0], 1), opacity))
-            )
-        else:
-            big_colors[:, 3] *= opacity
-
-    geo = buffer_to_geometry(
-        indices=big_faces.astype("int32"),
-        positions=big_vertices.astype("float32"),
-        texcoords=big_vertices.astype("float32"),
-        colors=big_colors.astype("float32"),
-    )
-    mat = _create_mesh_material(material=material, enable_picking=enable_picking)
-    obj = create_mesh(geometry=geo, material=mat)
-    obj.local.position = centers[0]
-    obj.prim_count = prim_count
-    return obj
-=======
-    >>> square_actor = actor.square(centers=centers, colors=colors)
-    >>> scene.add(square_actor)
-    >>> show_manager = window.ShowManager(scene=scene, size=(600, 600))
-    >>> show_manager.start()
-    """
-    vertices, faces = fp.prim_square()
     return actor_from_primitive(
         vertices,
         faces,
@@ -613,5 +378,4 @@
         opacity=opacity,
         material=material,
         enable_picking=enable_picking,
-    )
->>>>>>> be689dc5
+    )