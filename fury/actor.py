"""Module that provide actors to render."""

from functools import partial
import os
import warnings

import numpy as np

from fury import layout as lyt
from fury.actors.odf_slicer import OdfSlicerActor
from fury.actors.peak import PeakActor
<<<<<<< HEAD
from fury.actors.tensor import (
    double_cone,
    main_dir_uncertainty,
    tensor_ellipsoid,
)
=======
from fury.actors.tensor import double_cone, main_dir_uncertainty, tensor_ellipsoid
from fury.actors.odf import sh_odf
>>>>>>> a5803559
from fury.colormap import colormap_lookup_table
from fury.decorators import warn_on_args_to_kwargs
from fury.io import load_image
from fury.lib import (
    VTK_UNSIGNED_CHAR,
    Actor,
    ArrowSource,
    Assembly,
    ButterflySubdivisionFilter,
    CellArray,
    CellPicker,
    CleanPolyData,
    ConeSource,
    ContourFilter,
    CylinderSource,
    DiskSource,
    FloatArray,
    Follower,
    ImageActor,
    ImageData,
    ImageMapToColors,
    ImageReslice,
    LODActor,
    LinearExtrusionFilter,
    LookupTable,
    LoopSubdivisionFilter,
    Matrix4x4,
    OutlineFilter,
    Points,
    PolyData,
    PolyDataMapper,
    PolyDataMapper2D,
    PolyDataNormals,
    ScalarBarActor,
    SphereSource,
    SplineFilter,
    TextActor3D,
    Texture,
    TextureMapToPlane,
    TexturedActor2D,
    TexturedSphereSource,
    Transform,
    TransformPolyDataFilter,
    TriangleFilter,
    TubeFilter,
    VectorText,
    numpy_support,
)
import fury.primitive as fp
from fury.shaders import (
    add_shader_callback,
    attribute_to_actor,
    compose_shader,
    import_fury_shader,
    replace_shader_in_actor,
    shader_to_actor,
)
from fury.utils import (
    apply_affine,
    color_check,
    fix_winding_order,
    get_actor_from_primitive,
    lines_to_vtk_polydata,
    numpy_to_vtk_colors,
    repeat_sources,
    rgb_to_vtk,
    set_input,
    set_polydata_primitives_count,
    set_polydata_triangles,
    set_polydata_vertices,
    shallow_copy,
)


@warn_on_args_to_kwargs()
def slicer(
    data,
    *,
    affine=None,
    value_range=None,
    opacity=1.0,
    lookup_colormap=None,
    interpolation="linear",
    picking_tol=0.025,
):
    """Cut 3D scalar or rgb volumes into 2D images.

    Parameters
    ----------
    data : array, shape (X, Y, Z) or (X, Y, Z, 3)
        A grayscale or rgb 4D volume as a numpy array. If rgb then values
        expected on the range [0, 255].
    affine : array, shape (4, 4)
        Grid to space (usually RAS 1mm) transformation matrix. Default is None.
        If None then the identity matrix is used.
    value_range : None or tuple (2,)
        If None then the values will be interpolated from (data.min(),
        data.max()) to (0, 255). Otherwise from (value_range[0],
        value_range[1]) to (0, 255).
    opacity : float, optional
        Opacity of 0 means completely transparent and 1 completely visible.
    lookup_colormap : vtkLookupTable, optional
        If None (default) then a grayscale map is created.
    interpolation : string, optional
        If 'linear' (default) then linear interpolation is used on the final
        texture mapping. If 'nearest' then nearest neighbor interpolation is
        used on the final texture mapping.
    picking_tol : float, optional
        The tolerance for the vtkCellPicker, specified as a fraction of
        rendering window size.

    Returns
    -------
    image_actor : ImageActor
        An object that is capable of displaying different parts of the volume
        as slices. The key method of this object is ``display_extent`` where
        one can input grid coordinates and display the slice in space (or grid)
        coordinates as calculated by the affine parameter.

    """
    if value_range is None:
        value_range = (data.min(), data.max())

    if data.ndim != 3:
        if data.ndim == 4:
            if data.shape[3] != 3:
                raise ValueError("Only RGB 3D arrays are currently supported.")
            else:
                nb_components = 3
        else:
            raise ValueError("Only 3D arrays are currently supported.")
    else:
        nb_components = 1

    vol = data

    im = ImageData()
    i, j, k = vol.shape[:3]
    im.SetDimensions(i, j, k)
    # for now setting up for 1x1x1 but transformation comes later.
    voxsz = (1.0, 1.0, 1.0)
    # im.SetOrigin(0,0,0)
    im.SetSpacing(voxsz[2], voxsz[0], voxsz[1])

    vtk_type = numpy_support.get_vtk_array_type(vol.dtype)
    im.AllocateScalars(vtk_type, nb_components)
    # im.AllocateScalars(VTK_UNSIGNED_CHAR, nb_components)

    # copy data
    # what I do below is the same as what is
    # commented here but much faster
    # for index in ndindex(vol.shape):
    #     i, j, k = index
    #     im.SetScalarComponentFromFloat(i, j, k, 0, vol[i, j, k])
    vol = np.swapaxes(vol, 0, 2)
    vol = np.ascontiguousarray(vol)

    if nb_components == 1:
        vol = vol.ravel()
    else:
        vol = np.reshape(vol, [np.prod(vol.shape[:3]), vol.shape[3]])

    uchar_array = numpy_support.numpy_to_vtk(vol, deep=0)
    im.GetPointData().SetScalars(uchar_array)

    if affine is None:
        affine = np.eye(4)

    # Set the transform (identity if none given)
    transform = Transform()
    transform_matrix = Matrix4x4()
    transform_matrix.DeepCopy(
        (
            affine[0][0],
            affine[0][1],
            affine[0][2],
            affine[0][3],
            affine[1][0],
            affine[1][1],
            affine[1][2],
            affine[1][3],
            affine[2][0],
            affine[2][1],
            affine[2][2],
            affine[2][3],
            affine[3][0],
            affine[3][1],
            affine[3][2],
            affine[3][3],
        )
    )
    transform.SetMatrix(transform_matrix)
    transform.Inverse()

    # Set the reslicing
    image_resliced = ImageReslice()
    set_input(image_resliced, im)
    image_resliced.SetResliceTransform(transform)
    image_resliced.AutoCropOutputOn()

    # Adding this will allow to support anisotropic voxels
    # and also gives the opportunity to slice per voxel coordinates
    RZS = affine[:3, :3]
    zooms = np.sqrt(np.sum(RZS * RZS, axis=0))
    image_resliced.SetOutputSpacing(*zooms)

    image_resliced.SetInterpolationModeToLinear()
    image_resliced.Update()

    vtk_resliced_data = image_resliced.GetOutput()

    ex1, ex2, ey1, ey2, ez1, ez2 = vtk_resliced_data.GetExtent()

    resliced = numpy_support.vtk_to_numpy(vtk_resliced_data.GetPointData().GetScalars())

    # swap axes here
    if data.ndim == 4:
        if data.shape[-1] == 3:
            resliced = resliced.reshape(ez2 + 1, ey2 + 1, ex2 + 1, 3)
    if data.ndim == 3:
        resliced = resliced.reshape(ez2 + 1, ey2 + 1, ex2 + 1)

    class ImActor(ImageActor):
        def __init__(self):
            self.picker = CellPicker()
            self.output = None
            self.shape = None
            self.outline_actor = None

        def input_connection(self, output):
            # outline only
            outline = OutlineFilter()
            outline.SetInputData(vtk_resliced_data)
            outline_mapper = PolyDataMapper()
            outline_mapper.SetInputConnection(outline.GetOutputPort())
            self.outline_actor = Actor()
            self.outline_actor.SetMapper(outline_mapper)
            self.outline_actor.GetProperty().SetColor(1, 0.5, 0)
            self.outline_actor.GetProperty().SetLineWidth(5)
            self.outline_actor.GetProperty().SetRenderLinesAsTubes(True)
            # crucial
            self.GetMapper().SetInputConnection(output.GetOutputPort())
            self.output = output
            self.shape = (ex2 + 1, ey2 + 1, ez2 + 1)

        def display_extent(self, x1, x2, y1, y2, z1, z2):
            self.SetDisplayExtent(x1, x2, y1, y2, z1, z2)
            self.Update()
            # bounds = self.GetBounds()
            # xmin, xmax, ymin, ymax, zmin, zmax = bounds
            # line = np.array([[xmin, ymin, zmin]])
            # self.outline_actor = actor.line()

        @warn_on_args_to_kwargs()
        def display(self, *, x=None, y=None, z=None):
            if x is None and y is None and z is None:
                self.display_extent(ex1, ex2, ey1, ey2, ez2 // 2, ez2 // 2)
            if x is not None:
                self.display_extent(x, x, ey1, ey2, ez1, ez2)
            if y is not None:
                self.display_extent(ex1, ex2, y, y, ez1, ez2)
            if z is not None:
                self.display_extent(ex1, ex2, ey1, ey2, z, z)

        def resliced_array(self):
            """Return resliced array as numpy array."""
            resliced = numpy_support.vtk_to_numpy(
                vtk_resliced_data.GetPointData().GetScalars()
            )

            # swap axes here
            if data.ndim == 4:
                if data.shape[-1] == 3:
                    resliced = resliced.reshape(ez2 + 1, ey2 + 1, ex2 + 1, 3)
            if data.ndim == 3:
                resliced = resliced.reshape(ez2 + 1, ey2 + 1, ex2 + 1)
            resliced = np.swapaxes(resliced, 0, 2)
            resliced = np.ascontiguousarray(resliced)
            return resliced

        def opacity(self, value):
            self.GetProperty().SetOpacity(value)

        def tolerance(self, value):
            self.picker.SetTolerance(value)

        def copy(self):
            im_actor = ImActor()
            im_actor.input_connection(self.output)
            im_actor.SetDisplayExtent(*self.GetDisplayExtent())
            im_actor.opacity(self.GetOpacity())
            im_actor.tolerance(self.picker.GetTolerance())
            if interpolation == "nearest":
                im_actor.SetInterpolate(False)
            else:
                im_actor.SetInterpolate(True)
                im_actor.GetMapper().BorderOn()
            return im_actor

        def shallow_copy(self):
            # TODO rename copy to shallow_copy
            self.copy()

    r1, r2 = value_range

    image_actor = ImActor()
    if nb_components == 1:
        lut = lookup_colormap
        if lookup_colormap is None:
            # Create a black/white lookup table.
            lut = colormap_lookup_table(
                scale_range=(r1, r2),
                hue_range=(0, 0),
                saturation_range=(0, 0),
                value_range=(0, 1),
            )

        plane_colors = ImageMapToColors()
        plane_colors.SetOutputFormatToRGB()
        plane_colors.SetLookupTable(lut)
        plane_colors.SetInputConnection(image_resliced.GetOutputPort())
        plane_colors.Update()
        image_actor.input_connection(plane_colors)
    else:
        image_actor.input_connection(image_resliced)
    image_actor.display()
    image_actor.opacity(opacity)
    image_actor.tolerance(picking_tol)

    if interpolation == "nearest":
        image_actor.SetInterpolate(False)
    else:
        image_actor.SetInterpolate(True)

    image_actor.GetMapper().BorderOn()

    return image_actor


@warn_on_args_to_kwargs()
def surface(vertices, *, faces=None, colors=None, smooth=None, subdivision=3):
    """Generate a surface actor from an array of vertices.

    The color and smoothness of the surface can be customized by specifying
    the type of subdivision algorithm and the number of subdivisions.

    Parameters
    ----------
    vertices : array, shape (X, Y, Z)
        The point cloud defining the surface.
    faces : array
        An array of precomputed triangulation for the point cloud.
        It is an optional parameter, it is computed locally if None.
    colors : (N, 3) array
        Specifies the colors associated with each vertex in the
        vertices array. Range should be 0 to 1.
        Optional parameter, if not passed, all vertices
        are colored white.
    smooth : string - "loop" or "butterfly"
        Defines the type of subdivision to be used
        for smoothing the surface.
    subdivision : integer, default = 3
        Defines the number of subdivisions to do for
        each triangulation of the point cloud.
        The higher the value, smoother the surface
        but at the cost of higher computation.

    Returns
    -------
    surface_actor : Actor
        An Actor visualizing the final surface
        computed from the point cloud is returned.

    """
    from scipy.spatial import Delaunay

    points = Points()
    points.SetData(numpy_support.numpy_to_vtk(vertices))
    triangle_poly_data = PolyData()
    triangle_poly_data.SetPoints(points)

    if colors is not None:
        triangle_poly_data.GetPointData().SetScalars(numpy_to_vtk_colors(255 * colors))

    if faces is None:
        tri = Delaunay(vertices[:, [0, 1]])
        faces = np.array(tri.simplices, dtype="i8")

    set_polydata_triangles(triangle_poly_data, faces)

    clean_poly_data = CleanPolyData()
    clean_poly_data.SetInputData(triangle_poly_data)

    mapper = PolyDataMapper()
    surface_actor = Actor()

    if smooth is None:
        mapper.SetInputData(triangle_poly_data)
        surface_actor.SetMapper(mapper)

    elif smooth == "loop":
        smooth_loop = LoopSubdivisionFilter()
        smooth_loop.SetNumberOfSubdivisions(subdivision)
        smooth_loop.SetInputConnection(clean_poly_data.GetOutputPort())
        mapper.SetInputConnection(smooth_loop.GetOutputPort())
        surface_actor.SetMapper(mapper)

    elif smooth == "butterfly":
        smooth_butterfly = ButterflySubdivisionFilter()
        smooth_butterfly.SetNumberOfSubdivisions(subdivision)
        smooth_butterfly.SetInputConnection(clean_poly_data.GetOutputPort())
        mapper.SetInputConnection(smooth_butterfly.GetOutputPort())
        surface_actor.SetMapper(mapper)

    return surface_actor


@warn_on_args_to_kwargs()
def contour_from_roi(data, *, affine=None, color=None, opacity=1):
    """Generate surface actor from a binary ROI.

    The color and opacity of the surface can be customized.

    Parameters
    ----------
    data : array, shape (X, Y, Z)
        An ROI file that will be binarized and displayed.
    affine : array, shape (4, 4)
        Grid to space (usually RAS 1mm) transformation matrix. Default is None.
        If None then the identity matrix is used.
    color : (1, 3) ndarray
        RGB values in [0,1].
    opacity : float
        Opacity of surface between 0 and 1.

    Returns
    -------
    contour_assembly : vtkAssembly
        ROI surface object displayed in space
        coordinates as calculated by the affine parameter.

    """
    if data.ndim != 3:
        raise ValueError("Only 3D arrays are currently supported.")

    if color is None:
        color = np.array([1, 0, 0])

    nb_components = 1

    data = (data > 0) * 1
    vol = np.interp(data, xp=[data.min(), data.max()], fp=[0, 255])
    vol = vol.astype("uint8")

    im = ImageData()
    di, dj, dk = vol.shape[:3]
    im.SetDimensions(di, dj, dk)
    voxsz = (1.0, 1.0, 1.0)
    # im.SetOrigin(0,0,0)
    im.SetSpacing(voxsz[2], voxsz[0], voxsz[1])
    im.AllocateScalars(VTK_UNSIGNED_CHAR, nb_components)

    # copy data
    vol = np.swapaxes(vol, 0, 2)
    vol = np.ascontiguousarray(vol)

    vol = vol.ravel()

    uchar_array = numpy_support.numpy_to_vtk(vol, deep=0)
    im.GetPointData().SetScalars(uchar_array)

    if affine is None:
        affine = np.eye(4)

    # Set the transform (identity if none given)
    transform = Transform()
    transform_matrix = Matrix4x4()
    transform_matrix.DeepCopy(
        (
            affine[0][0],
            affine[0][1],
            affine[0][2],
            affine[0][3],
            affine[1][0],
            affine[1][1],
            affine[1][2],
            affine[1][3],
            affine[2][0],
            affine[2][1],
            affine[2][2],
            affine[2][3],
            affine[3][0],
            affine[3][1],
            affine[3][2],
            affine[3][3],
        )
    )
    transform.SetMatrix(transform_matrix)
    transform.Inverse()

    # Set the reslicing
    image_resliced = ImageReslice()
    set_input(image_resliced, im)
    image_resliced.SetResliceTransform(transform)
    image_resliced.AutoCropOutputOn()

    # Adding this will allow to support anisotropic voxels
    # and also gives the opportunity to slice per voxel coordinates

    rzs = affine[:3, :3]
    zooms = np.sqrt(np.sum(rzs * rzs, axis=0))
    image_resliced.SetOutputSpacing(*zooms)

    image_resliced.SetInterpolationModeToLinear()
    image_resliced.Update()

    skin_extractor = ContourFilter()
    skin_extractor.SetInputData(image_resliced.GetOutput())

    skin_extractor.SetValue(0, 1)
    skin_normals = PolyDataNormals()
    skin_normals.SetInputConnection(skin_extractor.GetOutputPort())
    skin_normals.SetFeatureAngle(60.0)

    skin_mapper = PolyDataMapper()
    skin_mapper.SetInputConnection(skin_normals.GetOutputPort())
    skin_mapper.ScalarVisibilityOff()

    skin_actor = Actor()

    skin_actor.SetMapper(skin_mapper)
    skin_actor.GetProperty().SetColor(color[0], color[1], color[2])
    skin_actor.GetProperty().SetOpacity(opacity)

    return skin_actor


@warn_on_args_to_kwargs()
def contour_from_label(data, *, affine=None, color=None):
    """Generate surface actor from a labeled Array.

    The color and opacity of individual surfaces can be customized.

    Parameters
    ----------
    data : array, shape (X, Y, Z)
        A labeled array file that will be binarized and displayed.
    affine : array, shape (4, 4)
        Grid to space (usually RAS 1mm) transformation matrix. Default is None.
        If None then the identity matrix is used.
    color : (N, 3) or (N, 4) ndarray
        RGB/RGBA values in [0,1]. Default is None.
        If None then random colors are used.
        Alpha channel is set to 1 by default.

    Returns
    -------
    contour_assembly : vtkAssembly
        Array surface object displayed in space
        coordinates as calculated by the affine parameter
        in the order of their roi ids.

    """
    unique_roi_id = np.delete(np.unique(data), 0)

    nb_surfaces = len(unique_roi_id)

    unique_roi_surfaces = Assembly()

    if color is None:
        color = np.random.rand(nb_surfaces, 3)
    elif color.shape != (nb_surfaces, 3) and color.shape != (nb_surfaces, 4):
        raise ValueError("Incorrect color array shape")

    if color.shape == (nb_surfaces, 4):
        opacity = color[:, -1]
        color = color[:, :-1]
    else:
        opacity = np.ones((nb_surfaces, 1)).astype(float)

    for i, roi_id in enumerate(unique_roi_id):
        roi_data = np.isin(data, roi_id).astype(int)
        roi_surface = contour_from_roi(
            roi_data, affine=affine, color=color[i], opacity=opacity[i]
        )
        unique_roi_surfaces.AddPart(roi_surface)

    return unique_roi_surfaces


@warn_on_args_to_kwargs()
def streamtube(
    lines,
    *,
    colors=None,
    opacity=1,
    linewidth=0.1,
    tube_sides=9,
    lod=True,
    lod_points=10**4,
    lod_points_size=3,
    spline_subdiv=None,
    lookup_colormap=None,
    replace_strips=False,
):
    """Use streamtubes to visualize polylines.

    Parameters
    ----------
    lines : list
        list of N curves represented as 2D ndarrays
    colors : array (N, 3), list of arrays, tuple (3,), array (K,)
        If None or False, a standard orientation colormap is used for every
        line.
        If one tuple of color is used. Then all streamlines will have the same
        colour.
        If an array (N, 3) is given, where N is equal to the number of lines.
        Then every line is coloured with a different RGB color.
        If a list of RGB arrays is given then every point of every line takes
        a different color.
        If an array (K, 3) is given, where K is the number of points of all
        lines then every point is colored with a different RGB color.
        If an array (K,) is given, where K is the number of points of all
        lines then these are considered as the values to be used by the
        colormap.
        If an array (L,) is given, where L is the number of streamlines then
        these are considered as the values to be used by the colormap per
        streamline.
        If an array (X, Y, Z) or (X, Y, Z, 3) is given then the values for the
        colormap are interpolated automatically using trilinear interpolation.
    opacity : float, optional
        Takes values from 0 (fully transparent) to 1 (opaque). Default is 1.
    linewidth : float, optional
        Default is 0.01.
    tube_sides : int, optional
        Default is 9.
    lod : bool, optional
        Use LODActor(level of detail) rather than Actor. Default is True.
        Level of detail actors do not render the full geometry when the
        frame rate is low.
    lod_points : int, optional
        Number of points to be used when LOD is in effect. Default is 10000.
    lod_points_size : int, optional
        Size of points when lod is in effect. Default is 3.
    spline_subdiv : int, optional
        Number of splines subdivision to smooth streamtubes. Default is None.
    lookup_colormap : vtkLookupTable, optional
        Add a default lookup table to the colormap. Default is None which calls
        :func:`fury.actor.colormap_lookup_table`.
    replace_strips : bool, optional
        If True it changes streamtube representation from triangle strips to
        triangles. Useful with SelectionManager or PickingManager.
        Default False.

    Examples
    --------
    >>> import numpy as np
    >>> from fury import actor, window
    >>> scene = window.Scene()
    >>> lines = [np.random.rand(10, 3), np.random.rand(20, 3)]
    >>> colors = np.random.rand(2, 3)
    >>> c = actor.streamtube(lines, colors=colors)
    >>> scene.add(c)
    >>> #window.show(scene)

    Notes
    -----
    Streamtubes can be heavy on GPU when loading many streamlines and
    therefore, you may experience slow rendering time depending on system GPU.
    A solution to this problem is to reduce the number of points in each
    streamline. In Dipy we provide an algorithm that will reduce the number of
    points on the straighter parts of the streamline but keep more points on
    the curvier parts. This can be used in the following way::

        from dipy.tracking.distances import approx_polygon_track
        lines = [approx_polygon_track(line, 0.2) for line in lines]

    Alternatively we suggest using the ``line`` actor which is much more
    efficient.

    See Also
    --------
    :func:`fury.actor.line`

    """
    # Poly data with lines and colors
    poly_data, color_is_scalar = lines_to_vtk_polydata(lines, colors=colors)
    next_input = poly_data

    # set primitives count
    prim_count = len(lines)
    set_polydata_primitives_count(poly_data, prim_count)

    # Set Normals
    poly_normals = set_input(PolyDataNormals(), next_input)
    poly_normals.ComputeCellNormalsOn()
    poly_normals.ComputePointNormalsOn()
    poly_normals.ConsistencyOn()
    poly_normals.AutoOrientNormalsOn()
    poly_normals.Update()
    next_input = poly_normals.GetOutputPort()

    # Spline interpolation
    if (spline_subdiv is not None) and (spline_subdiv > 0):
        spline_filter = set_input(SplineFilter(), next_input)
        spline_filter.SetSubdivideToSpecified()
        spline_filter.SetNumberOfSubdivisions(spline_subdiv)
        spline_filter.Update()
        next_input = spline_filter.GetOutputPort()

    # Add thickness to the resulting lines
    tube_filter = set_input(TubeFilter(), next_input)
    tube_filter.SetNumberOfSides(tube_sides)
    tube_filter.SetRadius(linewidth)
    # TODO using the line above we will be able to visualize
    # streamtubes of varying radius
    # tube_filter.SetVaryRadiusToVaryRadiusByScalar()
    tube_filter.CappingOn()
    tube_filter.Update()
    next_input = tube_filter.GetOutputPort()

    # Poly mapper
    poly_mapper = set_input(PolyDataMapper(), next_input)
    if replace_strips:
        triangle_filter = set_input(TriangleFilter(), next_input)
        poly_mapper = set_input(PolyDataMapper(), triangle_filter.GetOutputPort())

    else:
        poly_mapper = set_input(PolyDataMapper(), next_input)
    poly_mapper.ScalarVisibilityOn()
    poly_mapper.SetScalarModeToUsePointFieldData()
    poly_mapper.SelectColorArray("colors")
    poly_mapper.Update()

    # Color Scale with a lookup table
    if color_is_scalar:
        if lookup_colormap is None:
            lookup_colormap = colormap_lookup_table()
        poly_mapper.SetLookupTable(lookup_colormap)
        poly_mapper.UseLookupTableScalarRangeOn()
        poly_mapper.Update()

    # Set Actor
    if lod:
        actor = LODActor()
        actor.SetNumberOfCloudPoints(lod_points)
        actor.GetProperty().SetPointSize(lod_points_size)
    else:
        actor = Actor()

    actor.SetMapper(poly_mapper)

    actor.GetProperty().SetInterpolationToPhong()
    actor.GetProperty().BackfaceCullingOn()
    actor.GetProperty().SetOpacity(opacity)

    return actor


@warn_on_args_to_kwargs()
def line(
    lines,
    *,
    colors=None,
    opacity=1,
    linewidth=1,
    spline_subdiv=None,
    lod=True,
    lod_points=10**4,
    lod_points_size=3,
    lookup_colormap=None,
    depth_cue=False,
    fake_tube=False,
):
    """Create an actor for one or more lines.

    Parameters
    ----------
    lines :  list of arrays
    colors : array (N, 3), list of arrays, tuple (3,), array (K,)
        If None or False, a standard orientation colormap is used for every
        line.
        If one tuple of color is used. Then all streamlines will have the same
        colour.
        If an array (N, 3) is given, where N is equal to the number of lines.
        Then every line is coloured with a different RGB color.
        If a list of RGB arrays is given then every point of every line takes
        a different color.
        If an array (K, 3) is given, where K is the number of points of all
        lines then every point is colored with a different RGB color.
        If an array (K,) is given, where K is the number of points of all
        lines then these are considered as the values to be used by the
        colormap.
        If an array (L,) is given, where L is the number of streamlines then
        these are considered as the values to be used by the colormap per
        streamline.
        If an array (X, Y, Z) or (X, Y, Z, 3) is given then the values for the
        colormap are interpolated automatically using trilinear interpolation.
    opacity : float, optional
        Takes values from 0 (fully transparent) to 1 (opaque). Default is 1.
    linewidth : float, optional
        Line thickness. Default is 1.
    spline_subdiv : int, optional
        Number of splines subdivision to smooth streamtubes. Default is None
        which means no subdivision.
    lod : bool, optional
        Use LODActor(level of detail) rather than Actor. Default is True.
        Level of detail actors do not render the full geometry when the
        frame rate is low.
    lod_points : int, optional
        Number of points to be used when LOD is in effect. Default is 10000.
    lod_points_size : int
        Size of points when lod is in effect. Default is 3.
    lookup_colormap : vtkLookupTable, optional
        Add a default lookup table to the colormap. Default is None which calls
        :func:`fury.actor.colormap_lookup_table`.
    depth_cue : boolean, optional
        Add a size depth cue so that lines shrink with distance to the camera.
        Works best with linewidth <= 1.
    fake_tube: boolean, optional
        Add shading to lines to approximate the look of tubes.

    Returns
    -------
    v : Actor or LODActor object
        Line.

    Examples
    --------
    >>> from fury import actor, window
    >>> scene = window.Scene()
    >>> lines = [np.random.rand(10, 3), np.random.rand(20, 3)]
    >>> colors = np.random.rand(2, 3)
    >>> c = actor.line(lines, colors=colors)
    >>> scene.add(c)
    >>> #window.show(scene)

    """
    # Poly data with lines and colors
    poly_data, color_is_scalar = lines_to_vtk_polydata(lines, colors=colors)
    next_input = poly_data

    # set primitives count
    prim_count = len(lines)
    set_polydata_primitives_count(poly_data, prim_count)

    # use spline interpolation
    if (spline_subdiv is not None) and (spline_subdiv > 0):
        spline_filter = set_input(SplineFilter(), next_input)
        spline_filter.SetSubdivideToSpecified()
        spline_filter.SetNumberOfSubdivisions(spline_subdiv)
        spline_filter.Update()
        next_input = spline_filter.GetOutputPort()

    poly_mapper = set_input(PolyDataMapper(), next_input)
    poly_mapper.ScalarVisibilityOn()
    poly_mapper.SetScalarModeToUsePointFieldData()
    poly_mapper.SelectColorArray("colors")
    poly_mapper.Update()

    # Color Scale with a lookup table
    if color_is_scalar:
        if lookup_colormap is None:
            lookup_colormap = colormap_lookup_table()

        poly_mapper.SetLookupTable(lookup_colormap)
        poly_mapper.UseLookupTableScalarRangeOn()
        poly_mapper.Update()

    # Set Actor
    if lod:
        actor = LODActor()
        actor.SetNumberOfCloudPoints(lod_points)
        actor.GetProperty().SetPointSize(lod_points_size)
    else:
        actor = Actor()

    actor.SetMapper(poly_mapper)
    actor.GetProperty().SetLineWidth(linewidth)
    actor.GetProperty().SetOpacity(opacity)

    if depth_cue:

        @warn_on_args_to_kwargs()
        def callback(_caller, _event, *, calldata=None):
            program = calldata
            if program is not None:
                program.SetUniformf("linewidth", linewidth)

        replace_shader_in_actor(actor, "geometry", import_fury_shader("line.geom"))
        add_shader_callback(actor, callback)

    if fake_tube:
        actor.GetProperty().SetRenderLinesAsTubes(True)

    return actor


@warn_on_args_to_kwargs()
def scalar_bar(*, lookup_table=None, title=" "):
    """Default scalar bar actor for a given colormap (colorbar).

    Parameters
    ----------
    lookup_table : vtkLookupTable or None
        If None then ``colormap_lookup_table`` is called with default options.
    title : str

    Returns
    -------
    scalar_bar : vtkScalarBarActor

    See Also
    --------
    :func:`fury.actor.colormap_lookup_table`

    """
    lookup_table_copy = LookupTable()
    if lookup_table is None:
        lookup_table = colormap_lookup_table()
    # Deepcopy the lookup_table because sometimes vtkPolyDataMapper deletes it
    lookup_table_copy.DeepCopy(lookup_table)
    scalar_bar = ScalarBarActor()
    scalar_bar.SetTitle(title)
    scalar_bar.SetLookupTable(lookup_table_copy)
    scalar_bar.SetNumberOfLabels(6)

    return scalar_bar


@warn_on_args_to_kwargs()
def axes(
    *,
    scale=(1, 1, 1),
    colorx=(1, 0, 0),
    colory=(0, 1, 0),
    colorz=(0, 0, 1),
    opacity=1,
):
    """Create an actor with the coordinate's system axes where
    red = x, green = y, blue = z.

    Parameters
    ----------
    scale : tuple (3,)
        Axes size e.g. (100, 100, 100). Default is (1, 1, 1).
    colorx : tuple (3,)
        x-axis color. Default red (1, 0, 0).
    colory : tuple (3,)
        y-axis color. Default green (0, 1, 0).
    colorz : tuple (3,)
        z-axis color. Default blue (0, 0, 1).
    opacity : float, optional
        Takes values from 0 (fully transparent) to 1 (opaque). Default is 1.

    Returns
    -------
    arrow_actor: Actor

    """
    centers = np.zeros((3, 3))
    dirs = np.array([[1, 0, 0], [0, 1, 0], [0, 0, 1]])
    colors = np.array([colorx + (opacity,), colory + (opacity,), colorz + (opacity,)])

    scales = np.asarray(scale)
    arrow_actor = arrow(centers, dirs, colors, scales=scales, repeat_primitive=False)
    return arrow_actor


@warn_on_args_to_kwargs()
def odf_slicer(
    odfs,
    *,
    affine=None,
    mask=None,
    sphere=None,
    scale=0.5,
    norm=True,
    radial_scale=True,
    opacity=1.0,
    colormap=None,
    global_cm=False,
    B_matrix=None,
):
    """Create an actor for rendering a grid of ODFs given an array of
    spherical function (SF) or spherical harmonics (SH) coefficients.

    Parameters
    ----------
    odfs : ndarray
        4D ODFs array in SF or SH coefficients. If SH coefficients,
        `B_matrix` must be supplied.
    affine : array
        4x4 transformation array from native coordinates to world coordinates.
    mask : ndarray
        3D mask to apply to ODF field.
    sphere : dipy Sphere
        The sphere used for SH to SF projection. If None, a default sphere
        of 100 vertices will be used.
    scale : float
        Multiplicative factor to apply to ODF amplitudes.
    norm : bool
        Normalize SF amplitudes so that the maximum
        ODF amplitude per voxel along a direction is 1.
    radial_scale : bool
        Scale sphere points by ODF values.
    opacity : float
        Takes values from 0 (fully transparent) to 1 (opaque).
    colormap : None or str or tuple
        The name of the colormap to use. Matplotlib colormaps are supported
        (e.g., 'inferno'). A plain color can be supplied as a RGB tuple in
        range [0, 255]. If None then a RGB colormap is used.
    global_cm : bool
        If True the colormap will be applied in all ODFs. If False
        it will be applied individually at each voxel.
    B_matrix : ndarray (n_coeffs, n_vertices)
        Optional SH to SF matrix for projecting `odfs` given in SH
        coefficients on the `sphere`. If None, then the input is assumed
        to be expressed in SF coefficients.

    Returns
    -------
    actor : OdfSlicerActor
        Actor representing the ODF field.

    """
    # first we check if the input array is 4D
    n_dims = len(odfs.shape)
    if n_dims != 4:
        raise ValueError(
            "Invalid number of dimensions for odfs. Expected 4 "
            "dimensions, got {0} dimensions.".format(n_dims)
        )

    # we generate indices for all nonzero voxels
    valid_odf_mask = np.abs(odfs).max(axis=-1) > 0.0
    if mask is not None:
        valid_odf_mask = np.logical_and(valid_odf_mask, mask)
    indices = np.nonzero(valid_odf_mask)
    shape = odfs.shape[:-1]

    if sphere is None:
        # Use a default sphere with 100 vertices
        vertices, faces = fp.prim_sphere(name="repulsion100")
    else:
        vertices = sphere.vertices
        faces = fix_winding_order(vertices, sphere.faces, clockwise=True)

    if B_matrix is None:
        if len(vertices) != odfs.shape[-1]:
            raise ValueError(
                "Invalid number of SF coefficients. " "Expected {0}, got {1}.".format(
                    len(vertices), odfs.shape[-1]
                )
            )
    else:
        if len(vertices) != B_matrix.shape[1]:
            raise ValueError(
                "Invalid number of SH coefficients. " "Expected {0}, got {1}.".format(
                    len(vertices), B_matrix.shape[1]
                )
            )

    # create and return an instance of OdfSlicerActor
    return OdfSlicerActor(
        odfs[indices],
        vertices,
        faces,
        indices,
        scale,
        norm,
        radial_scale,
        shape,
        global_cm,
        colormap,
        opacity,
        affine=affine,
        B=B_matrix,
    )


def _makeNd(array, ndim):
    """Pad as many 1s at the beginning of array's shape as are need to give
    array ndim dimensions.
    """
    new_shape = (1,) * (ndim - array.ndim) + array.shape
    return array.reshape(new_shape)


@warn_on_args_to_kwargs()
def _roll_evals(evals, *, axis=-1):
    """Check evals shape.

    Helper function to check that the evals provided to functions calculating
    tensor statistics have the right shape.

    Parameters
    ----------
    evals : array-like
        Eigenvalues of a diffusion tensor. shape should be (...,3).
    axis : int
        The axis of the array which contains the 3 eigenvals. Default: -1

    Returns
    -------
    evals : array-like
        Eigenvalues of a diffusion tensor, rolled so that the 3 eigenvals are
        the last axis.

    """
    if evals.shape[-1] != 3:
        msg = "Expecting 3 eigenvalues, got {}".format(evals.shape[-1])
        raise ValueError(msg)

    evals = np.rollaxis(evals, axis)

    return evals


@warn_on_args_to_kwargs()
def _fa(evals, *, axis=-1):
    r"""Return Fractional anisotropy (FA) of a diffusion tensor.

    Parameters
    ----------
    evals : array-like
        Eigenvalues of a diffusion tensor.
    axis : int
        Axis of `evals` which contains 3 eigenvalues.

    Returns
    -------
    fa : array
        Calculated FA. Range is 0 <= FA <= 1.

    Notes
    -----
    FA is calculated using the following equation:

    .. math::

        FA = \sqrt{\frac{1}{2}\frac{(\lambda_1-\lambda_2)^2+(\lambda_1-
                    \lambda_3)^2+(\lambda_2-\lambda_3)^2}{\lambda_1^2+
                    \lambda_2^2+\lambda_3^2}}

    """
    evals = _roll_evals(evals, axis=axis)
    # Make sure not to get nans
    all_zero = (evals == 0).all(axis=0)
    ev1, ev2, ev3 = evals
    fa = np.sqrt(
        0.5
        * ((ev1 - ev2) ** 2 + (ev2 - ev3) ** 2 + (ev3 - ev1) ** 2)
        / ((evals * evals).sum(0) + all_zero)
    )

    return fa


def _color_fa(fa, evecs):
    r"""Color fractional anisotropy of diffusion tensor.

    Parameters
    ----------
    fa : array-like
        Array of the fractional anisotropy (can be 1D, 2D or 3D).
    evecs : array-like
        eigen vectors from the tensor model.

    Returns
    -------
    rgb : Array with 3 channels for each color as the last dimension.
        Colormap of the FA with red for the x value, y for the green
        value and z for the blue value.

    Notes
    -----
    It is computed from the clipped FA between 0 and 1 using the following
    formula.

    .. math::

        rgb = abs(max(\vec{e})) \times fa

    """
    if (fa.shape != evecs[..., 0, 0].shape) or ((3, 3) != evecs.shape[-2:]):
        raise ValueError("Wrong number of dimensions for evecs")

    return np.abs(evecs[..., 0]) * np.clip(fa, 0, 1)[..., None]


@warn_on_args_to_kwargs()
def tensor_slicer(
    evals,
    evecs,
    *,
    affine=None,
    mask=None,
    sphere=None,
    scale=2.2,
    norm=True,
    opacity=1.0,
    scalar_colors=None,
):
    """Slice many tensors as ellipsoids in native or world coordinates.

    Parameters
    ----------
    evals : (3,) or (X, 3) or (X, Y, 3) or (X, Y, Z, 3) ndarray
        eigenvalues
    evecs : (3, 3) or (X, 3, 3) or (X, Y, 3, 3) or (X, Y, Z, 3, 3) ndarray
        eigenvectors
    affine : array
        4x4 transformation array from native coordinates to world coordinates*
    mask : ndarray
        3D mask
    sphere : Sphere
        a sphere
    scale : float
        Distance between spheres.
    norm : bool
        Normalize `sphere_values`.
    opacity : float
        Takes values from 0 (fully transparent) to 1 (opaque). Default is 1.
    scalar_colors : (3,) or (X, 3) or (X, Y, 3) or (X, Y, Z, 3) ndarray
        RGB colors used to show the tensors
        Default None, color the ellipsoids using ``color_fa``

    Returns
    -------
    tensor_actor : Actor
        Ellipsoid

    """
    if not evals.shape == evecs.shape[:-1]:
        raise RuntimeError(
            "Eigenvalues shape {} is incompatible with eigenvectors' {}."
            " Please provide eigenvalue and"
            " eigenvector arrays that have compatible dimensions.".format(
                evals.shape, evecs.shape
            )
        )

    if mask is None:
        mask = np.ones(evals.shape[:3], dtype=bool)
    else:
        mask = mask.astype(bool)

    szx, szy, szz = evals.shape[:3]

    class TensorSlicerActor(LODActor):
        def __init__(self):
            self.mapper = None

        def display_extent(self, x1, x2, y1, y2, z1, z2):
            tmp_mask = np.zeros(evals.shape[:3], dtype=bool)
            tmp_mask[x1 : x2 + 1, y1 : y2 + 1, z1 : z2 + 1] = True
            tmp_mask = np.bitwise_and(tmp_mask, mask)

            self.mapper = _tensor_slicer_mapper(
                evals=evals,
                evecs=evecs,
                affine=affine,
                mask=tmp_mask,
                sphere=sphere,
                scale=scale,
                norm=norm,
                scalar_colors=scalar_colors,
            )
            self.SetMapper(self.mapper)

        @warn_on_args_to_kwargs()
        def display(self, *, x=None, y=None, z=None):
            if x is None and y is None and z is None:
                self.display_extent(
                    0,
                    szx - 1,
                    0,
                    szy - 1,
                    int(np.floor(szz / 2)),
                    int(np.floor(szz / 2)),
                )
            if x is not None:
                self.display_extent(x, x, 0, szy - 1, 0, szz - 1)
            if y is not None:
                self.display_extent(0, szx - 1, y, y, 0, szz - 1)
            if z is not None:
                self.display_extent(0, szx - 1, 0, szy - 1, z, z)

    tensor_actor = TensorSlicerActor()
    tensor_actor.display_extent(
        0, szx - 1, 0, szy - 1, int(np.floor(szz / 2)), int(np.floor(szz / 2))
    )

    tensor_actor.GetProperty().SetOpacity(opacity)

    return tensor_actor


@warn_on_args_to_kwargs()
def _tensor_slicer_mapper(
    evals,
    evecs,
    *,
    affine=None,
    mask=None,
    sphere=None,
    scale=2.2,
    norm=True,
    scalar_colors=None,
):
    """Return Helper function for slicing tensor fields.

    Parameters
    ----------
    evals : (3,) or (X, 3) or (X, Y, 3) or (X, Y, Z, 3) ndarray
        eigenvalues.
    evecs : (3, 3) or (X, 3, 3) or (X, Y, 3, 3) or (X, Y, Z, 3, 3) ndarray
        eigenvectors.
    affine : array
        4x4 transformation array from native coordinates to world coordinates.
    mask : ndarray
        3D mask.
    sphere : Sphere
        a sphere.
    scale : float
        Distance between spheres.
    norm : bool
        Normalize `sphere_values`.
    scalar_colors : (3,) or (X, 3) or (X, Y, 3) or (X, Y, Z, 3) ndarray
        RGB colors used to show the tensors
        Default None, color the ellipsoids using ``color_fa``

    Returns
    -------
    mapper : vtkPolyDataMapper
        Ellipsoid mapper

    """
    mask = np.ones(evals.shape[:3]) if mask is None else mask

    ijk = np.ascontiguousarray(np.array(np.nonzero(mask)).T)
    if len(ijk) == 0:
        return None

    if affine is not None:
        ijk = np.ascontiguousarray(apply_affine(affine, ijk))

    faces = np.asarray(sphere.faces, dtype=int)
    vertices = sphere.vertices

    if scalar_colors is None:
        # from dipy.reconst.dti import color_fa, fractional_anisotropy
        cfa = _color_fa(_fa(evals), evecs)
    else:
        cfa = _makeNd(scalar_colors, 4)

    cols = np.zeros((ijk.shape[0],) + sphere.vertices.shape, dtype="f4")

    all_xyz = []
    all_faces = []
    for k, center in enumerate(ijk):
        ea = evals[tuple(center.astype(int))]
        if norm:
            ea /= ea.max()
        ea = np.diag(ea.copy())

        ev = evecs[tuple(center.astype(int))].copy()
        xyz = np.dot(ev, np.dot(ea, vertices.T))

        xyz = xyz.T
        all_xyz.append(scale * xyz + center)
        all_faces.append(faces + k * xyz.shape[0])

        cols[k, ...] = np.interp(
            cfa[tuple(center.astype(int))], [0, 1], [0, 255]
        ).astype("ubyte")

    all_xyz = np.ascontiguousarray(np.concatenate(all_xyz))
    all_xyz_vtk = numpy_support.numpy_to_vtk(all_xyz, deep=True)

    points = Points()
    points.SetData(all_xyz_vtk)

    all_faces = np.concatenate(all_faces)

    cols = np.ascontiguousarray(
        np.reshape(cols, (cols.shape[0] * cols.shape[1], cols.shape[2])), dtype="f4"
    )

    vtk_colors = numpy_support.numpy_to_vtk(
        cols, deep=True, array_type=VTK_UNSIGNED_CHAR
    )

    vtk_colors.SetName("colors")

    polydata = PolyData()
    polydata.SetPoints(points)
    set_polydata_triangles(polydata, all_faces)
    polydata.GetPointData().SetScalars(vtk_colors)

    mapper = PolyDataMapper()
    mapper.SetInputData(polydata)

    return mapper


@warn_on_args_to_kwargs()
def peak_slicer(
    peaks_dirs,
    *,
    peaks_values=None,
    mask=None,
    affine=None,
    colors=(1, 0, 0),
    opacity=1.0,
    linewidth=1,
    lod=False,
    lod_points=10**4,
    lod_points_size=3,
    symmetric=True,
):
    """Visualize peak directions as given from ``peaks_from_model``.

    Parameters
    ----------
    peaks_dirs : ndarray
        Peak directions. The shape of the array can be (M, 3) or (X, M, 3) or
        (X, Y, M, 3) or (X, Y, Z, M, 3).
    peaks_values : ndarray
        Peak values. The shape of the array can be (M, ) or (X, M) or
        (X, Y, M) or (X, Y, Z, M).
    affine : array
        4x4 transformation array from native coordinates to world coordinates.
    mask : ndarray
        3D mask.
    colors : tuple or None
        Default red color. If None then every peak gets an orientation color
        in similarity to a DEC map.
    opacity : float, optional
        Takes values from 0 (fully transparent) to 1 (opaque).
    linewidth : float, optional
        Line thickness. Default is 1.
    lod : bool
        Use LODActor(level of detail) rather than Actor.
        Default is False. Level of detail actors do not render the full
        geometry when the frame rate is low.
    lod_points : int
        Number of points to be used when LOD is in effect. Default is 10000.
    lod_points_size : int
        Size of points when lod is in effect. Default is 3.
    symmetric: bool, optional
        If True, peaks are drawn for both peaks_dirs and -peaks_dirs. Else,
        peaks are only drawn for directions given by peaks_dirs. Default is
        True.

    Returns
    -------
    peak_actor: Actor

    See Also
    --------
    :func:`fury.actor.odf_slice`

    """
    peaks_dirs = np.asarray(peaks_dirs)
    if peaks_dirs.ndim > 5:
        raise ValueError("Wrong shape")

    peaks_dirs = _makeNd(peaks_dirs, 5)
    if peaks_values is not None:
        peaks_values = _makeNd(peaks_values, 4)

    grid_shape = np.array(peaks_dirs.shape[:3])

    if mask is None:
        mask = np.ones(grid_shape).astype(bool)

    class PeakSlicerActor(LODActor):
        def __init__(self):
            self.line = None

        def display_extent(self, x1, x2, y1, y2, z1, z2):
            tmp_mask = np.zeros(grid_shape, dtype=bool)
            tmp_mask[x1 : x2 + 1, y1 : y2 + 1, z1 : z2 + 1] = True
            tmp_mask = np.bitwise_and(tmp_mask, mask)

            ijk = np.ascontiguousarray(np.array(np.nonzero(tmp_mask)).T)
            if len(ijk) == 0:
                self.SetMapper(None)
                return
            if affine is not None:
                ijk_trans = np.ascontiguousarray(apply_affine(affine, ijk))
            list_dirs = []
            for index, center in enumerate(ijk):
                # center = tuple(center)
                if affine is None:
                    xyz = center[:, None]
                else:
                    xyz = ijk_trans[index][:, None]
                xyz = xyz.T
                for i in range(peaks_dirs[tuple(center)].shape[-2]):
                    if peaks_values is not None:
                        pv = peaks_values[tuple(center)][i]
                    else:
                        pv = 1.0
                    if symmetric:
                        dirs = np.vstack(
                            (
                                -peaks_dirs[tuple(center)][i] * pv + xyz,
                                peaks_dirs[tuple(center)][i] * pv + xyz,
                            )
                        )
                    else:
                        dirs = np.vstack((xyz, peaks_dirs[tuple(center)][i] * pv + xyz))
                    list_dirs.append(dirs)

            self.line = line(
                list_dirs,
                colors=colors,
                opacity=opacity,
                linewidth=linewidth,
                lod=lod,
                lod_points=lod_points,
                lod_points_size=lod_points_size,
            )

            self.SetProperty(self.line.GetProperty())
            self.SetMapper(self.line.GetMapper())

        @warn_on_args_to_kwargs()
        def display(self, *, x=None, y=None, z=None):
            if x is None and y is None and z is None:
                self.display_extent(
                    0,
                    szx - 1,
                    0,
                    szy - 1,
                    int(np.floor(szz / 2)),
                    int(np.floor(szz / 2)),
                )
            if x is not None:
                self.display_extent(x, x, 0, szy - 1, 0, szz - 1)
            if y is not None:
                self.display_extent(0, szx - 1, y, y, 0, szz - 1)
            if z is not None:
                self.display_extent(0, szx - 1, 0, szy - 1, z, z)

    peak_actor = PeakSlicerActor()

    szx, szy, szz = grid_shape
    peak_actor.display_extent(
        0, szx - 1, 0, szy - 1, int(np.floor(szz / 2)), int(np.floor(szz / 2))
    )

    return peak_actor


@warn_on_args_to_kwargs()
def peak(
    peaks_dirs,
    *,
    peaks_values=None,
    mask=None,
    affine=None,
    colors=None,
    linewidth=1,
    lookup_colormap=None,
    symmetric=True,
):
    """Visualize peak directions as given from ``peaks_from_model``.

    Parameters
    ----------
    peaks_dirs : ndarray
        Peak directions. The shape of the array should be (X, Y, Z, D, 3).
    peaks_values : ndarray, optional
        Peak values. The shape of the array should be (X, Y, Z, D).
    affine : array, optional
        4x4 transformation array from native coordinates to world coordinates.
    mask : ndarray, optional
        3D mask
    colors : tuple or None, optional
        Default None. If None then every peak gets an orientation color
        in similarity to a DEC map.
    lookup_colormap : vtkLookupTable, optional
        Add a default lookup table to the colormap. Default is None which calls
        :func:`fury.actor.colormap_lookup_table`.
    linewidth : float, optional
        Line thickness. Default is 1.
    symmetric : bool, optional
        If True, peaks are drawn for both peaks_dirs and -peaks_dirs. Else,
        peaks are only drawn for directions given by peaks_dirs. Default is
        True.

    Returns
    -------
    peak_actor : PeakActor
        Actor or LODActor representing the peaks directions and/or
        magnitudes.

    Examples
    --------
    >>> from fury import actor, window
    >>> import numpy as np
    >>> scene = window.Scene()
    >>> peak_dirs = np.random.rand(3, 3, 3, 3, 3)
    >>> c = actor.peak(peak_dirs)
    >>> scene.add(c)
    >>> #window.show(scene)

    """
    if peaks_dirs.ndim != 5:
        raise ValueError(
            "Invalid peak directions. The shape of the structure "
            "must be (XxYxZxDx3). Your data has {} dimensions."
            "".format(peaks_dirs.ndim)
        )
    if peaks_dirs.shape[4] != 3:
        raise ValueError(
            "Invalid peak directions. The shape of the last "
            "dimension must be 3. Your data has a last dimension "
            "of {}.".format(peaks_dirs.shape[4])
        )

    dirs_shape = peaks_dirs.shape

    if peaks_values is not None:
        if peaks_values.ndim != 4:
            raise ValueError(
                "Invalid peak values. The shape of the structure "
                "must be (XxYxZxD). Your data has {} dimensions."
                "".format(peaks_values.ndim)
            )
        vals_shape = peaks_values.shape
        if vals_shape != dirs_shape[:4]:
            raise ValueError(
                "Invalid peak values. The shape of the values "
                "must coincide with the shape of the directions."
            )

    valid_mask = np.abs(peaks_dirs).max(axis=(-2, -1)) > 0
    if mask is not None:
        if mask.ndim != 3:
            warnings.warn(
                "Invalid mask. The mask must be a 3D array. The "
                "passed mask has {} dimensions. Ignoring passed "
                "mask.".format(mask.ndim),
                UserWarning,
                stacklevel=2,
            )
        elif mask.shape != dirs_shape[:3]:
            warnings.warn(
                "Invalid mask. The shape of the mask must coincide "
                "with the shape of the directions. Ignoring passed "
                "mask.",
                UserWarning,
                stacklevel=2,
            )
        else:
            valid_mask = np.logical_and(valid_mask, mask)
    indices = np.nonzero(valid_mask)

    return PeakActor(
        peaks_dirs,
        indices,
        values=peaks_values,
        affine=affine,
        colors=colors,
        lookup_colormap=lookup_colormap,
        linewidth=linewidth,
        symmetric=symmetric,
    )


@warn_on_args_to_kwargs()
def dot(points, *, colors=None, opacity=None, dot_size=5):
    """Create one or more 3d points.

    Parameters
    ----------
    points : ndarray, (N, 3)
        dots positions.
    colors : ndarray (N,3) or (N, 4) or tuple (3,) or tuple (4,)
        RGB or RGBA (for opacity) R, G, B and A should be at the range [0, 1].
    opacity : float, optional
        Takes values from 0 (fully transparent) to 1 (opaque).
        If a value is given, each dot will have the same opacity otherwise
        opacity is set to 1 by default, or is defined by Alpha parameter
        in colors if given.
    dot_size : int

    Returns
    -------
    dot_actor: Actor

    See Also
    --------
    :func:`fury.actor.point`

    """
    if points.ndim != 2:
        raise ValueError(
            "Invalid points. The shape of the structure must be "
            "(Nx3). Your data has {} dimensions.".format(points.ndim)
        )

    if points.shape[1] != 3:
        raise ValueError(
            "Invalid points. The shape of the last dimension "
            "must be 3. Your data has a last dimension of {}.".format(points.shape[1])
        )

    vtk_vertices = Points()
    vtk_faces = CellArray()

    # Add points
    for i in range(len(points)):
        p = points[i]
        idd = vtk_vertices.InsertNextPoint(p)
        vtk_faces.InsertNextCell(1)
        vtk_faces.InsertCellPoint(idd)

    color_tuple = color_check(len(points), colors=colors)
    color_array, global_opacity = color_tuple

    # Create a polydata object
    polydata = PolyData()
    polydata.SetPoints(vtk_vertices)
    polydata.SetVerts(vtk_faces)
    polydata.GetPointData().SetScalars(color_array)

    # set primitives count
    prim_count = len(points)
    set_polydata_primitives_count(polydata, prim_count)

    # Visualize
    mapper = PolyDataMapper()
    mapper.SetInputData(polydata)

    # Create an actor
    poly_actor = Actor()
    poly_actor.SetMapper(mapper)

    if opacity is not None:
        poly_actor.GetProperty().SetOpacity(opacity)
    elif global_opacity >= 0:
        poly_actor.GetProperty().SetOpacity(global_opacity)
    poly_actor.GetProperty().SetPointSize(dot_size)

    return poly_actor


@warn_on_args_to_kwargs()
def point(points, colors, *, point_radius=0.1, phi=8, theta=8, opacity=1.0):
    """Visualize points as sphere glyphs.

    Parameters
    ----------
    points : ndarray, shape (N, 3)
    colors : ndarray (N,3) or tuple (3,)
    point_radius : float
    phi : int
    theta : int
    opacity : float, optional
        Takes values from 0 (fully transparent) to 1 (opaque). Default is 1.

    Returns
    -------
    point_actor: Actor

    See Also
    --------
    :func:`fury.actor.dot`
    :func:`fury.actor.sphere`

    Examples
    --------
    >>> from fury import window, actor
    >>> scene = window.Scene()
    >>> pts = np.random.rand(5, 3)
    >>> point_actor = actor.point(pts, window.colors.coral)
    >>> scene.add(point_actor)
    >>> # window.show(scene)

    """
    return sphere(
        centers=points,
        colors=colors,
        radii=point_radius,
        phi=phi,
        theta=theta,
        vertices=None,
        faces=None,
        opacity=opacity,
    )


@warn_on_args_to_kwargs()
def sphere(
    centers,
    colors,
    *,
    radii=1.0,
    phi=16,
    theta=16,
    vertices=None,
    faces=None,
    opacity=1,
    use_primitive=False,
):
    """Visualize one or many spheres with different colors and radii.

    Parameters
    ----------
    centers : ndarray, shape (N, 3)
        Spheres positions.
    colors : ndarray (N,3) or (N, 4) or tuple (3,) or tuple (4,)
        RGB or RGBA (for opacity) R, G, B and A should be at the range [0, 1].
    radii : float or ndarray, shape (N,)
        Sphere radius.
    phi : int, optional
        Set the number of points in the latitude direction.
    theta : int, optional
        Set the number of points in the longitude direction.
    vertices : ndarray, shape (N, 3)
        The point cloud defining the sphere.
    faces : ndarray, shape (M, 3)
        If faces is None then a sphere is created based on theta and phi angles
        If not then a sphere is created with the provided vertices and faces.
    opacity : float, optional
        Takes values from 0 (fully transparent) to 1 (opaque). Default is 1.
    use_primitive : boolean, optional
        If True, uses primitives to create an actor.

    Returns
    -------
    sphere_actor: Actor

    Examples
    --------
    >>> from fury import window, actor
    >>> scene = window.Scene()
    >>> centers = np.random.rand(5, 3)
    >>> sphere_actor = actor.sphere(centers, window.colors.coral)
    >>> scene.add(sphere_actor)
    >>> # window.show(scene)

    """
    if not use_primitive:
        src = SphereSource() if faces is None else None

        if src is not None:
            src.SetRadius(1)
            src.SetThetaResolution(theta)
            src.SetPhiResolution(phi)

        sphere_actor = repeat_sources(
            centers=centers,
            colors=colors,
            active_scalars=radii,
            source=src,
            vertices=vertices,
            faces=faces,
        )
        sphere_actor.GetProperty().SetOpacity(opacity)
        return sphere_actor

    scales = radii
    directions = (1, 0, 0)

    if faces is None and vertices is None:
        vertices, faces = fp.prim_sphere(phi=phi, theta=theta)

    res = fp.repeat_primitive(
        vertices,
        faces,
        directions=directions,
        centers=centers,
        colors=colors,
        scales=scales,
    )
    big_verts, big_faces, big_colors, _ = res
    prim_count = len(centers)
    sphere_actor = get_actor_from_primitive(
        big_verts, big_faces, colors=big_colors, prim_count=prim_count
    )
    sphere_actor.GetProperty().SetOpacity(opacity)
    return sphere_actor


@warn_on_args_to_kwargs()
def cylinder(
    centers,
    directions,
    colors,
    *,
    radius=0.05,
    heights=1,
    capped=False,
    resolution=8,
    vertices=None,
    faces=None,
    repeat_primitive=True,
):
    """Visualize one or many cylinder with different features.

    Parameters
    ----------
    centers : ndarray, shape (N, 3)
        Cylinder positions.
    directions : ndarray, shape (N, 3)
        The orientation vector of the cylinder.
    colors : ndarray (N,3) or (N, 4) or tuple (3,) or tuple (4,)
        RGB or RGBA (for opacity) R, G, B and A should be at the range [0, 1].
    radius : float
        cylinder radius.
    heights : ndarray, shape (N)
        The height of the cylinder.
    capped : bool
        Turn on/off whether to cap cylinder with polygons. Default (False).
    resolution: int
        Number of facets/sectors used to define cylinder.
    vertices : ndarray, shape (N, 3)
        The point cloud defining the sphere.
    faces : ndarray, shape (M, 3)
        If faces is None then a sphere is created based on theta
        and phi angles.
        If not then a sphere is created with the provided vertices and faces.
    repeat_primitive: bool
        If True, cylinder will be generated with primitives
        If False,
        repeat_sources will be invoked to use VTK filters for cylinder.

    Returns
    -------
    cylinder_actor: Actor

    Examples
    --------
    >>> from fury import window, actor
    >>> scene = window.Scene()
    >>> centers = np.random.rand(5, 3)
    >>> dirs = np.random.rand(5, 3)
    >>> heights = np.random.rand(5)
    >>> actor = actor.cylinder(centers, dirs, (1, 1, 1), heights=heights)
    >>> scene.add(actor)
    >>> # window.show(scene)

    """
    if repeat_primitive:
        if resolution < 8:
            # Sectors parameter should be greater than 7 in fp.prim_cylinder()
            raise ValueError("resolution parameter should be greater than 7")

        verts, faces = fp.prim_cylinder(
            radius=radius,
            sectors=resolution,
            capped=capped,
        )
        res = fp.repeat_primitive(
            verts,
            faces,
            centers=centers,
            directions=directions,
            colors=colors,
            scales=heights,
        )

        big_verts, big_faces, big_colors, _ = res
        prim_count = len(centers)
        cylinder_actor = get_actor_from_primitive(
            big_verts, big_faces, colors=big_colors, prim_count=prim_count
        )

    else:
        if faces is None:
            src = CylinderSource()
            src.SetCapping(capped)
            src.SetResolution(resolution)
            src.SetRadius(radius)
            rotate = np.array([[0, 1, 0, 0], [-1, 0, 0, 0], [0, 0, 1, 0], [0, 0, 0, 1]])
        else:
            src = None
            rotate = None

        cylinder_actor = repeat_sources(
            centers=centers,
            colors=colors,
            directions=directions,
            active_scalars=heights,
            source=src,
            vertices=vertices,
            faces=faces,
            orientation=rotate,
        )

    return cylinder_actor


@warn_on_args_to_kwargs()
def disk(
    centers,
    directions,
    colors,
    *,
    rinner=0.3,
    router=0.7,
    cresolution=6,
    rresolution=2,
    vertices=None,
    faces=None,
):
    """Visualize one or many disks with different features.

    Parameters
    ----------
    centers : ndarray, shape (N, 3)
        Disk positions.
    directions : ndarray, shape (N, 3)
        The orientation vector of the disk.
    colors : ndarray (N,3) or (N, 4) or tuple (3,) or tuple (4,)
        RGB or RGBA (for opacity) R, G, B and A should be at the range [0, 1].
    rinner : float
        disk inner radius, default: 0.3
    router : float
        disk outer radius, default: 0.5
    cresolution: int, optional
        Number of facets used to define perimeter of disk, default: 6
    rresolution: int, optional
        Number of facets used radially, default: 2
    vertices : ndarray, shape (N, 3)
        The point cloud defining the disk.
    faces : ndarray, shape (M, 3)
        If faces is None then a disk is created based on theta and phi angles.
        If not then a disk is created with the provided vertices and faces.

    Returns
    -------
    disk_actor: Actor

    Examples
    --------
    >>> from fury import window, actor
    >>> import numpy as np
    >>> scene = window.Scene()
    >>> centers = np.random.rand(5, 3)
    >>> dirs = np.random.rand(5, 3)
    >>> colors = np.random.rand(5, 4)
    >>> actor = actor.disk(centers, dirs, colors,
    ...                    rinner=.1, router=.8, cresolution=30)
    >>> scene.add(actor)
    >>> # window.show(scene)

    """
    if faces is None:
        src = DiskSource()
        src.SetCircumferentialResolution(cresolution)
        src.SetRadialResolution(rresolution)
        src.SetInnerRadius(rinner)
        src.SetOuterRadius(router)
        rotate = np.array([[0, 0, -1, 0], [0, 1, 0, 0], [1, 0, 0, 0], [0, 0, 0, 1]])
    else:
        src = None
        rotate = None

    disk_actor = repeat_sources(
        centers=centers,
        colors=colors,
        directions=directions,
        source=src,
        vertices=vertices,
        faces=faces,
        orientation=rotate,
    )

    return disk_actor


@warn_on_args_to_kwargs()
def square(centers, *, directions=(1, 0, 0), colors=(1, 0, 0), scales=1):
    """Visualize one or many squares with different features.

    Parameters
    ----------
    centers : ndarray, shape (N, 3)
        Square positions.
    directions : ndarray, shape (N, 3), optional
        The orientation vector of the square.
    colors : ndarray (N,3) or (N, 4) or tuple (3,) or tuple (4,), optional
        RGB or RGBA (for opacity) R, G, B and A should be at the range [0, 1].
    scales : int or ndarray (N,3) or tuple (3,), optional
        Square size on each direction (x, y), default(1)

    Returns
    -------
    sq_actor: Actor

    Examples
    --------
    >>> from fury import window, actor
    >>> scene = window.Scene()
    >>> centers = np.random.rand(5, 3)
    >>> dirs = np.random.rand(5, 3)
    >>> sq_actor = actor.square(centers, directions=dirs)
    >>> scene.add(sq_actor)
    >>> # window.show(scene)

    """
    verts, faces = fp.prim_square()
    res = fp.repeat_primitive(
        verts,
        faces,
        directions=directions,
        centers=centers,
        colors=colors,
        scales=scales,
    )

    big_verts, big_faces, big_colors, _ = res
    prim_count = len(centers)
    sq_actor = get_actor_from_primitive(
        big_verts, big_faces, colors=big_colors, prim_count=prim_count
    )
    sq_actor.GetProperty().BackfaceCullingOff()
    return sq_actor


@warn_on_args_to_kwargs()
def rectangle(centers, *, directions=(1, 0, 0), colors=(1, 0, 0), scales=(1, 2, 0)):
    """Visualize one or many rectangles with different features.

    Parameters
    ----------
    centers : ndarray, shape (N, 3)
        Rectangle positions.
    directions : ndarray, shape (N, 3), optional
        The orientation vector of the rectangle.
    colors : ndarray (N,3) or (N, 4) or tuple (3,) or tuple (4,), optional
        RGB or RGBA (for opacity) R, G, B and A should be at the range [0, 1].
    scales : int or ndarray (N,3) or tuple (3,), optional
        Rectangle size on each direction (x, y), default(1)

    Returns
    -------
    rect_actor: Actor

    See Also
    --------
    :func:`fury.actor.square`

    Examples
    --------
    >>> from fury import window, actor
    >>> scene = window.Scene()
    >>> centers = np.random.rand(5, 3)
    >>> dirs = np.random.rand(5, 3)
    >>> rect_actor = actor.rectangle(centers, directions=dirs)
    >>> scene.add(rect_actor)
    >>> # window.show(scene)

    """
    return square(centers=centers, directions=directions, colors=colors, scales=scales)


@warn_on_args_to_kwargs()
def box(centers, *, directions=(1, 0, 0), colors=(1, 0, 0), scales=(1, 2, 3)):
    """Visualize one or many boxes with different features.

    Parameters
    ----------
    centers : ndarray, shape (N, 3)
        Box positions.
    directions : ndarray, shape (N, 3), optional
        The orientation vector of the box.
    colors : ndarray (N,3) or (N, 4) or tuple (3,) or tuple (4,), optional
        RGB or RGBA (for opacity) R, G, B and A should be at the range [0, 1].
    scales : int or ndarray (N,3) or tuple (3,), optional
        Box size on each direction (x, y), default(1)

    Returns
    -------
    box_actor: Actor

    Examples
    --------
    >>> from fury import window, actor
    >>> scene = window.Scene()
    >>> centers = np.random.rand(5, 3)
    >>> dirs = np.random.rand(5, 3)
    >>> box_actor = actor.box(centers, directions=dirs, colors=(1, 1, 1))
    >>> scene.add(box_actor)
    >>> # window.show(scene)

    """
    verts, faces = fp.prim_box()
    res = fp.repeat_primitive(
        verts,
        faces,
        directions=directions,
        centers=centers,
        colors=colors,
        scales=scales,
    )

    big_verts, big_faces, big_colors, _ = res
    prim_count = len(centers)
    box_actor = get_actor_from_primitive(
        big_verts, big_faces, colors=big_colors, prim_count=prim_count
    )
    return box_actor


@warn_on_args_to_kwargs()
def cube(centers, *, directions=(1, 0, 0), colors=(1, 0, 0), scales=1):
    """Visualize one or many cubes with different features.

    Parameters
    ----------
    centers : ndarray, shape (N, 3)
        Cube positions.
    directions : ndarray, shape (N, 3), optional
        The orientation vector of the cube.
    colors : ndarray (N,3) or (N, 4) or tuple (3,) or tuple (4,), optional
        RGB or RGBA (for opacity) R, G, B and A should be at the range [0, 1].
    scales : int or ndarray (N,3) or tuple (3,), optional
        Cube size, default: 1

    Returns
    -------
    cube_actor: Actor

    Examples
    --------
    >>> from fury import window, actor
    >>> scene = window.Scene()
    >>> centers = np.random.rand(5, 3)
    >>> dirs = np.random.rand(5, 3)
    >>> cube_actor = actor.cube(centers, directions=dirs)
    >>> scene.add(cube_actor)
    >>> # window.show(scene)

    """
    return box(centers=centers, directions=directions, colors=colors, scales=scales)


@warn_on_args_to_kwargs()
def arrow(
    centers,
    directions,
    colors,
    *,
    heights=1.0,
    resolution=10,
    tip_length=0.35,
    tip_radius=0.1,
    shaft_radius=0.03,
    scales=1,
    vertices=None,
    faces=None,
    repeat_primitive=True,
):
    """Visualize one or many arrows with different features.

    Parameters
    ----------
    centers : ndarray, shape (N, 3)
        Arrow positions.
    directions : ndarray, shape (N, 3)
        The orientation vector of the arrow.
    colors : ndarray (N,3) or (N, 4) or tuple (3,) or tuple (4,)
        RGB or RGBA (for opacity) R, G, B and A should be at the range [0, 1].
    heights : ndarray, shape (N)
        The height of the arrow.
    resolution : int
        The resolution of the arrow.
    tip_length : float
        The tip size of the arrow (default: 0.35)
    tip_radius : float
        the tip radius of the arrow (default: 0.1)
    shaft_radius : float
        The shaft radius of the arrow (default: 0.03)
    vertices : ndarray, shape (N, 3)
        The point cloud defining the arrow.
    faces : ndarray, shape (M, 3)
        If faces is None then a arrow is created based on directions, heights
        and resolution. If not then a arrow is created with the provided
        vertices and faces.

    Returns
    -------
    arrow_actor: Actor

    Examples
    --------
    >>> from fury import window, actor
    >>> scene = window.Scene()
    >>> centers = np.random.rand(5, 3)
    >>> directions = np.random.rand(5, 3)
    >>> heights = np.random.rand(5)
    >>> arrow_actor = actor.arrow(centers, directions, (1, 1, 1), heights=heights)
    >>> scene.add(arrow_actor)
    >>> # window.show(scene)

    """
    if repeat_primitive:
        vertices, faces = fp.prim_arrow()
        res = fp.repeat_primitive(
            vertices,
            faces,
            directions=directions,
            centers=centers,
            colors=colors,
            scales=scales,
        )
        big_vertices, big_faces, big_colors, _ = res
        prim_count = len(centers)
        arrow_actor = get_actor_from_primitive(
            big_vertices, big_faces, colors=big_colors, prim_count=prim_count
        )
        return arrow_actor

    src = ArrowSource() if faces is None else None

    if src is not None:
        src.SetTipResolution(resolution)
        src.SetShaftResolution(resolution)
        src.SetTipLength(tip_length)
        src.SetTipRadius(tip_radius)
        src.SetShaftRadius(shaft_radius)

    arrow_actor = repeat_sources(
        centers=centers,
        directions=directions,
        colors=colors,
        active_scalars=heights,
        source=src,
        vertices=vertices,
        faces=faces,
    )
    return arrow_actor


@warn_on_args_to_kwargs()
def cone(
    centers,
    directions,
    colors,
    *,
    heights=1.0,
    resolution=10,
    vertices=None,
    faces=None,
    use_primitive=True,
):
    """Visualize one or many cones with different features.

    Parameters
    ----------
    centers : ndarray, shape (N, 3)
        Cone positions.
    directions : ndarray, shape (N, 3)
        The orientation vector of the cone.
    colors : ndarray (N,3) or (N, 4) or tuple (3,) or tuple (4,)
        RGB or RGBA (for opacity) R, G, B and A should be at the range [0, 1].
    heights : ndarray, shape (N)
        The height of the cone.
    resolution : int
        The resolution of the cone.
    vertices : ndarray, shape (N, 3)
        The point cloud defining the cone.
    faces : ndarray, shape (M, 3)
        If faces is None then a cone is created based on directions, heights
        and resolution. If not then a cone is created with the provided.
        vertices and faces.
    use_primitive : boolean, optional
        If True uses primitives to create the cone actor.

    Returns
    -------
    cone_actor: Actor

    Examples
    --------
    >>> from fury import window, actor
    >>> scene = window.Scene()
    >>> centers = np.random.rand(5, 3)
    >>> directions = np.random.rand(5, 3)
    >>> heights = np.random.rand(5)
    >>> cone_actor = actor.cone(centers, directions, (1, 1, 1), heights=heights)
    >>> scene.add(cone_actor)
    >>> # window.show(scene)

    """
    if not use_primitive:
        src = ConeSource() if faces is None else None

        if src is not None:
            src.SetResolution(resolution)

        cone_actor = repeat_sources(
            centers=centers,
            directions=directions,
            colors=colors,
            active_scalars=heights,
            source=src,
            vertices=vertices,
            faces=faces,
        )
        return cone_actor

    if faces is None and vertices is None:
        vertices, faces = fp.prim_cone(sectors=resolution)

    res = fp.repeat_primitive(
        vertices, faces, centers, directions=directions, colors=colors, scales=heights
    )

    big_verts, big_faces, big_colors, _ = res
    prim_count = len(centers)
    cone_actor = get_actor_from_primitive(
        big_verts, big_faces, colors=big_colors, prim_count=prim_count
    )

    return cone_actor


@warn_on_args_to_kwargs()
def triangularprism(centers, *, directions=(1, 0, 0), colors=(1, 0, 0), scales=1):
    """Visualize one or many regular triangular prisms with different features.

    Parameters
    ----------
    centers : ndarray, shape (N, 3)
        Triangular prism positions.
    directions : ndarray, shape (N, 3)
        The orientation vector(s) of the triangular prism(s).
    colors : ndarray (N,3) or (N, 4) or tuple (3,) or tuple (4,)
        RGB or RGBA (for opacity) R, G, B and A should be at the range [0, 1].
    scales : int or ndarray (N,3) or tuple (3,), optional
        Triangular prism size on each direction (x, y), default(1)

    Returns
    -------
    tprism_actor: Actor

    Examples
    --------
    >>> from fury import window, actor
    >>> scene = window.Scene()
    >>> centers = np.random.rand(3, 3)
    >>> dirs = np.random.rand(3, 3)
    >>> colors = np.random.rand(3, 3)
    >>> scales = np.random.rand(3, 1)
    >>> actor = actor.triangularprism(centers, directions=dirs, colors=colors, scales=scales)
    >>> scene.add(actor)
    >>> # window.show(scene)

    """  # noqa: E501
    verts, faces = fp.prim_triangularprism()
    res = fp.repeat_primitive(
        verts,
        faces,
        directions=directions,
        centers=centers,
        colors=colors,
        scales=scales,
    )
    big_verts, big_faces, big_colors, _ = res
    prim_count = len(centers)
    tprism_actor = get_actor_from_primitive(
        big_verts, big_faces, colors=big_colors, prim_count=prim_count
    )
    return tprism_actor


@warn_on_args_to_kwargs()
def rhombicuboctahedron(centers, *, directions=(1, 0, 0), colors=(1, 0, 0), scales=1):
    """Visualize one or many rhombicuboctahedron with different features.

    Parameters
    ----------
    centers : ndarray, shape (N, 3)
        Rhombicuboctahedron positions.
    directions : ndarray, shape (N, 3)
        The orientation vector(s) of the Rhombicuboctahedron(s).
    colors : ndarray (N,3) or (N, 4) or tuple (3,) or tuple (4,)
        RGB or RGBA (for opacity) R, G, B and A should be at the range [0, 1].
    scales : int or ndarray (N,3) or tuple (3,), optional
        Rhombicuboctahedron size on each direction (x, y), default(1)

    Returns
    -------
    rcoh_actor: Actor

    Examples
    --------
    >>> from fury import window, actor
    >>> scene = window.Scene()
    >>> centers = np.random.rand(3, 3)
    >>> dirs = np.random.rand(3, 3)
    >>> colors = np.random.rand(3, 3)
    >>> scales = np.random.rand(3, 1)
    >>> actor = actor.rhombicuboctahedron(centers, directions=dirs, colors=colors, scales=scales)
    >>> scene.add(actor)
    >>> # window.show(scene)

    """  # noqa: E501
    verts, faces = fp.prim_rhombicuboctahedron()
    res = fp.repeat_primitive(
        verts,
        faces,
        directions=directions,
        centers=centers,
        colors=colors,
        scales=scales,
    )
    big_verts, big_faces, big_colors, _ = res
    prim_count = len(centers)
    rcoh_actor = get_actor_from_primitive(
        big_verts, big_faces, colors=big_colors, prim_count=prim_count
    )
    return rcoh_actor


@warn_on_args_to_kwargs()
def pentagonalprism(centers, *, directions=(1, 0, 0), colors=(1, 0, 0), scales=1):
    """Visualize one or many pentagonal prisms with different features.

    Parameters
    ----------
    centers : ndarray, shape (N, 3), optional
        Pentagonal prism positions.
    directions : ndarray, shape (N, 3), optional
        The orientation vector of the pentagonal prism.
    colors : ndarray (N,3) or (N, 4) or tuple (3,) or tuple (4,), optional
        RGB or RGBA (for opacity) R, G, B and A should be at the range [0, 1].
    scales : int or ndarray (N,3) or tuple (3,), optional
        Pentagonal prism size on each direction (x, y), default(1)

    Returns
    -------
    pent_actor: Actor

    Examples
    --------
    >>> import numpy as np
    >>> from fury import window, actor
    >>> scene = window.Scene()
    >>> centers = np.random.rand(3, 3)
    >>> dirs = np.random.rand(3, 3)
    >>> colors = np.random.rand(3, 3)
    >>> scales = np.random.rand(3, 1)
    >>> actor_pentagonal = actor.pentagonalprism(centers, directions=dirs, colors=colors, scales=scales)
    >>> scene.add(actor_pentagonal)
    >>> # window.show(scene)

    """  # noqa: E501
    verts, faces = fp.prim_pentagonalprism()
    res = fp.repeat_primitive(
        verts,
        faces,
        directions=directions,
        centers=centers,
        colors=colors,
        scales=scales,
    )

    big_verts, big_faces, big_colors, _ = res
    prim_count = len(centers)
    pent_actor = get_actor_from_primitive(
        big_verts, big_faces, colors=big_colors, prim_count=prim_count
    )
    return pent_actor


@warn_on_args_to_kwargs()
def octagonalprism(centers, *, directions=(1, 0, 0), colors=(1, 0, 0), scales=1):
    """Visualize one or many octagonal prisms with different features.

    Parameters
    ----------
    centers : ndarray, shape (N, 3)
        Octagonal prism positions.
    directions : ndarray, shape (N, 3)
        The orientation vector of the octagonal prism.
    colors : ndarray (N,3) or (N, 4) or tuple (3,) or tuple (4,)
        RGB or RGBA (for opacity) R, G, B and A should be at the range [0, 1].
    scales : int or ndarray (N,3) or tuple (3,), optional
        Octagonal prism size on each direction (x, y), default(1)

    Returns
    -------
    oct_actor: Actor

    Examples
    --------
    >>> from fury import window, actor
    >>> scene = window.Scene()
    >>> centers = np.random.rand(3, 3)
    >>> dirs = np.random.rand(3, 3)
    >>> colors = np.random.rand(3, 3)
    >>> scales = np.random.rand(3, 1)
    >>> actor = actor.octagonalprism(centers, directions=dirs, colors=colors, scales=scales)
    >>> scene.add(actor)
    >>> # window.show(scene)

    """  # noqa: E501
    verts, faces = fp.prim_octagonalprism()
    res = fp.repeat_primitive(
        verts,
        faces,
        directions=directions,
        centers=centers,
        colors=colors,
        scales=scales,
    )

    big_verts, big_faces, big_colors, _ = res
    prim_count = len(centers)
    oct_actor = get_actor_from_primitive(
        big_verts, big_faces, colors=big_colors, prim_count=prim_count
    )
    return oct_actor


@warn_on_args_to_kwargs()
def frustum(centers, *, directions=(1, 0, 0), colors=(0, 1, 0), scales=1):
    """Visualize one or many frustum pyramids with different features.

    Parameters
    ----------
    centers : ndarray, shape (N, 3)
        Frustum pyramid positions.
    directions : ndarray, shape (N, 3)
        The orientation vector of the frustum pyramid.
    colors : ndarray (N,3) or (N, 4) or tuple (3,) or tuple (4,)
        RGB or RGBA (for opacity) R, G, B and A should be at the range [0, 1].
    scales : int or ndarray (N,3) or tuple (3,), optional
        Frustum pyramid size on each direction (x, y), default(1)

    Returns
    -------
    frustum_actor: Actor

    Examples
    --------
    >>> from fury import window, actor
    >>> scene = window.Scene()
    >>> centers = np.random.rand(4, 3)
    >>> dirs = np.random.rand(4, 3)
    >>> colors = np.random.rand(4, 3)
    >>> scales = np.random.rand(4, 1)
    >>> actor = actor.frustum(centers, directions=dirs, colors=colors, scales=scales)
    >>> scene.add(actor)
    >>> # window.show(scene)

    """
    verts, faces = fp.prim_frustum()
    res = fp.repeat_primitive(
        verts,
        faces,
        directions=directions,
        centers=centers,
        colors=colors,
        scales=scales,
    )

    big_verts, big_faces, big_colors, _ = res
    prim_count = len(centers)
    frustum_actor = get_actor_from_primitive(
        big_verts, big_faces, colors=big_colors, prim_count=prim_count
    )
    return frustum_actor


@warn_on_args_to_kwargs()
def superquadric(
    centers, *, roundness=(1, 1), directions=(1, 0, 0), colors=(1, 0, 0), scales=1
):
    """Visualize one or many superquadrics with different features.

    Parameters
    ----------
    centers : ndarray, shape (N, 3)
        Superquadrics positions.
    roundness : ndarray, shape (N, 2) or tuple/list (2,), optional
        parameters (Phi and Theta) that control the shape of the superquadric.
    directions : ndarray, shape (N, 3) or tuple (3,), optional
        The orientation vector of the cone.
    colors : ndarray (N,3) or (N, 4) or tuple (3,) or tuple (4,)
        RGB or RGBA (for opacity) R, G, B and A should be at the range [0, 1].
    scales : ndarray, shape (N) or (N,3) or float or int, optional
        The height of the cone.

    Returns
    -------
    spq_actor: Actor

    Examples
    --------
    >>> from fury import window, actor
    >>> scene = window.Scene()
    >>> centers = np.random.rand(3, 3) * 10
    >>> directions = np.random.rand(3, 3)
    >>> scales = np.random.rand(3)
    >>> colors = np.random.rand(3, 3)
    >>> roundness = np.array([[1, 1], [1, 2], [2, 1]])
    >>> sq_actor = actor.superquadric(centers, roundness=roundness,
    ...                               directions=directions,
    ...                               colors=colors, scales=scales)
    >>> scene.add(sq_actor)
    >>> # window.show(scene)

    """

    def have_2_dimensions(arr):
        return all(isinstance(i, (list, tuple, np.ndarray)) for i in arr)

    # reshape roundness to a valid numpy array
    if (
        isinstance(roundness, (tuple, list, np.ndarray))
        and len(roundness) == 2
        and not have_2_dimensions(roundness)
    ):
        roundness = np.array([roundness] * centers.shape[0])
    elif isinstance(roundness, np.ndarray) and len(roundness) == 1:
        roundness = np.repeat(roundness, centers.shape[0], axis=0)
    else:
        roundness = np.array(roundness)

    res = fp.repeat_primitive_function(
        func=fp.prim_superquadric,
        centers=centers,
        func_args=roundness,
        directions=directions,
        colors=colors,
        scales=scales,
    )

    big_verts, big_faces, big_colors, _ = res
    prim_count = len(centers)
    spq_actor = get_actor_from_primitive(
        big_verts, big_faces, colors=big_colors, prim_count=prim_count
    )
    return spq_actor


@warn_on_args_to_kwargs()
def billboard(
    centers,
    *,
    colors=(0, 1, 0),
    scales=1,
    vs_dec=None,
    vs_impl=None,
    gs_prog=None,
    fs_dec=None,
    fs_impl=None,
    bb_type="spherical",
):
    """Create a billboard actor.
    -
    Billboards are 2D elements placed in a 3D world. They offer possibility to
    draw different shapes/elements at the fragment shader level.

    Parameters
    ----------
    centers : ndarray, shape (N, 3)
        Billboard positions.
    colors : ndarray (N,3) or (N, 4) or tuple (3,) or tuple (4,)
        RGB or RGBA (for opacity) R, G, B and A should be at the range [0, 1].
    scales : ndarray, shape (N) or (N,3) or float or int, optional
        The scale of the billboards.
    vs_dec : str or list of str, optional
        Vertex Shader code that contains all variable/function declarations.
    vs_impl : str or list of str, optional
        Vertex Shaders code that contains all variable/function
        implementations.
    gs_prog : str, optional
        Geometry Shader program.
    fs_dec : str or list of str, optional
        Fragment Shaders code that contains all variable/function declarations.
    fs_impl : str or list of str, optional
        Fragment Shaders code that contains all variable/function
        implementation.
    bb_type : str, optional
        Type of billboard (spherical, cylindrical_x, cylindrical_y).
        If spherical, billboard will always face the camera.
        If cylindrical_x or cylindrical_y, billboard will face the camera only
        when rotating around x-axis and y-axis respectively.

    Returns
    -------
    billboard_actor: Actor

    """
    verts, faces = fp.prim_square()
    res = fp.repeat_primitive(
        verts, faces, centers=centers, colors=colors, scales=scales
    )

    big_verts, big_faces, big_colors, big_centers = res

    prim_count = len(centers)
    bb_actor = get_actor_from_primitive(
        big_verts, big_faces, colors=big_colors, prim_count=prim_count
    )
    bb_actor.GetMapper().SetVBOShiftScaleMethod(False)
    bb_actor.GetProperty().BackfaceCullingOff()
    attribute_to_actor(bb_actor, big_centers, "center")

    bb_norm = import_fury_shader(os.path.join("utils", "billboard_normalization.glsl"))

    if bb_type.lower() == "cylindrical_x":
        bb_type_sd = import_fury_shader(os.path.join("billboard", "cylindrical_x.glsl"))
        v_pos_mc = """
            vec3 vertexPositionMC = cylindricalXVertexPos(center, MCVCMatrix,
                                        normalizedVertexMCVSOutput, shape);
            """
    elif bb_type.lower() == "cylindrical_y":
        bb_type_sd = import_fury_shader(os.path.join("billboard", "cylindrical_y.glsl"))
        v_pos_mc = """
            vec3 vertexPositionMC = cylindricalYVertexPos(center,MCVCMatrix,
                                        normalizedVertexMCVSOutput, shape);
            """
    elif bb_type.lower() == "spherical":
        bb_type_sd = import_fury_shader(os.path.join("billboard", "spherical.glsl"))
        v_pos_mc = """
            vec3 vertexPositionMC = sphericalVertexPos(center, MCVCMatrix,
                                        normalizedVertexMCVSOutput, shape);
            """
    else:
        bb_type_sd = import_fury_shader(os.path.join("billboard", "spherical.glsl"))
        v_pos_mc = """
            vec3 vertexPositionMC = sphericalVertexPos(center, MCVCMatrix,
                                        normalizedVertexMCVSOutput, shape);
            """
        warnings.warn(
            "Invalid option. The billboard will be generated "
            "with the default spherical option. ",
            UserWarning,
            stacklevel=2,
        )

    gl_position = """
        gl_Position = MCDCMatrix * vec4(vertexPositionMC, 1.);
        """

    billboard_dec_vert = """
        /* Billboard  vertex shader declaration */
        in vec3 center;

        out vec3 centerVertexMCVSOutput;
        out vec3 normalizedVertexMCVSOutput;
        """

    billboard_impl_vert = """
        /* Billboard  vertex shader implementation */
        centerVertexMCVSOutput = center;
        normalizedVertexMCVSOutput = bbNorm(vertexMC.xyz, center);
        float scalingFactor = 1. / abs(normalizedVertexMCVSOutput.x);
        float size = abs((vertexMC.xyz - center).x) * 2;
        vec2 shape = vec2(size, size); // Fixes the scaling issue
        """

    billboard_dec_frag = """
        /* Billboard  fragment shader declaration */
        in vec3 centerVertexMCVSOutput;
        in vec3 normalizedVertexMCVSOutput;
        """

    billboard_impl_frag = """
        /* Billboard  Fragment shader implementation */
        // Renaming variables passed from the Vertex Shader
        vec3 color = vertexColorVSOutput.rgb;
        vec3 point = normalizedVertexMCVSOutput;
        fragOutput0 = vec4(color, 1.);
        """

    billboard_vert_impl = compose_shader([billboard_impl_vert, v_pos_mc, gl_position])

    vs_dec_code = compose_shader(
        [billboard_dec_vert, compose_shader(vs_dec), bb_norm, bb_type_sd]
    )
    vs_impl_code = compose_shader([compose_shader(vs_impl), billboard_vert_impl])

    gs_code = compose_shader(gs_prog)
    fs_dec_code = compose_shader([billboard_dec_frag, compose_shader(fs_dec)])
    fs_impl_code = compose_shader([billboard_impl_frag, compose_shader(fs_impl)])

    shader_to_actor(bb_actor, "vertex", impl_code=vs_impl_code, decl_code=vs_dec_code)
    replace_shader_in_actor(bb_actor, "geometry", gs_code)
    shader_to_actor(bb_actor, "fragment", decl_code=fs_dec_code)
    shader_to_actor(bb_actor, "fragment", impl_code=fs_impl_code, block="light")

    return bb_actor


@warn_on_args_to_kwargs()
def vector_text(
    *,
    text="Origin",
    pos=(0, 0, 0),
    scale=(0.2, 0.2, 0.2),
    color=(1, 1, 1),
    direction=(0, 0, 1),
    extrusion=0.0,
    align_center=False,
):
    """Create a label actor.

    This actor will always face the camera.

    Parameters
    ----------
    text : str
        Text for the label.
    pos : (3,) array_like, optional
        Left down position of the label.
    scale : (3,) array_like
        Changes the size of the label.
    color : (3,) array_like
        Label color as ``(r,g,b)`` tuple.
    direction : (3,) array_like, optional, default: (0, 0, 1)
        The direction of the label. If None, label will follow the camera.
    extrusion : float, optional
        The extrusion amount of the text in Z axis.
    align_center : bool, optional, default: True
        If `True`, the anchor of the actor will be the center of the text.
        If `False`, the anchor will be at the left bottom of the text.

    Returns
    -------
    l : Actor object
        Label.

    Examples
    --------
    >>> from fury import window, actor
    >>> scene = window.Scene()
    >>> l = actor.vector_text(text='Hello')
    >>> scene.add(l)
    >>> # window.show(scene)

    """
    atext = VectorText()
    atext.SetText(text)
    textm = PolyDataMapper()

    if extrusion:
        extruded_text = LinearExtrusionFilter()
        extruded_text.SetInputConnection(atext.GetOutputPort())
        extruded_text.SetExtrusionTypeToNormalExtrusion()
        extruded_text.SetVector(0, 0, extrusion)
        atext = extruded_text

    trans_matrix = Transform()
    trans_matrix.PostMultiply()

    if direction is None:
        # set text to follow the camera if direction is None.
        texta = Follower()

        def add_to_scene(scene):
            texta.SetCamera(scene.GetActiveCamera())
            scene.AddActor(texta)

        texta.add_to_scene = add_to_scene

    else:
        texta = Actor()
        textm.SetInputConnection(atext.GetOutputPort())

        orig_dir = [0, 0, 1]
        direction = np.array(direction, dtype=float)
        direction /= np.linalg.norm(direction)
        normal_vec = np.cross(orig_dir, direction)
        angle = np.arccos(np.dot(orig_dir, direction))
        trans_matrix.RotateWXYZ(np.rad2deg(angle), *normal_vec)

    trans_matrix.Scale(*scale[0:2], 1)

    plan = TransformPolyDataFilter()
    plan.SetInputConnection(atext.GetOutputPort())
    plan.SetTransform(trans_matrix)
    textm.SetInputConnection(plan.GetOutputPort())

    texta.SetMapper(textm)

    texta.GetProperty().SetColor(color)

    # Set rotation origin to the center of the text is following the camera
    if align_center or direction is None:
        trans_matrix.Translate(-np.array(textm.GetCenter()))

    texta.SetPosition(*pos)
    return texta


@warn_on_args_to_kwargs()
def text_3d(
    text,
    *,
    position=(0, 0, 0),
    color=(1, 1, 1),
    font_size=12,
    font_family="Arial",
    justification="left",
    vertical_justification="bottom",
    bold=False,
    italic=False,
    shadow=False,
):
    """Generate 2D text that lives in the 3D world.

    Parameters
    ----------
    text : str
    position : tuple
    color : tuple
    font_size : int
    font_family : str
    justification : str
        Left, center or right (default left).
    vertical_justification : str
        Bottom, middle or top (default bottom).
    bold : bool
    italic : bool
    shadow : bool

    Returns
    -------
    Text3D

    """

    class Text3D(TextActor3D):
        def message(self, text):
            self.set_message(text)

        def set_message(self, text):
            self.SetInput(text)

        def get_message(self):
            return self.GetInput()

        def font_size(self, size):
            self.GetTextProperty().SetFontSize(24)
            text_actor.SetScale((1.0 / 24.0 * size,) * 3)

        @warn_on_args_to_kwargs()
        def font_family(self, *, _family="Arial"):
            self.GetTextProperty().SetFontFamilyToArial()

        def justification(self, justification):
            tprop = self.GetTextProperty()
            if justification == "left":
                tprop.SetJustificationToLeft()
            elif justification == "center":
                tprop.SetJustificationToCentered()
            elif justification == "right":
                tprop.SetJustificationToRight()
            else:
                raise ValueError("Unknown justification: '{}'".format(justification))

        def vertical_justification(self, justification):
            tprop = self.GetTextProperty()
            if justification == "top":
                tprop.SetVerticalJustificationToTop()
            elif justification == "middle":
                tprop.SetVerticalJustificationToCentered()
            elif justification == "bottom":
                tprop.SetVerticalJustificationToBottom()
            else:
                raise ValueError(
                    "Unknown vertical justification: '{}'".format(justification)
                )

        @warn_on_args_to_kwargs()
        def font_style(self, *, bold=False, italic=False, shadow=False):
            tprop = self.GetTextProperty()
            if bold:
                tprop.BoldOn()
            else:
                tprop.BoldOff()
            if italic:
                tprop.ItalicOn()
            else:
                tprop.ItalicOff()
            if shadow:
                tprop.ShadowOn()
            else:
                tprop.ShadowOff()

        def color(self, color):
            self.GetTextProperty().SetColor(*color)

        def set_position(self, position):
            self.SetPosition(position)

        def get_position(self):
            return self.GetPosition()

    text_actor = Text3D()
    text_actor.message(text)
    text_actor.font_size(font_size)
    text_actor.set_position(position)
    text_actor.font_family(_family=font_family)
    text_actor.font_style(bold=bold, italic=italic, shadow=shadow)
    text_actor.color(color)
    text_actor.justification(justification)
    text_actor.vertical_justification(vertical_justification)

    return text_actor


class Container:
    """Provides functionalities for grouping multiple actors using a given
    layout.

    Attributes
    ----------
    anchor : 3-tuple of float
        Anchor of this container used when laying out items in a container.
        The anchor point is relative to the center of the container.
        Default: (0, 0, 0).

    padding : 6-tuple of float
        Padding around this container bounding box. The 6-tuple represents
        (pad_x_neg, pad_x_pos, pad_y_neg, pad_y_pos, pad_z_neg, pad_z_pos).
        Default: (0, 0, 0, 0, 0, 0).

    """

    @warn_on_args_to_kwargs()
    def __init__(self, *, layout=None):
        """Parameters
        ----------
        layout : ``fury.layout.Layout`` object
            Items of this container will be arranged according to `layout`.

        """
        if layout is None:
            layout = lyt.Layout()

        self.layout = layout
        self._items = []
        self._need_update = True
        self._position = np.zeros(3)
        self._visibility = True
        self.anchor = np.zeros(3)
        self.padding = np.zeros(6)

    @property
    def items(self):
        if self._need_update:
            self.update()

        return self._items

    def add(self, *items, **kwargs):
        """Adds some items to this container.

        Parameters
        ----------
        items : `vtkProp3D` objects
            Items to add to this container.
        borrow : bool
            If True the items are added as-is, otherwise a shallow copy is
            made first. If you intend to reuse the items elsewhere you
            should set `borrow=False`. Default: True.

        """
        self._need_update = True

        for item in items:
            if not kwargs.get("borrow", True):
                item = shallow_copy(item)

            self._items.append(item)

    def clear(self):
        """Clears all items of this container."""
        self._need_update = True
        del self._items[:]

    def update(self):
        """Updates the position of the items of this container."""
        self.layout.apply(self._items)
        self._need_update = False

    def add_to_scene(self, scene):
        """Adds the items of this container to a given scene."""
        for item in self.items:
            if isinstance(item, Container):
                item.add_to_scene(scene)
            else:
                scene.add(item)

    def remove_from_scene(self, scene):
        """Removes the items of this container from a given scene."""
        for item in self.items:
            if isinstance(item, Container):
                item.remove_from_scene(scene)
            else:
                scene.rm(item)

    def GetBounds(self):
        """Get the bounds of the container."""
        bounds = np.zeros(6)  # x1, x2, y1, y2, z1, z2
        bounds[::2] = np.inf  # x1, y1, z1
        bounds[1::2] = -np.inf  # x2, y2, z2

        for item in self.items:
            item_bounds = item.GetBounds()
            bounds[::2] = np.minimum(bounds[::2], item_bounds[::2])
            bounds[1::2] = np.maximum(bounds[1::2], item_bounds[1::2])

        # Add padding, if any.
        bounds[::2] -= self.padding[::2]
        bounds[1::2] += self.padding[1::2]

        return tuple(bounds)

    def GetVisibility(self):
        return self._visibility

    def SetVisibility(self, visibility):
        self._visibility = visibility
        for item in self.items:
            item.SetVisibility(visibility)

    def GetPosition(self):
        return self._position

    def AddPosition(self, position):
        self._position += position
        for item in self.items:
            item.AddPosition(position)

    def SetPosition(self, position):
        self.AddPosition(np.array(position) - self._position)

    def GetCenter(self):
        """Get the center of the bounding box."""
        x1, x2, y1, y2, z1, z2 = self.GetBounds()
        return ((x1 + x2) / 2.0, (y1 + y2) / 2.0, (z1 + z2) / 2.0)

    def GetLength(self):
        """Get the length of bounding box diagonal."""
        x1, x2, y1, y2, z1, z2 = self.GetBounds()
        width, height, depth = x2 - x1, y2 - y1, z2 - z1
        return np.sqrt(np.sum([width**2, height**2, depth**2]))

    def NewInstance(self):
        return Container(layout=self.layout)

    def ShallowCopy(self, other):
        self._position = other._position.copy()
        self.anchor = other.anchor
        self.clear()
        self.add(*other._items, borrow=False)
        self.update()

    def __len__(self):
        return len(self._items)


@warn_on_args_to_kwargs()
def grid(
    actors,
    *,
    captions=None,
    caption_offset=(0, -100, 0),
    cell_padding=0,
    cell_shape="rect",
    aspect_ratio=16 / 9.0,
    dim=None,
):
    """Creates a grid of actors that lies in the xy-plane.

    Parameters
    ----------
    actors : list of `vtkProp3D` objects
        Actors to be layout in a grid manner.
    captions : list of `vtkProp3D` objects or list of str
        Objects serving as captions (can be any `vtkProp3D` object, not
        necessarily text). There should be one caption per actor. By
        default, there are no captions.
    caption_offset : tuple of float (optional)
        Tells where to position the caption w.r.t. the center of its
        associated actor. Default: (0, -100, 0).
    cell_padding : tuple of 2 floats or float
        Each grid cell will be padded according to (pad_x, pad_y) i.e.
        horizontally and vertically. Padding is evenly distributed on each
        side of the cell. If a single float is provided then both pad_x and
        pad_y will have the same value.
    cell_shape : str
        Specifies the desired shape of every grid cell.
        'rect' ensures the cells are the tightest.
        'square' ensures the cells are as wide as high.
        'diagonal' ensures the content of the cells can be rotated without
        colliding with content of the neighboring cells.
    aspect_ratio : float
        Aspect ratio of the grid (width/height). Default: 16:9.
    dim : tuple of int
        Dimension (nb_rows, nb_cols) of the grid. If provided,
        `aspect_ratio` will be ignored.

    Returns
    -------
    ``fury.actor.Container`` object
        Object that represents the grid containing all the actors and
        captions, if any.

    """
    grid_layout = lyt.GridLayout(
        cell_padding=cell_padding,
        cell_shape=cell_shape,
        aspect_ratio=aspect_ratio,
        dim=dim,
    )
    grid = Container(layout=grid_layout)

    if captions is not None:
        actors_with_caption = []
        for actor, caption in zip(actors, captions):
            actor_center = np.array(actor.GetCenter())

            # Offset accordingly the caption w.r.t.
            # the center of the associated actor.
            if isinstance(caption, str):
                caption = text_3d(caption, justification="center")
            else:
                caption = shallow_copy(caption)
            caption.SetPosition(actor_center + caption_offset)

            actor_with_caption = Container()
            actor_with_caption.add(actor, caption)

            # We change the anchor of the container so
            # the actor will be centered in the
            # grid cell.
            actor_with_caption.anchor = actor_center - actor_with_caption.GetCenter()
            actors_with_caption.append(actor_with_caption)

        actors = actors_with_caption

    grid.add(*actors)
    return grid


@warn_on_args_to_kwargs()
def figure(pic, *, interpolation="nearest"):
    """Return a figure as an image actor.

    Parameters
    ----------
    pic : filename or numpy RGBA array
    interpolation : str
        Options are nearest, linear or cubic. Default is nearest.

    Returns
    -------
    image_actor : vtkImageActor

    """
    if isinstance(pic, str):
        vtk_image_data = load_image(pic, True)
    else:
        if pic.ndim == 3 and pic.shape[2] == 4:
            vtk_image_data = ImageData()
            vtk_image_data.AllocateScalars(VTK_UNSIGNED_CHAR, 4)

            # width, height
            vtk_image_data.SetDimensions(pic.shape[1], pic.shape[0], 1)
            vtk_image_data.SetExtent(0, pic.shape[1] - 1, 0, pic.shape[0] - 1, 0, 0)
            pic_tmp = np.swapaxes(pic, 0, 1)
            pic_tmp = pic.reshape(pic.shape[1] * pic.shape[0], 4)
            pic_tmp = np.ascontiguousarray(pic_tmp)
            uchar_array = numpy_support.numpy_to_vtk(pic_tmp, deep=True)
            vtk_image_data.GetPointData().SetScalars(uchar_array)

    image_actor = ImageActor()
    image_actor.SetInputData(vtk_image_data)

    if interpolation == "nearest":
        image_actor.GetProperty().SetInterpolationTypeToNearest()

    if interpolation == "linear":
        image_actor.GetProperty().SetInterpolationTypeToLinear()

    if interpolation == "cubic":
        image_actor.GetProperty().SetInterpolationTypeToCubic()

    image_actor.Update()
    return image_actor


@warn_on_args_to_kwargs()
def texture(rgb, *, interp=True):
    """Map an RGB or RGBA texture on a plane.

    Parameters
    ----------
    rgb : ndarray
        Input 2D RGB or RGBA array. Dtype should be uint8.
    interp : bool
        Interpolate between grid centers. Default True.

    Returns
    -------
    act: Actor

    """
    arr = rgb
    grid = rgb_to_vtk(np.ascontiguousarray(arr))

    Y, X = arr.shape[:2]

    # Get vertices and triangles, then scale it
    vertices, triangles = fp.prim_square()
    vertices *= np.array([[X, Y, 0]])

    # Create a polydata
    my_polydata = PolyData()
    set_polydata_vertices(my_polydata, vertices)
    set_polydata_triangles(my_polydata, triangles)

    # Create texture object
    texture = Texture()
    texture.SetInputDataObject(grid)
    # texture.UseSRGBColorSpaceOn()
    # texture.SetPremultipliedAlpha(True)
    if interp:
        texture.InterpolateOn()

    # Map texture coordinates
    map_to_sphere = TextureMapToPlane()
    map_to_sphere.SetInputData(my_polydata)

    # Create mapper and set the mapped texture as input
    mapper = PolyDataMapper()
    mapper.SetInputConnection(map_to_sphere.GetOutputPort())
    mapper.Update()

    # Create actor and set the mapper and the texture
    act = Actor()
    act.SetMapper(mapper)
    act.SetTexture(texture)

    return act


def texture_update(texture_actor, arr):
    """Updates texture of an actor by updating the vtkImageData
    assigned to the vtkTexture object.

    Parameters
    ----------
    texture_actor: Actor
        Actor whose texture is to be updated.
    arr : ndarray
        Input 2D image in the form of RGB or RGBA array.
        This is the new image to be rendered on the actor.
        Dtype should be uint8.

    Notes
    -----
    Check docs/examples/viz_video_on_plane.py

    """
    grid = texture_actor.GetTexture().GetInput()
    dim = arr.shape[-1]
    img_data = np.flip(arr.swapaxes(0, 1), axis=1).reshape((-1, dim), order="F")
    vtkarr = numpy_support.numpy_to_vtk(img_data, deep=False)
    grid.GetPointData().SetScalars(vtkarr)


@warn_on_args_to_kwargs()
def _textured_sphere_source(*, theta=60, phi=60):
    """Use vtkTexturedSphereSource to set the theta and phi.

    Parameters
    ----------
    theta : int, optional
        Set the number of points in the longitude direction.
    phi : int, optional
        Set the number of points in the latitude direction.

    Returns
    -------
    tss : TexturedSphereSource

    """
    tss = TexturedSphereSource()
    tss.SetThetaResolution(theta)
    tss.SetPhiResolution(phi)

    return tss


@warn_on_args_to_kwargs()
def texture_on_sphere(rgb, *, theta=60, phi=60, interpolate=True):
    """Map an RGB or RGBA texture on a sphere.

    Parameters
    ----------
    rgb : ndarray
        Input 2D RGB or RGBA array. Dtype should be uint8.
    theta : int, optional
        Set the number of points in the longitude direction.
    phi : int, optional
        Set the number of points in the latitude direction.
    interpolate : bool, optional
        Interpolate between grid centers.

    Returns
    -------
    earthActor : Actor

    """
    tss = _textured_sphere_source(theta=theta, phi=phi)
    earthMapper = PolyDataMapper()
    earthMapper.SetInputConnection(tss.GetOutputPort())

    earthActor = Actor()
    earthActor.SetMapper(earthMapper)

    atext = Texture()
    grid = rgb_to_vtk(rgb)
    atext.SetInputDataObject(grid)
    if interpolate:
        atext.InterpolateOn()
    earthActor.SetTexture(atext)

    return earthActor


@warn_on_args_to_kwargs()
def texture_2d(rgb, *, interp=False):
    """Create 2D texture from array.

    Parameters
    ----------
    rgb : ndarray
        Input 2D RGB or RGBA array. Dtype should be uint8.
    interp : bool, optional
        Interpolate between grid centers.

    Returns
    -------
    vtkTexturedActor

    """
    arr = rgb
    Y, X = arr.shape[:2]
    size = (X, Y)
    grid = rgb_to_vtk(np.ascontiguousarray(arr))

    texture_polydata = PolyData()
    texture_points = Points()
    texture_points.SetNumberOfPoints(4)

    polys = CellArray()
    polys.InsertNextCell(4)
    polys.InsertCellPoint(0)
    polys.InsertCellPoint(1)
    polys.InsertCellPoint(2)
    polys.InsertCellPoint(3)
    texture_polydata.SetPolys(polys)

    tc = FloatArray()
    tc.SetNumberOfComponents(2)
    tc.SetNumberOfTuples(4)
    tc.InsertComponent(0, 0, 0.0)
    tc.InsertComponent(0, 1, 0.0)
    tc.InsertComponent(1, 0, 1.0)
    tc.InsertComponent(1, 1, 0.0)
    tc.InsertComponent(2, 0, 1.0)
    tc.InsertComponent(2, 1, 1.0)
    tc.InsertComponent(3, 0, 0.0)
    tc.InsertComponent(3, 1, 1.0)
    texture_polydata.GetPointData().SetTCoords(tc)

    texture_points.SetPoint(0, 0, 0, 0.0)
    texture_points.SetPoint(1, size[0], 0, 0.0)
    texture_points.SetPoint(2, size[0], size[1], 0.0)
    texture_points.SetPoint(3, 0, size[1], 0.0)
    texture_polydata.SetPoints(texture_points)

    texture_mapper = PolyDataMapper2D()
    texture_mapper = set_input(texture_mapper, texture_polydata)

    act = TexturedActor2D()
    act.SetMapper(texture_mapper)

    tex = Texture()
    tex.SetInputDataObject(grid)
    if interp:
        tex.InterpolateOn()
    tex.Update()
    act.SetTexture(tex)
    return act


@warn_on_args_to_kwargs()
def sdf(
    centers, *, directions=(1, 0, 0), colors=(1, 0, 0), primitives="torus", scales=1
):
    """Create a SDF primitive based actor.

    Parameters
    ----------
    centers : ndarray, shape (N, 3)
        SDF primitive positions.
    colors : ndarray (N,3) or (N, 4) or tuple (3,) or tuple (4,), optional
        RGB or RGBA (for opacity) R, G, B and A should be at the range [0, 1].
    directions : ndarray, shape (N, 3)
        The orientation vector of the SDF primitive.
    primitives : str, list, tuple, np.ndarray
        The primitive of choice to be rendered.
        Options are sphere, torus and ellipsoid. Default is torus.
    scales : float
        The size of the SDF primitive.

    Returns
    -------
    box_actor: Actor

    """
    prims = {"sphere": 1, "torus": 2, "ellipsoid": 3, "capsule": 4}

    verts, faces = fp.prim_box()
    repeated = fp.repeat_primitive(
        verts,
        faces,
        centers=centers,
        colors=colors,
        directions=directions,
        scales=scales,
    )

    rep_verts, rep_faces, rep_colors, rep_centers = repeated
    prim_count = len(centers)
    box_actor = get_actor_from_primitive(
        rep_verts, rep_faces, colors=rep_colors, prim_count=prim_count
    )
    box_actor.GetMapper().SetVBOShiftScaleMethod(False)

    if isinstance(primitives, (list, tuple, np.ndarray)):
        primlist = [prims[prim] for prim in primitives]
        if len(primitives) < len(centers):
            primlist = primlist + [2] * (len(centers) - len(primitives))
            warnings.warn(
                "Not enough primitives provided,\
                defaulting to torus",
                category=UserWarning,
                stacklevel=2,
            )
        rep_prims = np.repeat(primlist, verts.shape[0])
    else:
        rep_prims = np.repeat(prims[primitives], rep_centers.shape[0], axis=0)

    if isinstance(scales, (list, tuple, np.ndarray)):
        rep_scales = np.repeat(scales, verts.shape[0])
    else:
        rep_scales = np.repeat(scales, rep_centers.shape[0], axis=0)

    if isinstance(directions, (list, tuple, np.ndarray)) and len(directions) == 3:
        rep_directions = np.repeat(directions, rep_centers.shape[0], axis=0)
    else:
        rep_directions = np.repeat(directions, verts.shape[0], axis=0)

    attribute_to_actor(box_actor, rep_centers, "center")
    attribute_to_actor(box_actor, rep_prims, "primitive")
    attribute_to_actor(box_actor, rep_scales, "scale")
    attribute_to_actor(box_actor, rep_directions, "direction")

    vs_dec_code = import_fury_shader("sdf_dec.vert")
    vs_impl_code = import_fury_shader("sdf_impl.vert")
    fs_dec_code = import_fury_shader("sdf_dec.frag")
    fs_impl_code = import_fury_shader("sdf_impl.frag")

    shader_to_actor(box_actor, "vertex", impl_code=vs_impl_code, decl_code=vs_dec_code)
    shader_to_actor(box_actor, "fragment", decl_code=fs_dec_code)
    shader_to_actor(box_actor, "fragment", impl_code=fs_impl_code, block="light")
    return box_actor


@warn_on_args_to_kwargs()
def markers(
    centers,
    *,
    colors=(0, 1, 0),
    scales=1,
    marker="3d",
    marker_opacity=0.8,
    edge_width=0.0,
    edge_color=(255, 255, 255),
    edge_opacity=0.8,
):
    """Create a marker actor with different shapes.

    Parameters
    ----------
    centers : ndarray, shape (N, 3)
    colors : ndarray (N,3) or (N, 4) or tuple (3,) or tuple (4,)
        RGB or RGBA (for opacity) R, G, B and A should be at the range [0, 1].
    scales : ndarray, shape (N) or (N,3) or float or int, optional
    marker : str or a list
        Available markers are: '3d', 'o', 's', 'd', '^', 'p', 'h', 's6',
        'x', '+', optional.
    marker_opacity : float, optional
    edge_width : int, optional
    edge_color : ndarray, shape (3), optional
    edge_opacity : float, optional

    Returns
    -------
    sq_actor: Actor

    Examples
    --------
    >>> import numpy as np
    >>> from fury import actor, window
    >>> scene = window.Scene()
    >>> markers = ['o', 'x', '^', 's']  # some examples
    >>> n = len(markers)
    >>> centers = np.random.normal(size=(n, 3), scale=10)
    >>> colors = np.random.rand(n, 4)
    >>> nodes_actor = actor.markers(
    ...     centers,
    ...     marker=markers,
    ...     edge_width=.1,
    ...     edge_color=[255, 255, 0],
    ...     colors=colors,
    ...     scales=10,
    ... )
    >>> center = np.random.normal(size=(1, 3), scale=10)
    >>> nodes_3d_actor = actor.markers(
    ...     center,
    ...     marker='3d',
    ...     scales=5,
    ... )
    >>> scene.add(nodes_actor, nodes_3d_actor)
    >>> # window.show(scene, size=(600, 600))

    """
    n_markers = centers.shape[0]
    verts, faces = fp.prim_square()
    res = fp.repeat_primitive(
        verts, faces, centers=centers, colors=colors, scales=scales
    )

    big_verts, big_faces, big_colors, big_centers = res
    prim_count = len(centers)
    sq_actor = get_actor_from_primitive(
        big_verts, big_faces, colors=big_colors, prim_count=prim_count
    )
    sq_actor.GetMapper().SetVBOShiftScaleMethod(False)
    sq_actor.GetProperty().BackfaceCullingOff()

    attribute_to_actor(sq_actor, big_centers, "center")
    marker2id = {
        "o": 0,
        "s": 1,
        "d": 2,
        "^": 3,
        "p": 4,
        "h": 5,
        "s6": 6,
        "x": 7,
        "+": 8,
        "3d": 0,
    }

    bb_impl = """
        vec3 vertexPositionMC = sphericalVertexPos(center, MCVCMatrix,
                                    normalizedVertexMCVSOutput, shape);
        gl_Position = MCDCMatrix * vec4(vertexPositionMC, 1.);
        """

    vs_dec_code = """
        /* Billboard  vertex shader declaration */
        in vec3 center;

        out vec3 centerVertexMCVSOutput;
        out vec3 normalizedVertexMCVSOutput;
        """
    vs_dec_code += f'\n{import_fury_shader("utils/billboard_normalization.glsl")}'
    vs_dec_code += f'\n{import_fury_shader("billboard/spherical.glsl")}'
    vs_dec_code += f'\n{import_fury_shader("marker_billboard_dec.vert")}'
    vs_impl_code = """
        /* Billboard  vertex shader implementation */
        centerVertexMCVSOutput = center;
        normalizedVertexMCVSOutput = bbNorm(vertexMC.xyz, center);
        float scalingFactor = 1. / abs(normalizedVertexMCVSOutput.x);
        float size = abs((vertexMC.xyz - center).x) * 2;
        vec2 shape = vec2(size, size); // Fixes the scaling issue
        """
    vs_impl_code += f"\n{compose_shader(bb_impl)}"
    vs_impl_code += f'\n{import_fury_shader("marker_billboard_impl.vert")}'

    fs_dec_code = """
        /* Billboard  fragment shader declaration */
        in vec3 centerVertexMCVSOutput;
        in vec3 normalizedVertexMCVSOutput;
        """
    fs_dec_code += f'\n{import_fury_shader("marker_billboard_dec.frag")}'
    fs_impl_code = """
        /* Billboard  Fragment shader implementation */
        // Renaming variables passed from the Vertex Shader
        vec3 color = vertexColorVSOutput.rgb;
        vec3 point = normalizedVertexMCVSOutput;
        fragOutput0 = vec4(color, 1.);
        """

    if marker == "3d":
        fs_impl_code += f'{import_fury_shader("billboard_spheres_impl.frag")}'
    else:
        fs_impl_code += f'{import_fury_shader("marker_billboard_impl.frag")}'
        if isinstance(marker, str):
            list_of_markers = np.ones(n_markers) * marker2id[marker]
        else:
            list_of_markers = [marker2id[i] for i in marker]

        list_of_markers = np.repeat(list_of_markers, 4).astype("float")
        attribute_to_actor(sq_actor, list_of_markers, "marker")

    def callback(
        _caller,
        _event,
        calldata=None,
        uniform_type="f",
        uniform_name=None,
        value=None,
    ):
        program = calldata
        if program is not None:
            program.__getattribute__(f"SetUniform{uniform_type}")(uniform_name, value)

    add_shader_callback(
        sq_actor,
        partial(callback, uniform_type="f", uniform_name="edgeWidth", value=edge_width),
    )
    add_shader_callback(
        sq_actor,
        partial(
            callback,
            uniform_type="f",
            uniform_name="markerOpacity",
            value=marker_opacity,
        ),
    )
    add_shader_callback(
        sq_actor,
        partial(
            callback, uniform_type="f", uniform_name="edgeOpacity", value=edge_opacity
        ),
    )
    add_shader_callback(
        sq_actor,
        partial(
            callback, uniform_type="3f", uniform_name="edgeColor", value=edge_color
        ),
    )

    shader_to_actor(sq_actor, "vertex", impl_code=vs_impl_code, decl_code=vs_dec_code)
    shader_to_actor(sq_actor, "fragment", decl_code=fs_dec_code)
    shader_to_actor(sq_actor, "fragment", impl_code=fs_impl_code, block="light")

    return sq_actor


@warn_on_args_to_kwargs()
def ellipsoid(
    centers,
    axes,
    lengths,
    *,
    colors=(1, 0, 0),
    scales=1.0,
    opacity=1.0,
):
    """VTK actor for visualizing ellipsoids.

    Parameters
    ----------
    centers : ndarray(N, 3)
        Ellipsoid positions.
    axes : ndarray (3, 3) or (N, 3, 3)
        Axes of the ellipsoid.
    lengths : ndarray (3, ) or (N, 3)
        Axes lengths.
    colors : ndarray (N,3) or tuple (3,), optional
        Default red color. R, G and B should be in the range [0, 1].
    scales : float or ndarray (N, ), optional
        Ellipsoid size, default(1.0).
    opacity : float, optional
        Takes values from 0 (fully transparent) to 1 (opaque), default(1.0).

    Returns
    -------
    tensor_ellipsoid: Actor

    """
    if not isinstance(centers, np.ndarray):
        centers = np.array(centers)
    if centers.ndim == 1:
        centers = np.array([centers])

    if not isinstance(axes, np.ndarray):
        axes = np.array(axes)
    if axes.ndim == 2:
        axes = np.array([axes])
    if axes.shape[0] != centers.shape[0]:
        raise ValueError(
            "number of axes defined does not match with number of" "centers"
        )

    if not isinstance(lengths, np.ndarray):
        lengths = np.array(lengths)
    if lengths.ndim == 1:
        lengths = np.array([lengths])
    if lengths.shape[0] != centers.shape[0]:
        raise ValueError(
            "number of lengths defined does not match with number" "of centers"
        )

    if not isinstance(scales, np.ndarray):
        scales = np.array(scales)
    if scales.size == 1:
        scales = np.repeat(scales, centers.shape[0])
    elif scales.size != centers.shape[0]:
        scales = np.concatenate(
            (scales, np.ones(centers.shape[0] - scales.shape[0])), axis=None
        )

    if isinstance(colors, tuple):
        colors = np.array([colors])
    elif not isinstance(colors, np.ndarray):
        colors = np.array(colors)
    if colors.shape[1] == 4:
        colors = colors[:, :-1]

    return tensor_ellipsoid(centers, axes, lengths, colors, scales, opacity)


@warn_on_args_to_kwargs()
def uncertainty_cone(
    evals,
    evecs,
    signal,
    sigma,
    b_matrix,
    *,
    scales=0.6,
    opacity=1.0,
):
    """VTK actor for visualizing the cone of uncertainty representing the
    variance of the main direction of diffusion.

    Parameters
    ----------
    evals : ndarray (3, ) or (N, 3)
        Eigenvalues.
    evecs : ndarray (3, 3) or (N, 3, 3)
        Eigenvectors.
    signal : 3D or 4D ndarray
        Predicted signal.
    sigma : ndarray
        Standard deviation of the noise.
    b_matrix : array (N, 7)
        Design matrix for DTI.
    scales : float or ndarray (N, ), optional
        Cones of uncertainty size.
    opacity : float, optional
        Takes values from 0 (fully transparent) to 1 (opaque), default(1.0).

    Returns
    -------
    double_cone: Actor

    """
    valid_mask = np.abs(evecs).max(axis=(-2, -1)) > 0
    indices = np.nonzero(valid_mask)

    evecs = evecs[indices]
    evals = evals[indices]
    signal = signal[indices]

    centers = np.asarray(indices).T
    colors = np.array([107, 107, 107])

    x, y, z = evecs.shape
    if not isinstance(scales, np.ndarray):
        scales = np.array(scales)
    if scales.size == 1:
        scales = np.repeat(scales, x)

    angles = main_dir_uncertainty(evals, evecs, signal, sigma, b_matrix)

    return double_cone(centers, evecs, angles, colors, scales, opacity)


def odf(
    centers,
    coeffs,
    degree=None,
    sh_basis='descoteaux',
    scales=1.0,
    opacity=1.0
):
    """
    FURY actor for visualizing Orientation Distribution Functions (ODFs) given
    an array of Spherical Harmonics (SH) coefficients.

    Parameters
    ----------
    centers : ndarray(N, 3)
        ODFs positions.
    coeffs : (N, M) or (N, 6) or (N, 15) or (N, 28) or (N, 45) or (N, 66) or
        (N, 91) ndarray.
        Corresponding SH coefficients for the ODFs.
    degree: int, optional
        Index of the highest used band of the spherical harmonics basis. Must
        be even, at least 2 and at most 12. If None the degree is set based on
        the number of SH coefficients given.
    sh_basis: str, optional
        Type of basis (descoteaux, tournier)
        'descoteaux' for the default ``descoteaux07`` DYPY basis.
        'tournier' for the default ``tournier07` DYPY basis.
    scales : float or ndarray (N, )
        ODFs size.
    opacity : float
        Takes values from 0 (fully transparent) to 1 (opaque).

    Returns
    -------
    odf: Actor

    """

    if not isinstance(centers, np.ndarray):
        centers = np.array(centers)
    if centers.ndim == 1:
        centers = np.array([centers])

    if not isinstance(coeffs, np.ndarray):
        coeffs = np.array(coeffs)
    if coeffs.ndim != 2:
        if coeffs.ndim == 1:
            coeffs = np.array([coeffs])
        else:
            raise ValueError('coeffs should be a 2D array.')
    if coeffs.shape[0] != centers.shape[0]:
        raise ValueError('number of odf glyphs defined does not match with '
                         'number of centers')

    coeffs_given = coeffs.shape[-1]
    max_degree = int((np.sqrt(8 * coeffs_given + 1) - 3) / 2)
    if degree is None:
        degree = max_degree
    else:
        if degree % 2 != 0:
            warnings.warn('Invalid degree value. Degree must be a positive '
                          'even number lower or equal to 12. Ignoring passed '
                          'value and using maximum degree supported by the '
                          'number of SH coefficients.')
            degree = max_degree
        else:
            coeffs_needed = int(((degree + 1) * (degree + 2)) / 2)
            if coeffs_given < coeffs_needed:
                warnings.warn('Not enough number of coefficient for SH of '
                              'degree {0}, expected at least {1}. Ignoring '
                              'passed value and using maximum degree supported '
                              'by the number of SH coefficients.'
                              .format(degree, coeffs_needed))
                degree = max_degree
    coeffs = coeffs[:, :int(((degree + 1) * (degree + 2)) / 2)]

    if not isinstance(scales, np.ndarray):
        scales = np.array(scales)
    if scales.size == 1:
        scales = np.repeat(scales, centers.shape[0])
    elif scales.size != centers.shape[0]:
        scales = np.concatenate(
            (scales, np.ones(centers.shape[0] - scales.shape[0])), axis=None)

    total = np.sum(abs(coeffs), axis=1)
    coeffs = np.dot(np.diag(1 / total * scales), coeffs) * 1.7

    return sh_odf(centers, coeffs, degree, sh_basis, scales, opacity)<|MERGE_RESOLUTION|>--- conflicted
+++ resolved
@@ -9,16 +9,11 @@
 from fury import layout as lyt
 from fury.actors.odf_slicer import OdfSlicerActor
 from fury.actors.peak import PeakActor
-<<<<<<< HEAD
 from fury.actors.tensor import (
     double_cone,
     main_dir_uncertainty,
     tensor_ellipsoid,
 )
-=======
-from fury.actors.tensor import double_cone, main_dir_uncertainty, tensor_ellipsoid
-from fury.actors.odf import sh_odf
->>>>>>> a5803559
 from fury.colormap import colormap_lookup_table
 from fury.decorators import warn_on_args_to_kwargs
 from fury.io import load_image
@@ -4113,4 +4108,94 @@
     total = np.sum(abs(coeffs), axis=1)
     coeffs = np.dot(np.diag(1 / total * scales), coeffs) * 1.7
 
+    return sh_odf(centers, coeffs, degree, sh_basis, scales, opacity)
+
+
+def odf(
+    centers,
+    coeffs,
+    degree=None,
+    sh_basis='descoteaux',
+    scales=1.0,
+    opacity=1.0
+):
+    """
+    FURY actor for visualizing Orientation Distribution Functions (ODFs) given
+    an array of Spherical Harmonics (SH) coefficients.
+
+    Parameters
+    ----------
+    centers : ndarray(N, 3)
+        ODFs positions.
+    coeffs : (N, M) or (N, 6) or (N, 15) or (N, 28) or (N, 45) or (N, 66) or
+        (N, 91) ndarray.
+        Corresponding SH coefficients for the ODFs.
+    degree: int, optional
+        Index of the highest used band of the spherical harmonics basis. Must
+        be even, at least 2 and at most 12. If None the degree is set based on
+        the number of SH coefficients given.
+    sh_basis: str, optional
+        Type of basis (descoteaux, tournier)
+        'descoteaux' for the default ``descoteaux07`` DYPY basis.
+        'tournier' for the default ``tournier07` DYPY basis.
+    scales : float or ndarray (N, )
+        ODFs size.
+    opacity : float
+        Takes values from 0 (fully transparent) to 1 (opaque).
+
+    Returns
+    -------
+    odf: Actor
+
+    """
+
+    if not isinstance(centers, np.ndarray):
+        centers = np.array(centers)
+    if centers.ndim == 1:
+        centers = np.array([centers])
+
+    if not isinstance(coeffs, np.ndarray):
+        coeffs = np.array(coeffs)
+    if coeffs.ndim != 2:
+        if coeffs.ndim == 1:
+            coeffs = np.array([coeffs])
+        else:
+            raise ValueError('coeffs should be a 2D array.')
+    if coeffs.shape[0] != centers.shape[0]:
+        raise ValueError('number of odf glyphs defined does not match with '
+                         'number of centers')
+
+    coeffs_given = coeffs.shape[-1]
+    max_degree = int((np.sqrt(8 * coeffs_given + 1) - 3) / 2)
+    if degree is None:
+        degree = max_degree
+    else:
+        if degree % 2 != 0:
+            warnings.warn('Invalid degree value. Degree must be a positive '
+                          'even number lower or equal to 12. Ignoring passed '
+                          'value and using maximum degree supported by the '
+                          'number of SH coefficients.')
+            degree = max_degree
+        else:
+            coeffs_needed = int(((degree + 1) * (degree + 2)) / 2)
+            if coeffs_given < coeffs_needed:
+                warnings.warn('Not enough number of coefficient for SH of '
+                              'degree {0}, expected at least {1}. Ignoring '
+                              'passed value and using maximum degree supported '
+                              'by the number of SH coefficients.'
+                              .format(degree, coeffs_needed))
+                degree = max_degree
+    coeffs = coeffs[:, :int(((degree + 1) * (degree + 2)) / 2)]
+
+    if not isinstance(scales, np.ndarray):
+        scales = np.array(scales)
+    if scales.size == 1:
+        scales = np.repeat(scales, centers.shape[0])
+    elif scales.size != centers.shape[0]:
+        scales = np.concatenate(
+            (scales, np.ones(centers.shape[0] - scales.shape[0])), axis=None)
+
+    total = np.sum(abs(coeffs), axis=1)
+    coeffs = np.dot(np.diag(1 / total * scales), coeffs) * 1.7
+
     return sh_odf(centers, coeffs, degree, sh_basis, scales, opacity)