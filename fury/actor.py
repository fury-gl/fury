"""Actor creation functions for various geometric primitives."""

<<<<<<< HEAD
from dipy.data import get_sphere
from dipy.reconst.shm import sh_to_sf_matrix
=======
import logging
import os

>>>>>>> e86f1ed6
import numpy as np

from fury.geometry import (
    buffer_to_geometry,
    create_line,
    create_mesh,
    create_point,
    create_text,
    line_buffer_separator,
)
from fury.io import load_image_texture
from fury.lib import (
    Geometry,
    Group,
<<<<<<< HEAD
    Mesh,
    MeshPhongShader,
=======
    MeshBasicMaterial,
>>>>>>> e86f1ed6
    Texture,
    Volume,
    VolumeSliceMaterial,
    WorldObject,
    register_wgpu_render_function,
)
from fury.material import (
<<<<<<< HEAD
    SphGlyphMaterial,
    VectorFieldMaterial,
=======
    VectorFieldArrowMaterial,
    VectorFieldLineMaterial,
    VectorFieldThinLineMaterial,
>>>>>>> e86f1ed6
    _create_line_material,
    _create_mesh_material,
    _create_points_material,
    _create_text_material,
    _create_vector_field_material,
    validate_opacity,
)
import fury.primitive as fp
from fury.shader import (
<<<<<<< HEAD
    SphGlyphComputeShader,
    VectorFieldComputeShader,
    VectorFieldShader,
)
from fury.utils import (
    get_lmax_from_N,
=======
    VectorFieldArrowShader,
    VectorFieldComputeShader,
    VectorFieldShader,
    VectorFieldThinShader,
)
from fury.utils import (
    generate_planar_uvs,
>>>>>>> e86f1ed6
    set_group_opacity,
    set_group_visibility,
    show_slices,
)


def actor_from_primitive(
    vertices,
    faces,
    centers,
    *,
    colors=(1, 0, 0),
    scales=(1, 1, 1),
    directions=(1, 0, 0),
    opacity=None,
    material="phong",
    smooth=False,
    enable_picking=True,
    repeat_primitive=True,
):
    """Build an actor from a primitive.

    Parameters
    ----------
    vertices : ndarray
        Vertices of the primitive.
    faces : ndarray
        Faces of the primitive.
    centers : ndarray, shape (N, 3)
        Primitive positions.
    colors : ndarray, shape (N, 3) or (N, 4) or tuple (3,) or tuple (4,), optional
        RGB or RGBA (for opacity) R, G, B, and A should be in the range [0, 1].
    scales : ndarray, shape (N, 3) or tuple (3,) or float, optional
        The size of the primitive in each dimension. If a single value is provided,
        the same size will be used for all primitives.
    directions : ndarray, shape (N, 3) or tuple (3,), optional
        The orientation vector of the primitive.
    opacity : float, optional
        Takes values from 0 (fully transparent) to 1 (opaque).
        If both `opacity` and RGBA are provided, the final alpha will be:
        final_alpha = alpha_in_RGBA * opacity.
    material : str, optional
        The material type for the primitive. Options are 'phong' and 'basic'.
    smooth : bool, optional
        Whether to create a smooth primitive or a faceted primitive.
    enable_picking : bool, optional
        Whether the primitive should be pickable in a 3D scene.
    repeat_primitive : bool, optional
        Whether to repeat the primitive for each center. If False,
        only one instance of the primitive is created at the first center.

    Returns
    -------
    Actor
        A mesh actor containing the generated primitive, with the specified
        material and properties.
    """

    if repeat_primitive:
        res = fp.repeat_primitive(
            vertices,
            faces,
            centers,
            directions=directions,
            colors=colors,
            scales=scales,
        )
        big_vertices, big_faces, big_colors, _ = res

    else:
        big_vertices = vertices
        big_faces = faces
        big_colors = colors

    prim_count = len(centers)

    if isinstance(opacity, (int, float)):
        if big_colors.shape[1] == 3:
            big_colors = np.hstack(
                (big_colors, np.full((big_colors.shape[0], 1), opacity))
            )
        else:
            big_colors[:, 3] *= opacity

    geo = buffer_to_geometry(
        indices=big_faces.astype("int32"),
        positions=big_vertices.astype("float32"),
        texcoords=big_vertices.astype("float32"),
        colors=big_colors.astype("float32"),
    )

    mat = _create_mesh_material(
        material=material, enable_picking=enable_picking, flat_shading=not smooth
    )
    obj = create_mesh(geometry=geo, material=mat)
    obj.local.position = centers[0]
    obj.prim_count = prim_count
    return obj


def line(
    lines,
    *,
    colors=(1, 0, 0),
    opacity=None,
    material="basic",
    enable_picking=True,
):
    """
    Visualize one or many lines with different colors.

    Parameters
    ----------
    lines : list of ndarray of shape (P, 3) or ndarray of shape (N, P, 3)
        Lines points.
    colors : ndarray, shape (N, 3) or (N, 4) or tuple (3,) or tuple (4,), optional
        RGB or RGBA (for opacity) R, G, B and A should be at the range [0, 1].
    opacity : float, optional
        Takes values from 0 (fully transparent) to 1 (opaque).
    material : str, optional
        The material type for the lines. Options are 'basic', 'segment', 'arrow',
        'thin', and 'thin_segment'.
    enable_picking : bool, optional
        Whether the lines should be pickable in a 3D scene.

    Returns
    -------
    Actor
        A mesh actor containing the generated lines, with the specified
        material and properties.

    Examples
    --------
    >>> from fury import window, actor
    >>> import numpy as np
    >>> scene = window.Scene()
    >>> lines = [np.random.rand(10, 3) for _ in range(5)]
    >>> colors = np.random.rand(5, 3)
    >>> line_actor = actor.line(lines=lines, colors=colors)
    >>> _ = scene.add(line_actor)
    >>> show_manager = window.ShowManager(scene=scene, size=(600, 600))
    >>> show_manager.start()
    """

    lines_positions, lines_colors = line_buffer_separator(
        lines, color=colors, color_mode="auto"
    )

    geo = buffer_to_geometry(
        positions=lines_positions.astype("float32"),
        colors=lines_colors.astype("float32")
        if lines_colors is not None
        else np.empty_like(lines_positions),
    )

    if lines_colors is None:
        material_mode = "auto"
        material_colors = None
    else:
        material_mode = "vertex"
        material_colors = lines_colors

    mat = _create_line_material(
        material=material,
        enable_picking=enable_picking,
        mode=material_mode,
        opacity=opacity,
        color=material_colors,
    )

    obj = create_line(geometry=geo, material=mat)

    obj.local.position = lines_positions[0]

    obj.prim_count = len(lines)

    return obj


def sphere(
    centers,
    *,
    colors=(1, 0, 0),
    radii=1.0,
    phi=16,
    theta=16,
    opacity=None,
    material="phong",
    enable_picking=True,
    smooth=True,
):
    """Create one or many spheres with different colors and radii.

    Parameters
    ----------
    centers : ndarray, shape (N, 3)
        Spheres positions.
    colors : ndarray, shape (N, 3) or (N, 4) or tuple (3,) or tuple (4,), optional
        RGB or RGBA (for opacity) R, G, B, and A should be in the range [0, 1].
    radii : float or ndarray, shape (N,), optional
        Sphere radius. Can be a single value for all spheres or an array of
        radii for each sphere.
    phi : int, optional
        The number of segments in the longitude direction.
    theta : int, optional
        The number of segments in the latitude direction.
    opacity : float, optional
        Takes values from 0 (fully transparent) to 1 (opaque).
        If both `opacity` and RGBA are provided, the final alpha will be:
        final_alpha = alpha_in_RGBA * opacity.
    material : str, optional
        The material type for the spheres. Options are 'phong' and 'basic'.
    enable_picking : bool, optional
        Whether the spheres should be pickable in a 3D scene.
    smooth : bool, optional
        Whether to create a smooth sphere or a faceted sphere.

    Returns
    -------
    Actor
        A mesh actor containing the generated spheres, with the specified
        material and properties.

    Examples
    --------
    >>> from fury import window, actor
    >>> import numpy as np
    >>> scene = window.Scene()
    >>> centers = np.random.rand(5, 3) * 10
    >>> colors = np.random.rand(5, 3)
    >>> radii = np.random.rand(5)
    >>> sphere_actor = actor.sphere(centers=centers, colors=colors, radii=radii)
    >>> _ = scene.add(sphere_actor)
    >>> show_manager = window.ShowManager(scene=scene, size=(600, 600))
    >>> show_manager.start()
    """

    scales = radii
    directions = (1, 0, 0)

    vertices, faces = fp.prim_sphere(phi=phi, theta=theta)
    return actor_from_primitive(
        vertices,
        faces,
        centers=centers,
        colors=colors,
        scales=scales,
        directions=directions,
        opacity=opacity,
        material=material,
        smooth=smooth,
        enable_picking=enable_picking,
    )


def ellipsoid(
    centers,
    *,
    orientation_matrices=None,
    lengths=(4, 2, 2),
    colors=(1, 0, 0),
    opacity=None,
    phi=16,
    theta=16,
    material="phong",
    enable_picking=True,
    smooth=True,
):
    """
    Create ellipsoid actor(s) with specified orientation and scaling.

    Parameters
    ----------
    centers : ndarray (N, 3)
        Centers of the ellipsoids.
    orientation_matrices : ndarray, shape (N, 3, 3) or (3, 3), optional
        Orthonormal rotation matrices defining the orientation of each ellipsoid.
        Each 3×3 matrix represents a local coordinate frame, with columns
        corresponding to the ellipsoid’s x-, y-, and z-axes in world coordinates.
        Must be right-handed and orthonormal. If a single (3, 3) matrix is
        provided, it is broadcast to all ellipsoids.
    lengths : ndarray (N, 3) or (3,) or tuple (3,), optional
        Scaling factors along each axis.
    colors : array-like or tuple, optional
        RGB/RGBA colors for each ellipsoid.
    opacity : float, optional
        Opacity of the ellipsoids. Takes values from 0 (fully transparent) to
        1 (opaque). If both `opacity` and RGBA are provided, the final alpha
        will be: final_alpha = alpha_in_RGBA * opacity.
    phi : int, optional
        The number of segments in the longitude direction.
    theta : int, optional
        The number of segments in the latitude direction.
    material : str, optional
        The material type for the ellipsoids. Options are 'phong' and 'basic'.
    enable_picking : bool, optional
        Allow picking of the ellipsoids in a 3D scene.
    smooth : bool, optional
        Whether to create a smooth ellipsoid or a faceted ellipsoid.

    Returns
    -------
    Actor
        A mesh actor containing the generated ellipsoids.

    Examples
    --------
    >>> from fury import window, actor
    >>> import numpy as np
    >>> from fury import actor, window
    >>> centers = np.array([[0, 0, 0]])
    >>> lengths = np.array([[2, 1, 1]])
    >>> colors = np.array([[1, 0, 0]])
    >>> ellipsoid = actor.ellipsoid(centers=centers, lengths=lengths, colors=colors)
    >>> window.show([ellipsoid])
    """

    centers = np.asarray(centers)

    if orientation_matrices is None:
        orientation_matrices = np.tile(np.eye(3), (centers.shape[0], 1, 1))

    orientation_matrices = np.asarray(orientation_matrices)
    lengths = np.asarray(lengths)
    colors = np.asarray(colors)

    if centers.ndim == 1:
        centers = centers.reshape(1, 3)
    if centers.ndim != 2 or centers.shape[1] != 3:
        raise ValueError("Centers must be (N, 3) array")
    if orientation_matrices.ndim == 2:
        orientation_matrices = np.tile(orientation_matrices, (centers.shape[0], 1, 1))
    if orientation_matrices.ndim != 3 or orientation_matrices.shape[1:] != (3, 3):
        raise ValueError("Axes must be (N, 3, 3) array")
    if lengths.ndim == 1:
        lengths = lengths.reshape(1, 3)
    if lengths.ndim != 2 or lengths.shape[1] != 3:
        raise ValueError("Lengths must be (N, 3) array")
    if lengths.size == 3:
        lengths = np.tile(lengths.reshape(1, -1), (centers.shape[0], 1))
    if lengths.shape != centers.shape:
        raise ValueError("Lengths must match centers shape")
    if colors.size == 3 or colors.size == 4:
        colors = np.tile(colors.reshape(1, -1), (centers.shape[0], 1))

    base_verts, base_faces = fp.prim_sphere(phi=phi, theta=theta)

    base_verts = np.asarray(base_verts)
    base_faces = np.asarray(base_faces)

    if base_verts.ndim != 2 or base_verts.shape[1] != 3:
        raise ValueError(f"base_verts has unexpected shape {base_verts.shape}")

    if isinstance(colors, (list, tuple)):
        colors = np.asarray(colors)
        if colors.ndim == 1:
            colors = np.tile(colors, (centers.shape[0], 1))

    n_ellipsoids = centers.shape[0]
    n_verts = base_verts.shape[0]

    scaled_transforms = orientation_matrices * lengths[:, np.newaxis, :]

    transformed = (
        np.einsum("nij,mj->nmi", scaled_transforms, base_verts)
        + centers[:, np.newaxis, :]
    )
    all_vertices = transformed.reshape(-1, 3)
    all_faces = np.tile(base_faces, (n_ellipsoids, 1)) + (
        np.arange(n_ellipsoids)[:, None, None] * n_verts
    )
    all_faces = all_faces.reshape(-1, 3)
    all_colors = np.repeat(colors, n_verts, axis=0)

    return actor_from_primitive(
        centers=centers,
        vertices=all_vertices,
        faces=all_faces,
        colors=all_colors,
        opacity=opacity,
        material=material,
        smooth=smooth,
        enable_picking=enable_picking,
        repeat_primitive=False,
    )


def box(
    centers,
    *,
    directions=(1, 0, 0),
    colors=(1, 0, 0),
    scales=(1, 1, 1),
    opacity=None,
    material="phong",
    enable_picking=True,
    detailed=True,
):
    """Create one or many boxes with different features.

    Parameters
    ----------
    centers : ndarray, shape (N, 3)
        Box positions.
    directions : ndarray, shape (N, 3) or tuple (3,), optional
        The orientation vector of the box.
    colors : ndarray, shape (N, 3) or (N, 4) or tuple (3,) or tuple (4,), optional
        RGB or RGBA (for opacity) R, G, B, and A should be in the range [0, 1].
    scales : ndarray, shape (N, 3) or tuple (3,) or float, optional
        The size of the box in each dimension. If a single value is provided,
        the same size will be used for all boxes.
    opacity : float, optional
        Takes values from 0 (fully transparent) to 1 (opaque).
        If both `opacity` and RGBA are provided, the final alpha will be:
        final_alpha = alpha_in_RGBA * opacity.
    material : str, optional
        The material type for the boxes. Options are 'phong' and 'basic'.
    enable_picking : bool, optional
        Whether the boxes should be pickable in a 3D scene.
    detailed : bool, optional
        Whether to create a detailed box with 24 vertices or a simple box with
        8 vertices.

    Returns
    -------
    Actor
        A mesh actor containing the generated boxes, with the specified
        material and properties.

    Examples
    --------
    >>> from fury import window, actor
    >>> import numpy as np
    >>> scene = window.Scene()
    >>> centers = np.random.rand(5, 3) * 10
    >>> scales = np.random.rand(5, 3)
    >>> box_actor = actor.box(centers=centers, scales=scales)
    >>> _ = scene.add(box_actor)
    >>> show_manager = window.ShowManager(scene=scene, size=(600, 600))
    >>> show_manager.start()
    """
    vertices, faces = fp.prim_box(detailed=detailed)
    return actor_from_primitive(
        vertices,
        faces,
        centers=centers,
        colors=colors,
        scales=scales,
        directions=directions,
        opacity=opacity,
        material=material,
        enable_picking=enable_picking,
    )


def cylinder(
    centers,
    *,
    colors=(1, 1, 1),
    height=1,
    sectors=36,
    radii=0.5,
    scales=(1, 1, 1),
    directions=(0, 1, 0),
    capped=True,
    opacity=None,
    material="phong",
    enable_picking=True,
):
    """Create one or many cylinders with different features.

    Parameters
    ----------
    centers : ndarray, shape (N, 3)
        Cylinder positions.
    colors : ndarray, shape (N, 3) or (N, 4) or tuple (3,) or tuple (4,), optional
        RGB or RGBA (for opacity) R, G, B, and A should be in the range [0, 1].
    height : float, optional
        The height of the cylinder.
    sectors : int, optional
        The number of divisions around the cylinder's circumference.
        Higher values produce smoother cylinders.
    radii : float or ndarray, shape (N,) or tuple, optional
        The radius of the base of the cylinders. A single value applies to all
        cylinders,
        while an array specifies a radius for each cylinder individually.
    scales : ndarray, shape (N, 3) or tuple (3,) or float, optional
        The size of the cylinder in each dimension. If a single value is provided,
        the same size will be used for all cylinders.
    directions : ndarray, shape (N, 3) or tuple (3,), optional
        The orientation vector of the cylinder.
    capped : bool, optional
        Whether to add caps (circular ends) to the cylinders.
    opacity : float, optional
        Takes values from 0 (fully transparent) to 1 (opaque).
        If both `opacity` and RGBA are provided, the final alpha will be:
        final_alpha = alpha_in_RGBA * opacity.
    material : str, optional
        The material type for the cylinders. Options are 'phong' and 'basic'.
    enable_picking : bool, optional
        Whether the cylinders should be pickable in a 3D scene.

    Returns
    -------
    Actor
        A mesh actor containing the generated cylinders, with the specified
        material and properties.

    Examples
    --------
    >>> from fury import window, actor
    >>> import numpy as np
    >>> scene = window.Scene()
    >>> centers = np.random.rand(5, 3) * 10
    >>> colors = np.random.rand(5, 3)
    >>> cylinder_actor = actor.cylinder(centers=centers, colors=colors)
    >>> _ = scene.add(cylinder_actor)
    >>> show_manager = window.ShowManager(scene=scene, size=(600, 600))
    >>> show_manager.start()
    """

    vertices, faces = fp.prim_cylinder(
        radius=radii, height=height, sectors=sectors, capped=capped
    )
    return actor_from_primitive(
        vertices,
        faces,
        centers=centers,
        colors=colors,
        scales=scales,
        directions=directions,
        opacity=opacity,
        material=material,
        enable_picking=enable_picking,
    )


def square(
    centers,
    *,
    directions=(0, 0, 0),
    colors=(1, 1, 1),
    scales=(1, 1, 1),
    opacity=None,
    material="phong",
    enable_picking=True,
):
    """Create one or many squares with different features.

    Parameters
    ----------
    centers : ndarray, shape (N, 3)
        Square positions.
    directions : ndarray, shape (N, 3) or tuple (3,), optional
        The orientation vector of the square.
    colors : ndarray, shape (N, 3) or (N, 4) or tuple (3,) or tuple (4,), optional
        RGB or RGBA (for opacity) R, G, B, and A should be in the range [0, 1].
    scales : ndarray, shape (N, 3) or tuple (3,) or float, optional
        The size of the square in each dimension. If a single value is provided,
        the same size will be used for all squares.
    opacity : float, optional
        Takes values from 0 (fully transparent) to 1 (opaque).
        If both `opacity` and RGBA are provided, the final alpha will be:
        final_alpha = alpha_in_RGBA * opacity.
    material : str, optional
        The material type for the squares. Options are 'phong' and 'basic'.
    enable_picking : bool, optional
        Whether the squares should be pickable in a 3D scene.

    Returns
    -------
    Actor
        A mesh actor containing the generated squares, with the specified
        material and properties.

    Examples
    --------
    >>> from fury import window, actor
    >>> import numpy as np
    >>> scene = window.Scene()
    >>> centers = np.random.rand(5, 3) * 10
    >>> colors = np.random.rand(5, 3)
    >>> square_actor = actor.square(centers=centers, colors=colors)
    >>> _ = scene.add(square_actor)
    >>> show_manager = window.ShowManager(scene=scene, size=(600, 600))
    >>> show_manager.start()
    """
    vertices, faces = fp.prim_square()
    return actor_from_primitive(
        vertices,
        faces,
        centers=centers,
        colors=colors,
        scales=scales,
        directions=directions,
        opacity=opacity,
        material=material,
        enable_picking=enable_picking,
    )


def frustum(
    centers,
    *,
    directions=(0, 0, 0),
    colors=(1, 1, 1),
    scales=(1, 1, 1),
    opacity=None,
    material="phong",
    enable_picking=True,
):
    """Create one or many frustums with different features.

    Parameters
    ----------
    centers : ndarray, shape (N, 3)
        Frustum positions.
    directions : ndarray, shape (N, 3) or tuple (3,), optional
        The orientation vector of the frustum.
    colors : ndarray, shape (N, 3) or (N, 4) or tuple (3,) or tuple (4,), optional
        RGB or RGBA (for opacity) R, G, B, and A should be in the range [0, 1].
    scales : ndarray, shape (N, 3) or tuple (3,) or float, optional
        The size of the frustum in each dimension. If a single value is provided,
        the same size will be used for all frustums.
    opacity : float, optional
        Takes values from 0 (fully transparent) to 1 (opaque).
        If both `opacity` and RGBA are provided, the final alpha will be:
        final_alpha = alpha_in_RGBA * opacity.
    material : str, optional
        The material type for the frustums. Options are 'phong' and 'basic'.
    enable_picking : bool, optional
        Whether the frustums should be pickable in a 3D scene.

    Returns
    -------
    Actor
        A mesh actor containing the generated frustums, with the specified
        material and properties.

    Examples
    --------
    >>> from fury import window, actor
    >>> import numpy as np
    >>> scene = window.Scene()
    >>> centers = np.random.rand(5, 3) * 10
    >>> colors = np.random.rand(5, 3)
    >>> frustum_actor = actor.frustum(centers=centers, colors=colors)
    >>> _ = scene.add(frustum_actor)
    >>> show_manager = window.ShowManager(scene=scene, size=(600, 600))
    >>> show_manager.start()
    """
    vertices, faces = fp.prim_frustum()
    return actor_from_primitive(
        vertices,
        faces,
        centers=centers,
        colors=colors,
        scales=scales,
        directions=directions,
        opacity=opacity,
        material=material,
        enable_picking=enable_picking,
    )


def tetrahedron(
    centers,
    *,
    directions=(0, 0, 0),
    colors=(1, 1, 1),
    scales=(1, 1, 1),
    opacity=None,
    material="phong",
    enable_picking=True,
):
    """Create one or many tetrahedrons with different features.

    Parameters
    ----------
    centers : ndarray, shape (N, 3)
        Tetrahedron positions.
    directions : ndarray, shape (N, 3) or tuple (3,), optional
        The orientation vector of the tetrahedron.
    colors : ndarray, shape (N, 3) or (N, 4) or tuple (3,) or tuple (4,), optional
        RGB or RGBA (for opacity) R, G, B, and A should be in the range [0, 1].
    scales : ndarray, shape (N, 3) or tuple (3,) or float, optional
        The size of the tetrahedron in each dimension. If a single value is provided,
        the same size will be used for all tetrahedrons.
    opacity : float, optional
        Takes values from 0 (fully transparent) to 1 (opaque).
        If both `opacity` and RGBA are provided, the final alpha will be:
        final_alpha = alpha_in_RGBA * opacity.
    material : str, optional
        The material type for the tetrahedrons. Options are 'phong' and 'basic'.
    enable_picking : bool, optional
        Whether the tetrahedrons should be pickable in a 3D scene.

    Returns
    -------
    Actor
        A mesh actor containing the generated tetrahedrons, with the specified
        material and properties.

    Examples
    --------
    >>> from fury import window, actor
    >>> import numpy as np
    >>> scene = window.Scene()
    >>> centers = np.random.rand(5, 3) * 10
    >>> colors = np.random.rand(5, 3)
    >>> tetrahedron_actor = actor.tetrahedron(centers=centers, colors=colors)
    >>> _ = scene.add(tetrahedron_actor)
    >>> show_manager = window.ShowManager(scene=scene, size=(600, 600))
    >>> show_manager.start()
    """
    vertices, faces = fp.prim_tetrahedron()
    return actor_from_primitive(
        vertices,
        faces,
        centers=centers,
        colors=colors,
        scales=scales,
        directions=directions,
        opacity=opacity,
        material=material,
        enable_picking=enable_picking,
    )


def icosahedron(
    centers,
    *,
    directions=(0, 0, 0),
    colors=(1, 1, 1),
    scales=(1, 1, 1),
    opacity=None,
    material="phong",
    enable_picking=True,
):
    """Create one or many icosahedrons with different features.

    Parameters
    ----------
    centers : ndarray, shape (N, 3)
        Icosahedron positions.
    directions : ndarray, shape (N, 3) or tuple (3,), optional
        The orientation vector of the icosahedron.
    colors : ndarray, shape (N, 3) or (N, 4) or tuple (3,) or tuple (4,), optional
        RGB or RGBA (for opacity) R, G, B, and A should be in the range [0, 1].
    scales : ndarray, shape (N, 3) or tuple (3,) or float, optional
        The size of the icosahedron in each dimension. If a single value is provided,
        the same size will be used for all icosahedrons.
    opacity : float, optional
        Takes values from 0 (fully transparent) to 1 (opaque).
        If both `opacity` and RGBA are provided, the final alpha will be:
        final_alpha = alpha_in_RGBA * opacity.
    material : str, optional
        The material type for the icosahedrons. Options are 'phong' and 'basic'.
    enable_picking : bool, optional
        Whether the icosahedrons should be pickable in a 3D scene.

    Returns
    -------
    Actor
        A mesh actor containing the generated icosahedrons, with the specified
        material and properties.

    Examples
    --------
    >>> from fury import window, actor
    >>> import numpy as np
    >>> scene = window.Scene()
    >>> centers = np.random.rand(5, 3) * 10
    >>> colors = np.random.rand(5, 3)
    >>> icosahedron_actor = actor.icosahedron(centers=centers, colors=colors)
    >>> _ = scene.add(icosahedron_actor)
    >>> show_manager = window.ShowManager(scene=scene, size=(600, 600))
    >>> show_manager.start()
    """
    vertices, faces = fp.prim_icosahedron()
    return actor_from_primitive(
        vertices,
        faces,
        centers=centers,
        colors=colors,
        scales=scales,
        directions=directions,
        opacity=opacity,
        material=material,
        enable_picking=enable_picking,
    )


def rhombicuboctahedron(
    centers,
    *,
    directions=(0, 0, 0),
    colors=(1, 1, 1),
    scales=(1, 1, 1),
    opacity=None,
    material="phong",
    enable_picking=True,
):
    """Create one or many rhombicuboctahedrons with different features.

    Parameters
    ----------
    centers : ndarray, shape (N, 3)
        Rhombicuboctahedron positions.
    directions : ndarray, shape (N, 3) or tuple (3,), optional
        The orientation vector of the rhombicuboctahedron.
    colors : ndarray, shape (N, 3) or (N, 4) or tuple (3,) or tuple (4,), optional
        RGB or RGBA (for opacity) R, G, B, and A should be in the range [0, 1].
    scales : ndarray, shape (N, 3) or tuple (3,) or float, optional
        The size of the rhombicuboctahedron in each dimension. If a single value is
        provided, the same size will be used for all rhombicuboctahedrons.
    opacity : float, optional
        Takes values from 0 (fully transparent) to 1 (opaque).
        If both `opacity` and RGBA are provided, the final alpha will be:
        final_alpha = alpha_in_RGBA * opacity.
    material : str, optional
        The material type for the rhombicuboctahedrons. Options are 'phong' and 'basic'.
    enable_picking : bool, optional
        Whether the rhombicuboctahedrons should be pickable in a 3D scene.

    Returns
    -------
    Actor
        A mesh actor containing the generated rhombicuboctahedrons, with the specified
        material and properties.

    Examples
    --------
    >>> from fury import window, actor
    >>> import numpy as np
    >>> scene = window.Scene()
    >>> centers = np.random.rand(5, 3) * 10
    >>> colors = np.random.rand(5, 3)
    >>> rhombicuboctahedron_actor = actor.rhombicuboctahedron(
    ...    centers=centers, colors=colors)
    >>> _ = scene.add(rhombicuboctahedron_actor)
    >>> show_manager = window.ShowManager(scene=scene, size=(600, 600))
    >>> show_manager.start()
    """
    vertices, faces = fp.prim_rhombicuboctahedron()
    return actor_from_primitive(
        vertices,
        faces,
        centers=centers,
        colors=colors,
        scales=scales,
        directions=directions,
        opacity=opacity,
        material=material,
        enable_picking=enable_picking,
    )


def triangularprism(
    centers,
    *,
    directions=(0, 0, 0),
    colors=(1, 1, 1),
    scales=(1, 1, 1),
    opacity=None,
    material="phong",
    enable_picking=True,
):
    """Create one or many triangular prisms with different features.

    Parameters
    ----------
    centers : ndarray, shape (N, 3)
        Triangular prism positions.
    directions : ndarray, shape (N, 3) or tuple (3,), optional
        The orientation vector of the triangular prism.
    colors : ndarray, shape (N, 3) or (N, 4) or tuple (3,) or tuple (4,), optional
        RGB or RGBA (for opacity) R, G, B, and A should be in the range [0, 1].
    scales : ndarray, shape (N, 3) or tuple (3,) or float, optional
        The size of the triangular prism in each dimension. If a single value is
        provided, the same size will be used for all triangular prisms.
    opacity : float, optional
        Takes values from 0 (fully transparent) to 1 (opaque).
        If both `opacity` and RGBA are provided, the final alpha will be:
        final_alpha = alpha_in_RGBA * opacity.
    material : str, optional
        The material type for the triangular prisms. Options are 'phong' and 'basic'.
    enable_picking : bool, optional
        Whether the triangular prisms should be pickable in a 3D scene.

    Returns
    -------
    Actor
        A mesh actor containing the generated triangular prisms, with the specified
        material and properties.

    Examples
    --------
    >>> from fury import window, actor
    >>> import numpy as np
    >>> scene = window.Scene()
    >>> centers = np.random.rand(5, 3) * 10
    >>> colors = np.random.rand(5, 3)
    >>> triangularprism_actor = actor.triangularprism(centers=centers, colors=colors)
    >>> _ = scene.add(triangularprism_actor)
    >>> show_manager = window.ShowManager(scene=scene, size=(600, 600))
    >>> show_manager.start()
    """
    vertices, faces = fp.prim_triangularprism()
    return actor_from_primitive(
        vertices,
        faces,
        centers=centers,
        colors=colors,
        scales=scales,
        directions=directions,
        opacity=opacity,
        material=material,
        enable_picking=enable_picking,
    )


def pentagonalprism(
    centers,
    *,
    directions=(0, 0, 0),
    colors=(1, 1, 1),
    scales=(1, 1, 1),
    opacity=None,
    material="phong",
    enable_picking=True,
):
    """Create one or many pentagonal prisms with different features.

    Parameters
    ----------
    centers : ndarray, shape (N, 3)
        Pentagonal prism positions.
    directions : ndarray, shape (N, 3) or tuple (3,), optional
        The orientation vector of the pentagonal prism.
    colors : ndarray, shape (N, 3) or (N, 4) or tuple (3,) or tuple (4,), optional
        RGB or RGBA (for opacity) R, G, B, and A should be in the range [0, 1].
    scales : ndarray, shape (N, 3) or tuple (3,) or float, optional
        The size of the pentagonal prism in each dimension. If a single value is
        provided, the same size will be used for all pentagonal prisms.
    opacity : float, optional
        Takes values from 0 (fully transparent) to 1 (opaque).
        If both `opacity` and RGBA are provided, the final alpha will be:
        final_alpha = alpha_in_RGBA * opacity.
    material : str, optional
        The material type for the pentagonal prisms. Options are 'phong' and 'basic'.
    enable_picking : bool, optional
        Whether the pentagonal prisms should be pickable in a 3D scene.

    Returns
    -------
    Actor
        A mesh actor containing the generated pentagonal prisms, with the specified
        material and properties.

    Examples
    --------
    >>> from fury import window, actor
    >>> import numpy as np
    >>> scene = window.Scene()
    >>> centers = np.random.rand(5, 3) * 10
    >>> colors = np.random.rand(5, 3)
    >>> pentagonalprism_actor = actor.pentagonalprism(centers=centers, colors=colors)
    >>> _ = scene.add(pentagonalprism_actor)
    >>> show_manager = window.ShowManager(scene=scene, size=(600, 600))
    >>> show_manager.start()
    """
    vertices, faces = fp.prim_pentagonalprism()
    return actor_from_primitive(
        vertices,
        faces,
        centers=centers,
        colors=colors,
        scales=scales,
        directions=directions,
        opacity=opacity,
        material=material,
        enable_picking=enable_picking,
    )


def octagonalprism(
    centers,
    *,
    directions=(0, 0, 0),
    colors=(1, 1, 1),
    scales=(1, 1, 1),
    opacity=None,
    material="phong",
    enable_picking=True,
):
    """Create one or many octagonal prisms with different features.

    Parameters
    ----------
    centers : ndarray, shape (N, 3)
        Octagonal prism positions.
    directions : ndarray, shape (N, 3) or tuple (3,), optional
        The orientation vector of the octagonal prism.
    colors : ndarray, shape (N, 3) or (N, 4) or tuple (3,) or tuple (4,), optional
        RGB or RGBA (for opacity) R, G, B, and A should be in the range [0, 1].
    scales : ndarray, shape (N, 3) or tuple (3,) or float, optional
        The size of the octagonal prism in each dimension. If a single value is
        provided, the same size will be used for all octagonal prisms.
    opacity : float, optional
        Takes values from 0 (fully transparent) to 1 (opaque).
        If both `opacity` and RGBA are provided, the final alpha will be:
        final_alpha = alpha_in_RGBA * opacity.
    material : str, optional
        The material type for the octagonal prisms. Options are 'phong' and 'basic'.
    enable_picking : bool, optional
        Whether the octagonal prisms should be pickable in a 3D scene.

    Returns
    -------
    Actor
        A mesh actor containing the generated octagonal prisms, with the specified
        material and properties.

    Examples
    --------
    >>> from fury import window, actor
    >>> import numpy as np
    >>> scene = window.Scene()
    >>> centers = np.random.rand(5, 3) * 10
    >>> colors = np.random.rand(5, 3)
    >>> octagonalprism_actor = actor.octagonalprism(centers=centers, colors=colors)
    >>> _ = scene.add(octagonalprism_actor)
    >>> show_manager = window.ShowManager(scene=scene, size=(600, 600))
    >>> show_manager.start()
    """
    vertices, faces = fp.prim_octagonalprism()
    return actor_from_primitive(
        vertices,
        faces,
        centers=centers,
        colors=colors,
        scales=scales,
        directions=directions,
        opacity=opacity,
        material=material,
        enable_picking=enable_picking,
    )


def arrow(
    centers,
    *,
    directions=(0, 0, 0),
    colors=(1, 1, 1),
    height=1.0,
    resolution=10,
    tip_length=0.35,
    tip_radius=0.1,
    shaft_radius=0.03,
    scales=(1, 1, 1),
    opacity=None,
    material="phong",
    enable_picking=True,
):
    """Create one or many arrows with different features.

    Parameters
    ----------
    centers : ndarray, shape (N, 3)
        Arrow positions.
    directions : ndarray, shape (N, 3) or tuple (3,), optional
        The orientation vector of the arrow.
    colors : ndarray, shape (N, 3) or (N, 4) or tuple (3,) or tuple (4,), optional
        RGB or RGBA (for opacity) R, G, B, and A should be in the range [0, 1].
    height : float, optional
        The total height of the arrow, including the shaft and tip.
    resolution : int, optional
        The number of divisions along the arrow's circular cross-sections.
        Higher values produce smoother arrows.
    tip_length : float, optional
        The length of the arrowhead tip relative to the total height.
    tip_radius : float, optional
        The radius of the arrowhead tip.
    shaft_radius : float, optional
        The radius of the arrow shaft.
    scales : ndarray, shape (N, 3) or tuple (3,) or float, optional
        The size of the arrow in each dimension. If a single value is
        provided, the same size will be used for all arrows.
    opacity : float, optional
        Takes values from 0 (fully transparent) to 1 (opaque).
        If both `opacity` and RGBA are provided, the final alpha will be:
        final_alpha = alpha_in_RGBA * opacity.
    material : str, optional
        The material type for the arrows. Options are 'phong' and 'basic'.
    enable_picking : bool, optional
        Whether the arrows should be pickable in a 3D scene.

    Returns
    -------
    Actor
        A mesh actor containing the generated arrows, with the specified
        material and properties.

    Examples
    --------
    >>> from fury import window, actor
    >>> import numpy as np
    >>> scene = window.Scene()
    >>> centers = np.random.rand(5, 3) * 10
    >>> colors = np.random.rand(5, 3)
    >>> arrow_actor = actor.arrow(centers=centers, colors=colors)
    >>> _ = scene.add(arrow_actor)
    >>> show_manager = window.ShowManager(scene=scene, size=(600, 600))
    >>> show_manager.start()
    """

    vertices, faces = fp.prim_arrow(
        height=height,
        resolution=resolution,
        tip_length=tip_length,
        tip_radius=tip_radius,
        shaft_radius=shaft_radius,
    )
    return actor_from_primitive(
        vertices,
        faces,
        centers=centers,
        colors=colors,
        scales=scales,
        directions=directions,
        opacity=opacity,
        material=material,
        enable_picking=enable_picking,
    )


def superquadric(
    centers,
    *,
    directions=(0, 0, 0),
    roundness=(1, 1),
    colors=(1, 1, 1),
    scales=(1, 1, 1),
    opacity=None,
    material="phong",
    enable_picking=True,
):
    """Create one or many superquadrics with different features.

    Parameters
    ----------
    centers : ndarray, shape (N, 3)
        Superquadric positions.
    directions : ndarray, shape (N, 3) or tuple (3,), optional
        The orientation vector of the superquadric.
    roundness : tuple, optional
        Parameters (Phi and Theta) that control the shape of the superquadric.
    colors : ndarray, shape (N, 3) or (N, 4) or tuple (3,) or tuple (4,), optional
        RGB or RGBA (for opacity) R, G, B, and A should be in the range [0, 1].
    scales : ndarray, shape (N, 3) or tuple (3,) or float, optional
        The size of the superquadric in each dimension. If a single value is
        provided, the same size will be used for all superquadrics.
    opacity : float, optional
        Takes values from 0 (fully transparent) to 1 (opaque).
        If both `opacity` and RGBA are provided, the final alpha will be:
        final_alpha = alpha_in_RGBA * opacity.
    material : str, optional
        The material type for the superquadrics. Options are 'phong' and 'basic'.
    enable_picking : bool, optional
        Whether the superquadrics should be pickable in a 3D scene.

    Returns
    -------
    Actor
        A mesh actor containing the generated superquadrics, with the specified
        material and properties.

    Examples
    --------
    >>> from fury import window, actor
    >>> import numpy as np
    >>> scene = window.Scene()
    >>> centers = np.random.rand(5, 3) * 10
    >>> colors = np.random.rand(5, 3)
    >>> superquadric_actor = actor.superquadric(centers=centers, colors=colors)
    >>> _ = scene.add(superquadric_actor)
    >>> show_manager = window.ShowManager(scene=scene, size=(600, 600))
    >>> show_manager.start()
    """
    vertices, faces = fp.prim_superquadric(roundness=roundness)
    return actor_from_primitive(
        vertices,
        faces,
        centers=centers,
        colors=colors,
        scales=scales,
        directions=directions,
        opacity=opacity,
        material=material,
        enable_picking=enable_picking,
    )


def cone(
    centers,
    *,
    colors=(1, 1, 1),
    height=1,
    sectors=10,
    radii=0.5,
    scales=(1, 1, 1),
    directions=(0, 1, 0),
    opacity=None,
    material="phong",
    enable_picking=True,
):
    """Create one or many cones with different features.

    Parameters
    ----------
    centers : ndarray, shape (N, 3)
        Cone positions.
    colors : ndarray, shape (N, 3) or (N, 4) or tuple (3,) or tuple (4,), optional
        RGB or RGBA (for opacity) R, G, B, and A should be in the range [0, 1].
    height : float, optional
        The height of the cone.
    sectors : int, optional
        The number of divisions around the cone's circumference.
        Higher values produce smoother cones.
    radii : float or ndarray, shape (N,) or tuple, optional
        The radius of the base of the cones. A single value applies to all cones,
        while an array specifies a radius for each cone individually.
    scales : ndarray, shape (N, 3) or tuple (3,) or float, optional
        The size of the cone in each dimension. If a single value is provided,
        the same size will be used for all cones.
    directions : ndarray, shape (N, 3) or tuple (3,), optional
        The orientation vector of the cone.
    opacity : float, optional
        Takes values from 0 (fully transparent) to 1 (opaque).
        If both `opacity` and RGBA are provided, the final alpha will be:
        final_alpha = alpha_in_RGBA * opacity.
    material : str, optional
        The material type for the cones. Options are 'phong' and 'basic'.
    enable_picking : bool, optional
        Whether the cones should be pickable in a 3D scene.

    Returns
    -------
    Actor
        A mesh actor containing the generated cones, with the specified
        material and properties.

    Examples
    --------
    >>> from fury import window, actor
    >>> import numpy as np
    >>> scene = window.Scene()
    >>> centers = np.random.rand(5, 3) * 10
    >>> colors = np.random.rand(5, 3)
    >>> cone_actor = actor.cone(centers=centers, colors=colors)
    >>> _ = scene.add(cone_actor)
    >>> show_manager = window.ShowManager(scene=scene, size=(600, 600))
    >>> show_manager.start()
    """

    vertices, faces = fp.prim_cone(radius=radii, height=height, sectors=sectors)
    return actor_from_primitive(
        vertices,
        faces,
        centers=centers,
        colors=colors,
        scales=scales,
        directions=directions,
        opacity=opacity,
        material=material,
        enable_picking=enable_picking,
    )


def star(
    centers,
    *,
    dim=2,
    directions=(0, 0, 0),
    colors=(1, 1, 1),
    scales=(1, 1, 1),
    opacity=None,
    material="phong",
    enable_picking=True,
):
    """Create one or many stars with different features.

    Parameters
    ----------
    centers : ndarray, shape (N, 3)
        Star positions.
    dim : int, optional
        The dimensionality of the star (2D or 3D).
    directions : ndarray, shape (N, 3) or tuple (3,), optional
        The orientation vector of the star.
    colors : ndarray, shape (N, 3) or (N, 4) or tuple (3,) or tuple (4,), optional
        RGB or RGBA (for opacity) R, G, B, and A should be in the range [0, 1].
    scales : ndarray, shape (N, 3) or tuple (3,) or float, optional
        The size of the star in each dimension. If a single value is
        provided, the same size will be used for all stars.
    opacity : float, optional
        Takes values from 0 (fully transparent) to 1 (opaque).
        If both `opacity` and RGBA are provided, the final alpha will be:
        final_alpha = alpha_in_RGBA * opacity.
    material : str, optional
        The material type for the stars. Options are 'phong' and 'basic'.
    enable_picking : bool, optional
        Whether the stars should be pickable in a 3D scene.

    Returns
    -------
    Actor
        A mesh actor containing the generated stars, with the specified
        material and properties.

    Examples
    --------
    >>> from fury import window, actor
    >>> import numpy as np
    >>> scene = window.Scene()
    >>> centers = np.random.rand(5, 3) * 10
    >>> colors = np.random.rand(5, 3)
    >>> star_actor = actor.star(centers=centers, colors=colors)
    >>> _ = scene.add(star_actor)
    >>> show_manager = window.ShowManager(scene=scene, size=(600, 600))
    >>> show_manager.start()
    """
    vertices, faces = fp.prim_star(dim=dim)
    return actor_from_primitive(
        vertices,
        faces,
        centers=centers,
        colors=colors,
        scales=scales,
        directions=directions,
        opacity=opacity,
        material=material,
        enable_picking=enable_picking,
    )


def disk(
    centers,
    *,
    colors=(1.0, 1.0, 1.0),
    radii=0.5,
    sectors=36,
    scales=(1.0, 1.0, 1.0),
    directions=(0.0, 0.0, 0.0),
    opacity=None,
    material="phong",
    enable_picking=True,
):
    """Visualize one or many disks with different features.

    Parameters
    ----------
    centers : ndarray, shape (N, 3)
        Disk positions.
    colors : ndarray (N,3) or (N, 4) or tuple (3,) or tuple (4,), optional
        RGB or RGBA (for opacity) R, G, B and A should be at the range [0, 1].
    radii : float or ndarray (N,) or tuple, optional
        The radius of the disks, single value applies to all disks,
        while an array specifies a radius for each disk individually.
    sectors : int, optional
        The number of divisions around the disk's circumference .
        Higher values produce smoother disk.
    scales : int or ndarray (N,3) or tuple (3,), optional
        The size of the disks in each dimension. If a single value is provided,
        the same size will be used for all disks.
    directions : ndarray, shape (N, 3), optional
        The orientation vector of the disk.
    opacity : float, optional
        Takes values from 0 (fully transparent) to 1 (opaque).
        If both `opacity` and RGBA are provided, the final alpha will be:
        final_alpha = alpha_in_RGBA * opacity.
    material : str, optional
        The material type for the disk. Options are 'phong' and 'basic'.
    enable_picking : bool, optional
        Whether the disk should be pickable in a 3D scene.

    Returns
    -------
    Actor
        A mesh actor containing the generated disks, with the specified
        material and properties.

    Examples
    --------
    >>> from fury import window, actor
    >>> import numpy as np
    >>> scene = window.Scene()
    >>> centers = np.random.rand(5, 3) * 10
    >>> colors = np.random.rand(5, 3)
    >>> disk_actor = actor.disk(centers=centers, colors=colors)
    >>> _ = scene.add(disk_actor)
    >>> show_manager = window.ShowManager(scene=scene, size=(600, 600))
    >>> show_manager.start()
    """

    vertices, faces = fp.prim_disk(radius=radii, sectors=sectors)
    return actor_from_primitive(
        vertices,
        faces,
        centers=centers,
        colors=colors,
        scales=scales,
        directions=directions,
        opacity=opacity,
        material=material,
        enable_picking=enable_picking,
    )


def triangle(
    centers,
    *,
    directions=(0, 0, 0),
    colors=(1, 1, 1),
    scales=(1, 1, 1),
    opacity=None,
    material="phong",
    enable_picking=True,
):
    """Create one or many triangles with different features.

    Parameters
    ----------
    centers : ndarray, shape (N, 3)
        Triangle positions.
    directions : ndarray, shape (N, 3) or tuple (3,), optional
        The orientation vector of the triangle.
    colors : ndarray, shape (N, 3) or (N, 4) or tuple (3,) or tuple (4,), optional
        RGB or RGBA (for opacity) R, G, B, and A should be in the range [0, 1].
    scales : ndarray, shape (N, 3) or tuple (3,) or float, optional
        The size of the triangle in each dimension. If a single value is provided,
        the same size will be used for all triangles.
    opacity : float, optional
        Takes values from 0 (fully transparent) to 1 (opaque).
        If both `opacity` and RGBA are provided, the final alpha will be:
        final_alpha = alpha_in_RGBA * opacity.
    material : str, optional
        The material type for the triangles. Options are 'phong' and 'basic'.
    enable_picking : bool, optional
        Whether the triangles should be pickable in a 3D scene.

    Returns
    -------
    Actor
        A mesh actor containing the generated triangles, with the specified
        material and properties.

    Examples
    --------
    >>> from fury import window, actor
    >>> import numpy as np
    >>> scene = window.Scene()
    >>> centers = np.random.rand(5, 3) * 10
    >>> colors = np.random.rand(5, 3)
    >>> triangle_actor = actor.triangle(centers=centers, colors=colors)
    >>> _ = scene.add(triangle_actor)
    >>> show_manager = window.ShowManager(scene=scene, size=(600, 600))
    >>> show_manager.start()
    """
    vertices, faces = fp.prim_triangle()
    return actor_from_primitive(
        vertices,
        faces,
        centers=centers,
        colors=colors,
        scales=scales,
        directions=directions,
        opacity=opacity,
        material=material,
        enable_picking=enable_picking,
    )


def point(
    centers,
    *,
    size=4.0,
    colors=(1.0, 0.0, 0.0),
    material="basic",
    map=None,
    aa=True,
    opacity=1.0,
    enable_picking=True,
):
    """Create one or many points with different features.

    Parameters
    ----------
    centers : ndarray, shape (N, 3)
        The positions of the points.
    size : float, optional
        The size (diameter) of the points in logical pixels.
    colors : ndarray, shape (N, 3) or (N, 4) or tuple (3,) or tuple (4,), optional
        RGB or RGBA values in the range [0, 1].
    material : str, optional
        The material type for the points.
        Options are 'basic', 'gaussian'.
    map : TextureMap or Texture, optional
        The texture map specifying the color for each texture coordinate.
    aa : bool, optional
        Whether or not the points are anti-aliased in the shader.
    opacity : float, optional
        Takes values from 0 (fully transparent) to 1 (opaque).
    enable_picking : bool, optional
        Whether the points should be pickable in a 3D scene.

    Returns
    -------
    Actor
        A point actor containing the generated points with the specified material
        and properties.

    Examples
    --------
    >>> from fury import window, actor
    >>> import numpy as np
    >>> scene = window.Scene()
    >>> centers = np.random.rand(1000, 3) * 10
    >>> colors = np.random.rand(1000, 3)
    >>> point_actor = actor.point(centers=centers, colors=colors)
    >>> _ = scene.add(point_actor)
    >>> show_manager = window.ShowManager(scene=scene, size=(600, 600))
    >>> show_manager.start()
    """
    geo = buffer_to_geometry(
        positions=centers.astype("float32"),
        colors=colors.astype("float32"),
    )

    mat = _create_points_material(
        size=size,
        material=material,
        map=map,
        aa=aa,
        opacity=opacity,
        enable_picking=enable_picking,
    )

    obj = create_point(geo, mat)
    return obj


def marker(
    centers,
    *,
    size=15,
    colors=(1.0, 0.0, 0.0),
    marker="circle",
    edge_color="black",
    edge_width=1.0,
    opacity=1.0,
    enable_picking=True,
):
    """Create one or many markers with different features.

    Parameters
    ----------
    centers : ndarray, shape (N, 3)
        The positions of the markers.
    size : float, optional
        The size (diameter) of the points in logical pixels.
    colors : ndarray, shape (N, 3) or (N, 4) or tuple (3,) or tuple (4,), optional
        RGB or RGBA values in the range [0, 1].
    marker : str or MarkerShape, optional
        The shape of the marker.
        Options are "●": "circle", "+": "plus", "x": "cross", "♥": "heart",
        "✳": "asterix".
    edge_color : str or tuple or Color, optional
        The color of line marking the edge of the markers.
    edge_width : float, optional
        The width of the edge of the markers.
    opacity : float, optional
        Takes values from 0 (fully transparent) to 1 (opaque).
    enable_picking : bool, optional
        Whether the points should be pickable in a 3D scene.

    Returns
    -------
    Actor
        A marker actor containing the generated markers with the specified material
        and properties.

    Examples
    --------
    >>> from fury import window, actor
    >>> import numpy as np
    >>> scene = window.Scene()
    >>> centers = np.random.rand(1000, 3) * 10
    >>> colors = np.random.rand(1000, 3)
    >>> marker_actor = actor.marker(centers=centers, colors=colors)
    >>> _ = scene.add(marker_actor)
    >>> show_manager = window.ShowManager(scene=scene, size=(600, 600))
    >>> show_manager.start()
    """
    geo = buffer_to_geometry(
        positions=centers.astype("float32"),
        colors=colors.astype("float32"),
    )

    mat = _create_points_material(
        material="marker",
        size=size,
        marker=marker,
        edge_color=edge_color,
        edge_width=edge_width,
        opacity=opacity,
        enable_picking=enable_picking,
    )

    obj = create_point(geo, mat)
    return obj


def text(
    text,
    *,
    colors=(1.0, 1.0, 1.0),
    position=(0.0, 0.0, 0.0),
    font_size=1.0,
    family="Arial",
    anchor="middle-center",
    max_width=0.0,
    line_height=1.2,
    text_align="start",
    outline_color=(0.0, 0.0, 0.0),
    outline_thickness=0.0,
    opacity=1.0,
):
    """Create text with different features.

    Parameters
    ----------
    text : str or list[str]
        The plain text to render.
        The text is split in one TextBlock per line,
        unless a list is given, in which case each (str) item becomes a TextBlock.
    colors : ndarray, shape (N, 3) or (N, 4) or tuple (3,) or tuple (4,), optional
        RGB or RGBA values in the range [0, 1].
    position : tuple, optional
        The (x, y, z) coordinates to place the text in 3D space.
    font_size : float, optional
        The size of the font, in object coordinates or pixel screen coordinates.
    family : str, optional
        The name(s) of the font to prefer.
    anchor : str, optional
        The position of the origin of the text. Can be "top-left",
        "top-center", "top-right", "middle-left", "middle-center",
        "middle-right", "bottom-left", "bottom-center", "bottom-right".
    max_width : float, optional
        The maximum width of the text. Words are wrapped if necessary.
    line_height : float, optional
        A factor to scale the distance between lines. A value of 1 means the
        "native" font's line distance.
    text_align : str, optional
        The horizontal alignment of the text. Can be "start",
        "end", "left", "right", "center", "justify" or "justify_all".
        Text alignment is ignored for vertical text.
    outline_color : tuple, optional
        The color of the outline of the text.
    outline_thickness : float, optional
        A value indicating the relative width of the outline. Valid values are
        between 0.0 and 0.5.
    opacity : float, optional
        Takes values from 0 (fully transparent) to 1 (opaque).

    Returns
    -------
    Actor
        A text actor containing the generated text with the specified material
        and properties.

    Examples
    --------
    >>> from fury import window, actor
    >>> scene = window.Scene()
    >>> text_actor = actor.text(text='FURY')
    >>> _ = scene.add(text_actor)
    >>> show_manager = window.ShowManager(scene=scene, size=(600, 600))
    >>> show_manager.start()
    """
    mat = _create_text_material(
        color=colors,
        opacity=opacity,
        outline_color=outline_color,
        outline_thickness=outline_thickness,
    )

    obj = create_text(
        text=text,
        material=mat,
        font_size=font_size,
        family=family,
        anchor=anchor,
        max_width=max_width,
        line_height=line_height,
        text_align=text_align,
    )

    obj.local.position = position

    return obj


def axes(
    *,
    scale=(1.0, 1.0, 1.0),
    color_x=(1.0, 0.0, 0.0),
    color_y=(0.0, 1.0, 0.0),
    color_z=(0.0, 0.0, 1.0),
    opacity=1.0,
):
    """Create coordinate system axes using colored arrows.

    The axes are represented as arrows with different colors:
    red = X-axis, green = Y-axis, blue = Z-axis.

    Parameters
    ----------
    scale : tuple (3,), optional
        The size (length) of each axis in the x, y, and z directions.
    color_x : tuple (3,), optional
        Color for the X-axis.
    color_y : tuple (3,), optional
        Color for the Y-axis.
    color_z : tuple (3,), optional
        Color for the Z-axis.
    opacity : float, optional
        Takes values from 0 (fully transparent) to 1 (opaque).

    Returns
    -------
    Actor
        An axes actor representing the coordinate axes with the specified
        material and properties.

    Examples
    --------
    >>> from fury import window, actor
    >>> scene = window.Scene()
    >>> axes_actor = actor.axes()
    >>> _ = scene.add(axes_actor)
    >>> show_manager = window.ShowManager(scene=scene, size=(600, 600))
    >>> show_manager.start()
    """
    centers = np.zeros((3, 3))
    directions = np.array([[1, 0, 0], [0, 1, 0], [0, 0, 1]])
    colors = np.array(
        [color_x + (opacity,), color_y + (opacity,), color_z + (opacity,)]
    )
    scales = np.asarray(scale)

    obj = arrow(centers=centers, directions=directions, colors=colors, scales=scales)
    return obj


def slicer(
    data,
    *,
    value_range=None,
    opacity=1.0,
    interpolation="linear",
    visibility=(True, True, True),
    initial_slices=None,
):
    """Visualize a 3D volume data as a slice.

    Parameters
    ----------
    data : ndarray, shape (X, Y, Z) or (X, Y, Z, 3)
        The 3D volume data to be sliced.
    value_range : tuple, optional
        The minimum and maximum values for the color mapping.
        If None, the range is determined from the data.
    opacity : float, optional
        The opacity of the slice. Takes values from 0 (fully transparent) to 1 (opaque).
    interpolation : str, optional
        The interpolation method for the slice. Options are 'linear' and 'nearest'.
    visibility : tuple, optional
        A tuple of three boolean values indicating the visibility of the slices
        in the x, y, and z dimensions, respectively.
    initial_slices : tuple, optional
        A tuple of three initial slice positions in the x, y, and z dimensions,
        respectively. If None, the slices are initialized to the middle of the volume.

    Returns
    -------
    Group
        An actor containing the generated slice with the specified properties.
    """

    if value_range is None:
        value_range = (np.min(data), np.max(data))

    if visibility is None:
        visibility = (True, True, True)

    if data.ndim < 3 or data.ndim > 4:
        raise ValueError(
            "Input data must be 3-dimensional or "
            "4-dimensional with last dimension of size 3."
        )
    elif data.ndim == 4 and data.shape[-1] != 3:
        raise ValueError("Last dimension must be of size 3.")

    opacity = validate_opacity(opacity)
    data = data.astype(np.float32)

    data = np.swapaxes(data, 0, 2)

    data_shape = data.shape
    if initial_slices is None:
        initial_slices = (
            data_shape[2] // 2,
            data_shape[1] // 2,
            data_shape[0] // 2,
        )

    texture = Texture(data, dim=3)

    slices = []
    for dim in [0, 1, 2]:  # XYZ
        abcd = [0, 0, 0, 0]
        abcd[dim] = -1
        abcd[-1] = data_shape[2 - dim] // 2
        mat = VolumeSliceMaterial(
            abcd,
            clim=value_range,
            interpolation=interpolation,
            pick_write=True,
        )
        geo = Geometry(grid=texture)
        plane = Volume(geo, mat)
        slices.append(plane)

    obj = Group(name="Slicer")
    obj.add(*slices)
    set_group_visibility(obj, visibility)
    show_slices(obj, initial_slices)
    set_group_opacity(obj, opacity)

    return obj


class VectorField(WorldObject):
    """Class to visualize a vector field.

    Parameters
    ----------
    field : ndarray, shape {(X, Y, Z, N, 3), (X, Y, Z, 3)}
        The vector field data, where X, Y, Z represent the position in 3D,
        N is the number of vectors per voxel, and 3 represents the vector
    actor_type : str, optional
        The type of vector field visualization. Options are "thin_line",
        "line", and "arrow".
    cross_section : list or tuple, shape (3,), optional
        A list or tuple representing the cross section dimensions.
        If None, the cross section will be ignored and complete field will be shown.
    colors : tuple, optional
        Color for the vectors. If None, the color will used from the orientation.
    scales : {float, ndarray}, shape {(X, Y, Z, N) or (X, Y, Z)}, optional
        Scale factor for the vectors. If ndarray, it should match the shape of the
        field.
    opacity : float, optional
        Takes values from 0 (fully transparent) to 1 (opaque).
    thickness : float, optional
        The thickness of the lines in the vector field visualization.
        Only applicable for "line" and "arrow" types.
    visibility : tuple, optional
        A tuple of three boolean values indicating the visibility of the slices
        in the x, y, and z dimensions, respectively.
    """

    def __init__(
        self,
        field,
        *,
        actor_type="thin_line",
        cross_section=None,
        colors=None,
        scales=1.0,
        opacity=1.0,
        thickness=1.0,
        visibility=None,
    ):
        """Initialize a vector field.

        Parameters
        ----------
        field : ndarray, shape {(X, Y, Z, N, 3), (X, Y, Z, 3)}
            The vector field data, where X, Y, Z represent the position in 3D,
            N is the number of vectors per voxel, and 3 represents the vector
        actor_type : str, optional
            The type of vector field visualization. Options are "thin_line",
            "line", and "arrow".
        cross_section : list or tuple, shape (3,), optional
            A list or tuple representing the cross section dimensions.
            If None, the cross section will be ignored and complete field will be shown.
        colors : tuple, optional
            Color for the vectors. If None, the color will used from the orientation.
        scales : {float, ndarray}, shape {(X, Y, Z, N) or (X, Y, Z)}, optional
            Scale factor for the vectors. If ndarray, it should match the shape of the
            field.
        opacity : float, optional
            Takes values from 0 (fully transparent) to 1 (opaque).
        thickness : float, optional
            The thickness of the lines in the vector field visualization.
            Only applicable for "line" and "arrow" types.
        visibility : tuple, optional
            A tuple of three boolean values indicating the visibility of the slices
            in the x, y, and z dimensions, respectively.
        """
        super().__init__()
        if not (field.ndim == 5 or field.ndim == 4):
            raise ValueError(
                "Field must be 5D or 4D, "
                f"but got {field.ndim}D with shape {field.shape}"
            )

        total_vectors = np.prod(field.shape[:-1])
        if field.shape[-1] != 3:
            raise ValueError(
                f"Field must have last dimension as 3, but got {field.shape[-1]}"
            )

        self.vectors = field.reshape(total_vectors, 3).astype(np.float32)
        self.field_shape = field.shape[:3]
        self.visibility = visibility
        if field.ndim == 4:
            self.vectors_per_voxel = 1
        else:
            self.vectors_per_voxel = field.shape[3]

        if isinstance(scales, (int, float)):
            self.scales = np.full((total_vectors, 1), scales, dtype=np.float32)
        elif scales.shape != field.shape[:-1]:
            raise ValueError(
                "Scales must match the shape of the field (X, Y, Z, N) or (X, Y, Z),"
                f" but got {scales.shape}"
            )
        else:
            self.scales = scales.reshape(total_vectors, 1).astype(np.float32)

        pnts_per_vector = 2
        pts = np.zeros((total_vectors * pnts_per_vector, 3), dtype=np.float32)
        pts[0] = self.field_shape

        if colors is None:
            colors = np.asarray((0, 0, 0), dtype=np.float32)
        else:
            colors = np.asarray(colors, dtype=np.float32)

        colors = np.tile(colors, (total_vectors * pnts_per_vector, 1))
        self.geometry = buffer_to_geometry(positions=pts, colors=colors)
        self.material = _create_vector_field_material(
            (0, 0, 0),
            material=actor_type,
            thickness=thickness,
            opacity=opacity,
        )

        if cross_section is None:
            self.cross_section = np.asarray([-2, -2, -2], dtype=np.int32)
        else:
            self.cross_section = cross_section

    @property
    def cross_section(self):
        """Get the cross section of the vector field.

        Returns
        -------
        ndarray
            The cross section of the vector field.
        """
        return self.material.cross_section

    @cross_section.setter
    def cross_section(self, value):
        """Set the cross section of the vector field.

        Parameters
        ----------
        value : {list, tuple, ndarray}
            The cross section dimensions to set.
        """
        if not isinstance(value, (list, tuple, np.ndarray)):
            raise ValueError(
                "Cross section must be a list, tuple, or ndarray, "
                f"but got {type(value)}"
            )
        if len(value) != 3:
            raise ValueError(f"Cross section must have length 3, but got {len(value)}")
        if self.visibility is None:
            self.material.cross_section = np.asarray([-2, -2, -2], dtype=np.int32)
            return
        value = np.asarray(value, dtype=np.int32)
        value = np.minimum(np.asarray(self.field_shape) - 1, value)
        value = np.maximum(value, np.zeros((3,), dtype=np.int32))
        value = np.where(self.visibility, value, -1)
        self.material.cross_section = value


def vector_field(
    field,
    *,
    actor_type="thin_line",
    colors=None,
    scales=1.0,
    opacity=1.0,
    thickness=1.0,
):
    """Visualize a vector field with different features.

    Parameters
    ----------
    field : ndarray, shape {(X, Y, Z, N, 3), (X, Y, Z, 3)}
        The vector field data, where X, Y, Z represent the position in 3D,
        N is the number of vectors per voxel, and 3 represents the vector
    actor_type : str, optional
        The type of vector field visualization. Options are "thin_line",
        "line", and "arrow".
    colors : tuple, optional
        Color for the vectors. If None, the color will used from the orientation.
    scales : {float, ndarray}, shape {(X, Y, Z, N) or (X, Y, Z)}, optional
        Scale factor for the vectors. If ndarray, it should match the shape of the
        field.
    opacity : float, optional
        Takes values from 0 (fully transparent) to 1 (opaque).
    thickness : float, optional
        The thickness of the lines in the vector field visualization.
        Only applicable for "line" and "arrow" types.

    Returns
    -------
    VectorField
        A vector field object.
    """

    obj = VectorField(
        field,
        actor_type=actor_type,
        colors=colors,
        scales=scales,
        opacity=opacity,
        thickness=thickness,
    )
    return obj


def vector_field_slicer(
    field,
    *,
    actor_type="thin_line",
    cross_section=None,
    colors=None,
    scales=1.0,
    opacity=1.0,
    thickness=1.0,
    visibility=(True, True, True),
):
    """Visualize a vector field with different features.

    Parameters
    ----------
    field : ndarray, shape {(X, Y, Z, N, 3), (X, Y, Z, 3)}
        The vector field data, where X, Y, Z represent the position in 3D,
        N is the number of vectors per voxel, and 3 represents the vector
    actor_type : str, optional
        The type of vector field visualization. Options are "thin_line",
        "line", and "arrow".
    cross_section : list or tuple, shape (3,), optional
        A list or tuple representing the cross section dimensions.
        If None, the cross section will be ignored and complete field will be shown.
    colors : tuple, optional
        Color for the vectors. If None, the color will used from the orientation.
    scales : {float, ndarray}, shape {(X, Y, Z, N) or (X, Y, Z)}, optional
        Scale factor for the vectors. If ndarray, it should match the shape of the
        field.
    opacity : float, optional
        Takes values from 0 (fully transparent) to 1 (opaque).
    thickness : float, optional
        The thickness of the lines in the vector field visualization.
        Only applicable for "line" and "arrow" types.
    visibility : tuple, optional
        A tuple of three boolean values indicating the visibility of the slices
        in the x, y, and z dimensions, respectively.

    Returns
    -------
    VectorField
        A vector field object.
    """

    if cross_section is None:
        cross_section = np.asarray(field.shape[:3], dtype=np.int32) // 2

    obj = VectorField(
        field,
        actor_type=actor_type,
        cross_section=cross_section,
        colors=colors,
        scales=scales,
        opacity=opacity,
        thickness=thickness,
        visibility=visibility,
    )
    return obj


@register_wgpu_render_function(VectorField, VectorFieldThinLineMaterial)
def register_vector_field_thin_shaders(wobject):
    """Register PeaksActor shaders.

    Parameters
    ----------
    wobject : VectorField
        The vector field object to register shaders for.

    Returns
    -------
    tuple
        A tuple containing the compute shader and the render shader.
    """
    compute_shader = VectorFieldComputeShader(wobject)
    render_shader = VectorFieldThinShader(wobject)
    return compute_shader, render_shader


@register_wgpu_render_function(VectorField, VectorFieldLineMaterial)
def register_vector_field_shaders(wobject):
    """Register PeaksActor shaders.

    Parameters
    ----------
    wobject : VectorField
        The vector field object to register shaders for.

    Returns
    -------
    tuple
        A tuple containing the compute shader and the render shader.
    """
    compute_shader = VectorFieldComputeShader(wobject)
    render_shader = VectorFieldShader(wobject)
    return compute_shader, render_shader


<<<<<<< HEAD
class SphGlyph(Mesh):
    def __init__(self, coeffs, sphere="symmetric362"):
        self.n_coeff = coeffs.shape[-1]
        print("N coeffs", self.n_coeff)
        self.data_shape = coeffs.shape[:3]
        print("Data shape", self.data_shape)
        sh_order = get_lmax_from_N(self.n_coeff)
        self.l_max = sh_order

        print("Lmax", sh_order)
        # sphere_obj = unit_icosahedron.subdivide(n=2)

        sphere_obj = get_sphere(sphere)
        # xyz = fibonacci_sphere(181, hemisphere=True, randomize=False)
        # sphere_obj = Sphere(xyz=np.vstack((xyz, -xyz)))
        # print(sphere_obj.vertices.shape)

        # positions, indices = fp.repeat_primitive(
        #     positions=sphere_obj.vertices, faces=sphere_obj.faces
        # )

        positions = np.tile(sphere_obj.vertices, (np.prod(self.data_shape), 1)).astype(
            np.float32
        )
        positions[0] = np.asarray(self.data_shape)
        self.scaled_vertices = np.zeros_like(positions, dtype=np.float32)

        self.vertices_per_glyph = sphere_obj.vertices.shape[0]
        self.faces_per_glyph = sphere_obj.faces.shape[0]

        self.indices = sphere_obj.faces.reshape(-1).astype(np.int32)
        # positions[100:] += 1

        indices = np.tile(sphere_obj.faces, (np.prod(self.data_shape), 1)).astype(
            np.int32
        )

        self.radii = np.zeros((self.vertices_per_glyph,), dtype=np.float32)

        for i in range(0, indices.shape[0] // sphere_obj.faces.shape[0]):
            start = sphere_obj.faces.shape[0] * i
            end = start + sphere_obj.faces.shape[0]
            indices[start:end] += i * self.vertices_per_glyph

        print(indices.shape[0] // sphere_obj.faces.shape[0])

        print("Positions :", positions.shape)

        geo = buffer_to_geometry(
            positions=positions.astype("float32"),
            indices=indices.astype("int32"),
            colors=np.ones_like(positions, dtype="float32"),
            normals=np.zeros_like(positions).astype("float32"),
        )

        # mat = _create_mesh_material(
        #     mode="vertex", flat_shading=False, enable_picking=False
        # )

        mat = SphGlyphMaterial(
            color_mode="vertex",
            flat_shading=False,
            shininess=100,
            specular="#494949",
            side="front",
        )

        # mat = MeshStandardMaterial(color_mode="vertex", flat_shading=False)

        B_mat = sh_to_sf_matrix(
            sphere_obj, sh_order=sh_order, legacy=False, return_inv=False
        ).T

        print("B_mat", B_mat.shape)
        print("coeffs", coeffs.shape)

        self.sh_coeff = coeffs.reshape(-1).astype("float32")
        print("sh_coeff", self.sh_coeff.shape)
        print("Vertices per glyph", self.vertices_per_glyph)
        self.sf_func = B_mat.reshape(-1).astype("float32")
        self.sphere = sphere_obj.vertices.astype("float32")
        # print(sphere_obj.vertices)

        super().__init__(geometry=geo, material=mat)


def sph_glyph(coeffs, *, sphere="symmetric362"):
    """Visualize a spherical glyph with different features.

    Parameters
    ----------
    coeffs : ndarray, shape (X, Y, Z, N, 3)
        The spherical harmonics coefficients.
    sphere : str, optional
        The name of the sphere to use for the glyph.

    Returns
    -------
    SphGlyph
        A spherical glyph object.
    """
    obj = SphGlyph(coeffs=coeffs, sphere=sphere)
    return obj


@register_wgpu_render_function(SphGlyph, SphGlyphMaterial)
def register_glyph_shaders(wobject):
    """Register Glyph shaders.

    Parameters
    ----------
    wobject : VectorField
        The vector field object to register shaders for.

    Returns
    -------
    tuple
        A tuple containing the compute shader and the render shader.
    """
    compute_shader = SphGlyphComputeShader(wobject)
    render_shader = MeshPhongShader(wobject)
    return compute_shader, render_shader
=======
@register_wgpu_render_function(VectorField, VectorFieldArrowMaterial)
def register_vector_field_arrow_shaders(wobject):
    """Register PeaksActor shaders.

    Parameters
    ----------
    wobject : VectorField
        The vector field object to register shaders for.

    Returns
    -------
    tuple
        A tuple containing the compute shader and the render shader.
    """
    compute_shader = VectorFieldComputeShader(wobject)
    render_shader = VectorFieldArrowShader(wobject)
    return compute_shader, render_shader


def surface(
    vertices,
    faces,
    *,
    material="phong",
    colors=None,
    texture=None,
    texture_axis="xy",
    opacity=1.0,
):
    """Create a surface mesh actor from vertices and faces.

    Parameters
    ----------
    vertices : ndarray, shape (N, 3)
        The vertex positions of the surface mesh.
    faces : ndarray, shape (M, 3)
        The indices of the vertices that form each triangular face.
    material : str, optional
        The material type for the surface mesh. Options are 'phong' and 'basic'. This
        option only works with colors is passed.
    colors : ndarray, shape (N, 3) or (N, 4) or tuple (3,) or tuple (4,), optional
        RGB or RGBA values in the range [0, 1].
    texture : str, optional
        Path to the texture image file.
    texture_axis : str, optional
        The axis to generate UV coordinates for the texture. Options are 'xy', 'yz',
        and 'xz'. This option only works with texture is passed.
    opacity : float, optional
        Takes values from 0 (fully transparent) to 1 (opaque).

    Returns
    -------
    Mesh
        A mesh actor containing the generated surface with the specified properties.
    """
    geo = None
    mat = None

    opacity = validate_opacity(opacity)

    if colors is not None:
        if texture is not None:
            logging.warning("Texture will be ignored when colors are provided.")

        if isinstance(colors, np.ndarray) and colors.shape[0] == vertices.shape[0]:
            geo = buffer_to_geometry(
                positions=vertices.astype("float32"),
                indices=faces.astype("int32"),
                colors=colors,
            )
            mat = _create_mesh_material(
                material=material, mode="vertex", opacity=opacity
            )
        elif isinstance(colors, (tuple, list)) and len(colors) == 3:
            geo = buffer_to_geometry(
                positions=vertices.astype("float32"),
                indices=faces.astype("int32"),
            )
            mat = _create_mesh_material(color=colors, opacity=opacity)
        else:
            raise ValueError(
                "Colors must be either an ndarray with shape (N, 3) or (N, 4), "
                "or a tuple/list of length 3 for RGB colors."
            )
    elif texture is not None:
        if not os.path.exists(texture):
            raise FileNotFoundError(f"Texture file '{texture}' not found.")

        logging.warning(
            "texture option currently only supports planar projection,"
            " the plane can be provided by texture_axis parameter."
        )

        tex = load_image_texture(texture)
        texcoords = generate_planar_uvs(vertices, axis=texture_axis)
        geo = buffer_to_geometry(
            positions=vertices.astype("float32"),
            indices=faces.astype("int32"),
            texcoords=texcoords.astype("float32"),
        )
        mat = MeshBasicMaterial(map=tex, opacity=opacity)
    else:
        geo = buffer_to_geometry(
            positions=vertices.astype("float32"), indices=faces.astype("int32")
        )
        mat = _create_mesh_material(material=material, opacity=opacity)

    obj = create_mesh(geo, mat)
    return obj
>>>>>>> e86f1ed6
<|MERGE_RESOLUTION|>--- conflicted
+++ resolved
@@ -1,13 +1,10 @@
 """Actor creation functions for various geometric primitives."""
 
-<<<<<<< HEAD
+import logging
+import os
+
 from dipy.data import get_sphere
 from dipy.reconst.shm import sh_to_sf_matrix
-=======
-import logging
-import os
-
->>>>>>> e86f1ed6
 import numpy as np
 
 from fury.geometry import (
@@ -22,12 +19,9 @@
 from fury.lib import (
     Geometry,
     Group,
-<<<<<<< HEAD
     Mesh,
+    MeshBasicMaterial,
     MeshPhongShader,
-=======
-    MeshBasicMaterial,
->>>>>>> e86f1ed6
     Texture,
     Volume,
     VolumeSliceMaterial,
@@ -35,14 +29,10 @@
     register_wgpu_render_function,
 )
 from fury.material import (
-<<<<<<< HEAD
     SphGlyphMaterial,
-    VectorFieldMaterial,
-=======
     VectorFieldArrowMaterial,
     VectorFieldLineMaterial,
     VectorFieldThinLineMaterial,
->>>>>>> e86f1ed6
     _create_line_material,
     _create_mesh_material,
     _create_points_material,
@@ -52,14 +42,7 @@
 )
 import fury.primitive as fp
 from fury.shader import (
-<<<<<<< HEAD
     SphGlyphComputeShader,
-    VectorFieldComputeShader,
-    VectorFieldShader,
-)
-from fury.utils import (
-    get_lmax_from_N,
-=======
     VectorFieldArrowShader,
     VectorFieldComputeShader,
     VectorFieldShader,
@@ -67,7 +50,7 @@
 )
 from fury.utils import (
     generate_planar_uvs,
->>>>>>> e86f1ed6
+    get_lmax_from_N,
     set_group_opacity,
     set_group_visibility,
     show_slices,
@@ -2226,130 +2209,6 @@
     return compute_shader, render_shader
 
 
-<<<<<<< HEAD
-class SphGlyph(Mesh):
-    def __init__(self, coeffs, sphere="symmetric362"):
-        self.n_coeff = coeffs.shape[-1]
-        print("N coeffs", self.n_coeff)
-        self.data_shape = coeffs.shape[:3]
-        print("Data shape", self.data_shape)
-        sh_order = get_lmax_from_N(self.n_coeff)
-        self.l_max = sh_order
-
-        print("Lmax", sh_order)
-        # sphere_obj = unit_icosahedron.subdivide(n=2)
-
-        sphere_obj = get_sphere(sphere)
-        # xyz = fibonacci_sphere(181, hemisphere=True, randomize=False)
-        # sphere_obj = Sphere(xyz=np.vstack((xyz, -xyz)))
-        # print(sphere_obj.vertices.shape)
-
-        # positions, indices = fp.repeat_primitive(
-        #     positions=sphere_obj.vertices, faces=sphere_obj.faces
-        # )
-
-        positions = np.tile(sphere_obj.vertices, (np.prod(self.data_shape), 1)).astype(
-            np.float32
-        )
-        positions[0] = np.asarray(self.data_shape)
-        self.scaled_vertices = np.zeros_like(positions, dtype=np.float32)
-
-        self.vertices_per_glyph = sphere_obj.vertices.shape[0]
-        self.faces_per_glyph = sphere_obj.faces.shape[0]
-
-        self.indices = sphere_obj.faces.reshape(-1).astype(np.int32)
-        # positions[100:] += 1
-
-        indices = np.tile(sphere_obj.faces, (np.prod(self.data_shape), 1)).astype(
-            np.int32
-        )
-
-        self.radii = np.zeros((self.vertices_per_glyph,), dtype=np.float32)
-
-        for i in range(0, indices.shape[0] // sphere_obj.faces.shape[0]):
-            start = sphere_obj.faces.shape[0] * i
-            end = start + sphere_obj.faces.shape[0]
-            indices[start:end] += i * self.vertices_per_glyph
-
-        print(indices.shape[0] // sphere_obj.faces.shape[0])
-
-        print("Positions :", positions.shape)
-
-        geo = buffer_to_geometry(
-            positions=positions.astype("float32"),
-            indices=indices.astype("int32"),
-            colors=np.ones_like(positions, dtype="float32"),
-            normals=np.zeros_like(positions).astype("float32"),
-        )
-
-        # mat = _create_mesh_material(
-        #     mode="vertex", flat_shading=False, enable_picking=False
-        # )
-
-        mat = SphGlyphMaterial(
-            color_mode="vertex",
-            flat_shading=False,
-            shininess=100,
-            specular="#494949",
-            side="front",
-        )
-
-        # mat = MeshStandardMaterial(color_mode="vertex", flat_shading=False)
-
-        B_mat = sh_to_sf_matrix(
-            sphere_obj, sh_order=sh_order, legacy=False, return_inv=False
-        ).T
-
-        print("B_mat", B_mat.shape)
-        print("coeffs", coeffs.shape)
-
-        self.sh_coeff = coeffs.reshape(-1).astype("float32")
-        print("sh_coeff", self.sh_coeff.shape)
-        print("Vertices per glyph", self.vertices_per_glyph)
-        self.sf_func = B_mat.reshape(-1).astype("float32")
-        self.sphere = sphere_obj.vertices.astype("float32")
-        # print(sphere_obj.vertices)
-
-        super().__init__(geometry=geo, material=mat)
-
-
-def sph_glyph(coeffs, *, sphere="symmetric362"):
-    """Visualize a spherical glyph with different features.
-
-    Parameters
-    ----------
-    coeffs : ndarray, shape (X, Y, Z, N, 3)
-        The spherical harmonics coefficients.
-    sphere : str, optional
-        The name of the sphere to use for the glyph.
-
-    Returns
-    -------
-    SphGlyph
-        A spherical glyph object.
-    """
-    obj = SphGlyph(coeffs=coeffs, sphere=sphere)
-    return obj
-
-
-@register_wgpu_render_function(SphGlyph, SphGlyphMaterial)
-def register_glyph_shaders(wobject):
-    """Register Glyph shaders.
-
-    Parameters
-    ----------
-    wobject : VectorField
-        The vector field object to register shaders for.
-
-    Returns
-    -------
-    tuple
-        A tuple containing the compute shader and the render shader.
-    """
-    compute_shader = SphGlyphComputeShader(wobject)
-    render_shader = MeshPhongShader(wobject)
-    return compute_shader, render_shader
-=======
 @register_wgpu_render_function(VectorField, VectorFieldArrowMaterial)
 def register_vector_field_arrow_shaders(wobject):
     """Register PeaksActor shaders.
@@ -2459,4 +2318,127 @@
 
     obj = create_mesh(geo, mat)
     return obj
->>>>>>> e86f1ed6
+
+
+class SphGlyph(Mesh):
+    def __init__(self, coeffs, sphere="symmetric362"):
+        self.n_coeff = coeffs.shape[-1]
+        print("N coeffs", self.n_coeff)
+        self.data_shape = coeffs.shape[:3]
+        print("Data shape", self.data_shape)
+        sh_order = get_lmax_from_N(self.n_coeff)
+        self.l_max = sh_order
+
+        print("Lmax", sh_order)
+        # sphere_obj = unit_icosahedron.subdivide(n=2)
+
+        sphere_obj = get_sphere(sphere)
+        # xyz = fibonacci_sphere(181, hemisphere=True, randomize=False)
+        # sphere_obj = Sphere(xyz=np.vstack((xyz, -xyz)))
+        # print(sphere_obj.vertices.shape)
+
+        # positions, indices = fp.repeat_primitive(
+        #     positions=sphere_obj.vertices, faces=sphere_obj.faces
+        # )
+
+        positions = np.tile(sphere_obj.vertices, (np.prod(self.data_shape), 1)).astype(
+            np.float32
+        )
+        positions[0] = np.asarray(self.data_shape)
+        self.scaled_vertices = np.zeros_like(positions, dtype=np.float32)
+
+        self.vertices_per_glyph = sphere_obj.vertices.shape[0]
+        self.faces_per_glyph = sphere_obj.faces.shape[0]
+
+        self.indices = sphere_obj.faces.reshape(-1).astype(np.int32)
+        # positions[100:] += 1
+
+        indices = np.tile(sphere_obj.faces, (np.prod(self.data_shape), 1)).astype(
+            np.int32
+        )
+
+        self.radii = np.zeros((self.vertices_per_glyph,), dtype=np.float32)
+
+        for i in range(0, indices.shape[0] // sphere_obj.faces.shape[0]):
+            start = sphere_obj.faces.shape[0] * i
+            end = start + sphere_obj.faces.shape[0]
+            indices[start:end] += i * self.vertices_per_glyph
+
+        print(indices.shape[0] // sphere_obj.faces.shape[0])
+
+        print("Positions :", positions.shape)
+
+        geo = buffer_to_geometry(
+            positions=positions.astype("float32"),
+            indices=indices.astype("int32"),
+            colors=np.ones_like(positions, dtype="float32"),
+            normals=np.zeros_like(positions).astype("float32"),
+        )
+
+        # mat = _create_mesh_material(
+        #     mode="vertex", flat_shading=False, enable_picking=False
+        # )
+
+        mat = SphGlyphMaterial(
+            color_mode="vertex",
+            flat_shading=False,
+            shininess=100,
+            specular="#494949",
+            side="front",
+        )
+
+        # mat = MeshStandardMaterial(color_mode="vertex", flat_shading=False)
+
+        B_mat = sh_to_sf_matrix(
+            sphere_obj, sh_order=sh_order, legacy=False, return_inv=False
+        ).T
+
+        print("B_mat", B_mat.shape)
+        print("coeffs", coeffs.shape)
+
+        self.sh_coeff = coeffs.reshape(-1).astype("float32")
+        print("sh_coeff", self.sh_coeff.shape)
+        print("Vertices per glyph", self.vertices_per_glyph)
+        self.sf_func = B_mat.reshape(-1).astype("float32")
+        self.sphere = sphere_obj.vertices.astype("float32")
+        # print(sphere_obj.vertices)
+
+        super().__init__(geometry=geo, material=mat)
+
+
+def sph_glyph(coeffs, *, sphere="symmetric362"):
+    """Visualize a spherical glyph with different features.
+
+    Parameters
+    ----------
+    coeffs : ndarray, shape (X, Y, Z, N, 3)
+        The spherical harmonics coefficients.
+    sphere : str, optional
+        The name of the sphere to use for the glyph.
+
+    Returns
+    -------
+    SphGlyph
+        A spherical glyph object.
+    """
+    obj = SphGlyph(coeffs=coeffs, sphere=sphere)
+    return obj
+
+
+@register_wgpu_render_function(SphGlyph, SphGlyphMaterial)
+def register_glyph_shaders(wobject):
+    """Register Glyph shaders.
+
+    Parameters
+    ----------
+    wobject : VectorField
+        The vector field object to register shaders for.
+
+    Returns
+    -------
+    tuple
+        A tuple containing the compute shader and the render shader.
+    """
+    compute_shader = SphGlyphComputeShader(wobject)
+    render_shader = MeshPhongShader(wobject)
+    return compute_shader, render_shader