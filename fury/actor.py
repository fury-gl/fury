--- conflicted
+++ resolved
@@ -32,15 +32,8 @@
                         set_polydata_vertices, set_polydata_triangles,
                         shallow_copy, rgb_to_vtk, numpy_to_vtk_matrix,
                         repeat_sources, get_actor_from_primitive,
-<<<<<<< HEAD
                         fix_winding_order, numpy_to_vtk_colors,
                         vertices_from_actor, colors_from_actor)
-from fury.io import load_image
-from fury.actors.odf_slicer import OdfSlicerActor
-import fury.primitive as fp
-=======
-                        fix_winding_order, numpy_to_vtk_colors)
->>>>>>> 39a28039
 
 
 def slicer(data, affine=None, value_range=None, opacity=1.,
