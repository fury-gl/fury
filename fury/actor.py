"""Module that provide actors to render."""

import warnings
import os.path as op
from functools import partial

import numpy as np

from fury.shaders import (load, shader_to_actor, attribute_to_actor,
                          add_shader_callback, replace_shader_in_actor)
from fury import layout
from fury.actors.odf_slicer import OdfSlicerActor
from fury.actors.peak import PeakActor
from fury.colormap import colormap_lookup_table
from fury.deprecator import deprecated_params, deprecate_with_version
from fury.io import load_image
from fury.lib import (numpy_support, Transform, ImageData, PolyData, Matrix4x4,
                      ImageReslice, ImageActor, CellPicker, OutlineFilter,
                      Actor, PolyDataMapper, LookupTable, ImageMapToColors,
                      Points, CleanPolyData, LoopSubdivisionFilter, TubeFilter,
                      ButterflySubdivisionFilter, ContourFilter, SplineFilter,
                      PolyDataNormals, Assembly, LODActor, VTK_UNSIGNED_CHAR,
                      PolyDataMapper2D, ScalarBarActor, PolyVertex, CellArray,
                      UnstructuredGrid, DataSetMapper, ConeSource, ArrowSource,
                      SphereSource, CylinderSource, TexturedSphereSource,
                      Texture, FloatArray, VTK_TEXT_LEFT, VTK_TEXT_RIGHT,
                      VTK_TEXT_BOTTOM, VTK_TEXT_TOP, VTK_TEXT_CENTERED,
                      TexturedActor2D, TextureMapToPlane, TextActor3D,
                      Follower, VectorText)
import fury.primitive as fp
from fury.utils import (lines_to_vtk_polydata, set_input, apply_affine,
                        set_polydata_vertices, set_polydata_triangles,
                        shallow_copy, rgb_to_vtk, numpy_to_vtk_matrix,
                        repeat_sources, get_actor_from_primitive,
                        fix_winding_order, numpy_to_vtk_colors)


def slicer(data, affine=None, value_range=None, opacity=1.,
           lookup_colormap=None, interpolation='linear', picking_tol=0.025):
    """Cut 3D scalar or rgb volumes into 2D images.

    Parameters
    ----------
    data : array, shape (X, Y, Z) or (X, Y, Z, 3)
        A grayscale or rgb 4D volume as a numpy array. If rgb then values
        expected on the range [0, 255].
    affine : array, shape (4, 4)
        Grid to space (usually RAS 1mm) transformation matrix. Default is None.
        If None then the identity matrix is used.
    value_range : None or tuple (2,)
        If None then the values will be interpolated from (data.min(),
        data.max()) to (0, 255). Otherwise from (value_range[0],
        value_range[1]) to (0, 255).
    opacity : float, optional
        Opacity of 0 means completely transparent and 1 completely visible.
    lookup_colormap : vtkLookupTable, optional
        If None (default) then a grayscale map is created.
    interpolation : string, optional
        If 'linear' (default) then linear interpolation is used on the final
        texture mapping. If 'nearest' then nearest neighbor interpolation is
        used on the final texture mapping.
    picking_tol : float, optional
        The tolerance for the vtkCellPicker, specified as a fraction of
        rendering window size.

    Returns
    -------
    image_actor : ImageActor
        An object that is capable of displaying different parts of the volume
        as slices. The key method of this object is ``display_extent`` where
        one can input grid coordinates and display the slice in space (or grid)
        coordinates as calculated by the affine parameter.

    """
    if value_range is None:
        value_range = (data.min(), data.max())

    if data.ndim != 3:
        if data.ndim == 4:
            if data.shape[3] != 3:
                raise ValueError('Only RGB 3D arrays are currently supported.')
            else:
                nb_components = 3
        else:
            raise ValueError('Only 3D arrays are currently supported.')
    else:
        nb_components = 1

    vol = data

    im = ImageData()
    I, J, K = vol.shape[:3]
    im.SetDimensions(I, J, K)
    # for now setting up for 1x1x1 but transformation comes later.
    voxsz = (1., 1., 1.)
    # im.SetOrigin(0,0,0)
    im.SetSpacing(voxsz[2], voxsz[0], voxsz[1])

    vtk_type = numpy_support.get_vtk_array_type(vol.dtype)
    im.AllocateScalars(vtk_type, nb_components)
    # im.AllocateScalars(VTK_UNSIGNED_CHAR, nb_components)

    # copy data
    # what I do below is the same as what is
    # commented here but much faster
    # for index in ndindex(vol.shape):
    #     i, j, k = index
    #     im.SetScalarComponentFromFloat(i, j, k, 0, vol[i, j, k])
    vol = np.swapaxes(vol, 0, 2)
    vol = np.ascontiguousarray(vol)

    if nb_components == 1:
        vol = vol.ravel()
    else:
        vol = np.reshape(vol, [np.prod(vol.shape[:3]), vol.shape[3]])

    uchar_array = numpy_support.numpy_to_vtk(vol, deep=0)
    im.GetPointData().SetScalars(uchar_array)

    if affine is None:
        affine = np.eye(4)

    # Set the transform (identity if none given)
    transform = Transform()
    transform_matrix = Matrix4x4()
    transform_matrix.DeepCopy((
        affine[0][0], affine[0][1], affine[0][2], affine[0][3],
        affine[1][0], affine[1][1], affine[1][2], affine[1][3],
        affine[2][0], affine[2][1], affine[2][2], affine[2][3],
        affine[3][0], affine[3][1], affine[3][2], affine[3][3]))
    transform.SetMatrix(transform_matrix)
    transform.Inverse()

    # Set the reslicing
    image_resliced = ImageReslice()
    set_input(image_resliced, im)
    image_resliced.SetResliceTransform(transform)
    image_resliced.AutoCropOutputOn()

    # Adding this will allow to support anisotropic voxels
    # and also gives the opportunity to slice per voxel coordinates
    RZS = affine[:3, :3]
    zooms = np.sqrt(np.sum(RZS * RZS, axis=0))
    image_resliced.SetOutputSpacing(*zooms)

    image_resliced.SetInterpolationModeToLinear()
    image_resliced.Update()

    vtk_resliced_data = image_resliced.GetOutput()

    ex1, ex2, ey1, ey2, ez1, ez2 = vtk_resliced_data.GetExtent()

    resliced = numpy_support.vtk_to_numpy(
        vtk_resliced_data.GetPointData().GetScalars())

    # swap axes here
    if data.ndim == 4:
        if data.shape[-1] == 3:
            resliced = resliced.reshape(ez2 + 1, ey2 + 1, ex2 + 1, 3)
    if data.ndim == 3:
        resliced = resliced.reshape(ez2 + 1, ey2 + 1, ex2 + 1)

    class ImActor(ImageActor):
        def __init__(self):
            self.picker = CellPicker()
            self.output = None
            self.shape = None
            self.outline_actor = None

        def input_connection(self, output):

            # outline only
            outline = OutlineFilter()
            outline.SetInputData(vtk_resliced_data)
            outline_mapper = PolyDataMapper()
            outline_mapper.SetInputConnection(outline.GetOutputPort())
            self.outline_actor = Actor()
            self.outline_actor.SetMapper(outline_mapper)
            self.outline_actor.GetProperty().SetColor(1, 0.5, 0)
            self.outline_actor.GetProperty().SetLineWidth(5)
            self.outline_actor.GetProperty().SetRenderLinesAsTubes(True)
            # crucial
            self.GetMapper().SetInputConnection(output.GetOutputPort())
            self.output = output
            self.shape = (ex2 + 1, ey2 + 1, ez2 + 1)

        def display_extent(self, x1, x2, y1, y2, z1, z2):
            self.SetDisplayExtent(x1, x2, y1, y2, z1, z2)
            self.Update()
            # bounds = self.GetBounds()
            # xmin, xmax, ymin, ymax, zmin, zmax = bounds
            # line = np.array([[xmin, ymin, zmin]])
            # self.outline_actor = actor.line()

        def display(self, x=None, y=None, z=None):
            if x is None and y is None and z is None:
                self.display_extent(ex1, ex2, ey1, ey2, ez2//2, ez2//2)
            if x is not None:
                self.display_extent(x, x, ey1, ey2, ez1, ez2)
            if y is not None:
                self.display_extent(ex1, ex2, y, y, ez1, ez2)
            if z is not None:
                self.display_extent(ex1, ex2, ey1, ey2, z, z)

        def resliced_array(self):
            """Return resliced array as numpy array."""
            resliced = numpy_support.vtk_to_numpy(
                vtk_resliced_data.GetPointData().GetScalars())

            # swap axes here
            if data.ndim == 4:
                if data.shape[-1] == 3:
                    resliced = resliced.reshape(ez2 + 1, ey2 + 1, ex2 + 1, 3)
            if data.ndim == 3:
                resliced = resliced.reshape(ez2 + 1, ey2 + 1, ex2 + 1)
            resliced = np.swapaxes(resliced, 0, 2)
            resliced = np.ascontiguousarray(resliced)
            return resliced

        def opacity(self, value):
            self.GetProperty().SetOpacity(value)

        def tolerance(self, value):
            self.picker.SetTolerance(value)

        def copy(self):
            im_actor = ImActor()
            im_actor.input_connection(self.output)
            im_actor.SetDisplayExtent(*self.GetDisplayExtent())
            im_actor.opacity(self.GetOpacity())
            im_actor.tolerance(self.picker.GetTolerance())
            if interpolation == 'nearest':
                im_actor.SetInterpolate(False)
            else:
                im_actor.SetInterpolate(True)
                im_actor.GetMapper().BorderOn()
            return im_actor

        def shallow_copy(self):
            # TODO rename copy to shallow_copy
            self.copy()

    r1, r2 = value_range

    image_actor = ImActor()
    if nb_components == 1:
        lut = lookup_colormap
        if lookup_colormap is None:
            # Create a black/white lookup table.
            lut = colormap_lookup_table((r1, r2), (0, 0), (0, 0), (0, 1))

        plane_colors = ImageMapToColors()
        plane_colors.SetOutputFormatToRGB()
        plane_colors.SetLookupTable(lut)
        plane_colors.SetInputConnection(image_resliced.GetOutputPort())
        plane_colors.Update()
        image_actor.input_connection(plane_colors)
    else:
        image_actor.input_connection(image_resliced)
    image_actor.display()
    image_actor.opacity(opacity)
    image_actor.tolerance(picking_tol)

    if interpolation == 'nearest':
        image_actor.SetInterpolate(False)
    else:
        image_actor.SetInterpolate(True)

    image_actor.GetMapper().BorderOn()

    return image_actor


def surface(vertices, faces=None, colors=None, smooth=None, subdivision=3):
    """Generate a surface actor from an array of vertices.

    The color and smoothness of the surface can be customized by specifying
    the type of subdivision algorithm and the number of subdivisions.

    Parameters
    ----------
    vertices : array, shape (X, Y, Z)
        The point cloud defining the surface.
    faces : array
        An array of precomputed triangulation for the point cloud.
        It is an optional parameter, it is computed locally if None
    colors : (N, 3) array
        Specifies the colors associated with each vertex in the
        vertices array. Range should be 0 to 1.
        Optional parameter, if not passed, all vertices
        are colored white
    smooth : string - "loop" or "butterfly"
        Defines the type of subdivision to be used
        for smoothing the surface
    subdivision : integer, default = 3
        Defines the number of subdivisions to do for
        each triangulation of the point cloud.
        The higher the value, smoother the surface
        but at the cost of higher computation

    Returns
    -------
    surface_actor : Actor
        An Actor visualizing the final surface
        computed from the point cloud is returned.

    """
    from scipy.spatial import Delaunay
    points = Points()
    points.SetData(numpy_support.numpy_to_vtk(vertices))
    triangle_poly_data = PolyData()
    triangle_poly_data.SetPoints(points)

    if colors is not None:
        triangle_poly_data.GetPointData().\
            SetScalars(numpy_to_vtk_colors(255 * colors))

    if faces is None:
        tri = Delaunay(vertices[:, [0, 1]])
        faces = np.array(tri.simplices, dtype='i8')

    set_polydata_triangles(triangle_poly_data, faces)

    clean_poly_data = CleanPolyData()
    clean_poly_data.SetInputData(triangle_poly_data)

    mapper = PolyDataMapper()
    surface_actor = Actor()

    if smooth is None:
        mapper.SetInputData(triangle_poly_data)
        surface_actor.SetMapper(mapper)

    elif smooth == "loop":
        smooth_loop = LoopSubdivisionFilter()
        smooth_loop.SetNumberOfSubdivisions(subdivision)
        smooth_loop.SetInputConnection(clean_poly_data.GetOutputPort())
        mapper.SetInputConnection(smooth_loop.GetOutputPort())
        surface_actor.SetMapper(mapper)

    elif smooth == "butterfly":
        smooth_butterfly = ButterflySubdivisionFilter()
        smooth_butterfly.SetNumberOfSubdivisions(subdivision)
        smooth_butterfly.SetInputConnection(clean_poly_data.GetOutputPort())
        mapper.SetInputConnection(smooth_butterfly.GetOutputPort())
        surface_actor.SetMapper(mapper)

    return surface_actor


def contour_from_roi(data, affine=None,
                     color=np.array([1, 0, 0]), opacity=1):
    """Generate surface actor from a binary ROI.

    The color and opacity of the surface can be customized.

    Parameters
    ----------
    data : array, shape (X, Y, Z)
        An ROI file that will be binarized and displayed.
    affine : array, shape (4, 4)
        Grid to space (usually RAS 1mm) transformation matrix. Default is None.
        If None then the identity matrix is used.
    color : (1, 3) ndarray
        RGB values in [0,1].
    opacity : float
        Opacity of surface between 0 and 1.

    Returns
    -------
    contour_assembly : vtkAssembly
        ROI surface object displayed in space
        coordinates as calculated by the affine parameter.

    """
    if data.ndim != 3:
        raise ValueError('Only 3D arrays are currently supported.')

    nb_components = 1

    data = (data > 0) * 1
    vol = np.interp(data, xp=[data.min(), data.max()], fp=[0, 255])
    vol = vol.astype('uint8')

    im = ImageData()
    di, dj, dk = vol.shape[:3]
    im.SetDimensions(di, dj, dk)
    voxsz = (1., 1., 1.)
    # im.SetOrigin(0,0,0)
    im.SetSpacing(voxsz[2], voxsz[0], voxsz[1])
    im.AllocateScalars(VTK_UNSIGNED_CHAR, nb_components)

    # copy data
    vol = np.swapaxes(vol, 0, 2)
    vol = np.ascontiguousarray(vol)

    vol = vol.ravel()

    uchar_array = numpy_support.numpy_to_vtk(vol, deep=0)
    im.GetPointData().SetScalars(uchar_array)

    if affine is None:
        affine = np.eye(4)

    # Set the transform (identity if none given)
    transform = Transform()
    transform_matrix = Matrix4x4()
    transform_matrix.DeepCopy((
        affine[0][0], affine[0][1], affine[0][2], affine[0][3],
        affine[1][0], affine[1][1], affine[1][2], affine[1][3],
        affine[2][0], affine[2][1], affine[2][2], affine[2][3],
        affine[3][0], affine[3][1], affine[3][2], affine[3][3]))
    transform.SetMatrix(transform_matrix)
    transform.Inverse()

    # Set the reslicing
    image_resliced = ImageReslice()
    set_input(image_resliced, im)
    image_resliced.SetResliceTransform(transform)
    image_resliced.AutoCropOutputOn()

    # Adding this will allow to support anisotropic voxels
    # and also gives the opportunity to slice per voxel coordinates

    rzs = affine[:3, :3]
    zooms = np.sqrt(np.sum(rzs * rzs, axis=0))
    image_resliced.SetOutputSpacing(*zooms)

    image_resliced.SetInterpolationModeToLinear()
    image_resliced.Update()

    skin_extractor = ContourFilter()
    skin_extractor.SetInputData(image_resliced.GetOutput())

    skin_extractor.SetValue(0, 1)
    skin_normals = PolyDataNormals()
    skin_normals.SetInputConnection(skin_extractor.GetOutputPort())
    skin_normals.SetFeatureAngle(60.0)

    skin_mapper = PolyDataMapper()
    skin_mapper.SetInputConnection(skin_normals.GetOutputPort())
    skin_mapper.ScalarVisibilityOff()

    skin_actor = Actor()

    skin_actor.SetMapper(skin_mapper)
    skin_actor.GetProperty().SetColor(color[0], color[1], color[2])
    skin_actor.GetProperty().SetOpacity(opacity)

    return skin_actor


def contour_from_label(data, affine=None, color=None):
    """Generate surface actor from a labeled Array.

    The color and opacity of individual surfaces can be customized.

    Parameters
    ----------
    data : array, shape (X, Y, Z)
        A labeled array file that will be binarized and displayed.
    affine : array, shape (4, 4)
        Grid to space (usually RAS 1mm) transformation matrix. Default is None.
        If None then the identity matrix is used.
    color : (N, 3) or (N, 4) ndarray
        RGB/RGBA values in [0,1]. Default is None.
        If None then random colors are used.
        Alpha channel is set to 1 by default.

    Returns
    -------
    contour_assembly : vtkAssembly
        Array surface object displayed in space
        coordinates as calculated by the affine parameter
        in the order of their roi ids.

    """
    unique_roi_id = np.delete(np.unique(data), 0)

    nb_surfaces = len(unique_roi_id)

    unique_roi_surfaces = Assembly()

    if color is None:
        color = np.random.rand(nb_surfaces, 3)
    elif color.shape != (nb_surfaces, 3) and color.shape != (nb_surfaces, 4):
        raise ValueError("Incorrect color array shape")

    if color.shape == (nb_surfaces, 4):
        opacity = color[:, -1]
        color = color[:, :-1]
    else:
        opacity = np.ones((nb_surfaces, 1)).astype(float)

    for i, roi_id in enumerate(unique_roi_id):
        roi_data = np.isin(data, roi_id).astype(int)
        roi_surface = contour_from_roi(roi_data, affine,
                                       color=color[i],
                                       opacity=opacity[i])
        unique_roi_surfaces.AddPart(roi_surface)

    return unique_roi_surfaces


def streamtube(lines, colors=None, opacity=1, linewidth=0.1, tube_sides=9,
               lod=True, lod_points=10 ** 4, lod_points_size=3,
               spline_subdiv=None, lookup_colormap=None):
    """Use streamtubes to visualize polylines.

    Parameters
    ----------
    lines : list
        list of N curves represented as 2D ndarrays

    colors : array (N, 3), list of arrays, tuple (3,), array (K,)
        If None or False, a standard orientation colormap is used for every
        line.
        If one tuple of color is used. Then all streamlines will have the same
        colour.
        If an array (N, 3) is given, where N is equal to the number of lines.
        Then every line is coloured with a different RGB color.
        If a list of RGB arrays is given then every point of every line takes
        a different color.
        If an array (K, 3) is given, where K is the number of points of all
        lines then every point is colored with a different RGB color.
        If an array (K,) is given, where K is the number of points of all
        lines then these are considered as the values to be used by the
        colormap.
        If an array (L,) is given, where L is the number of streamlines then
        these are considered as the values to be used by the colormap per
        streamline.
        If an array (X, Y, Z) or (X, Y, Z, 3) is given then the values for the
        colormap are interpolated automatically using trilinear interpolation.

    opacity : float, optional
        Takes values from 0 (fully transparent) to 1 (opaque). Default is 1.
    linewidth : float, optional
        Default is 0.01.
    tube_sides : int, optional
        Default is 9.
    lod : bool, optional
        Use LODActor(level of detail) rather than Actor. Default is True.
        Level of detail actors do not render the full geometry when the
        frame rate is low.
    lod_points : int, optional
        Number of points to be used when LOD is in effect. Default is 10000.
    lod_points_size : int, optional
        Size of points when lod is in effect. Default is 3.
    spline_subdiv : int, optional
        Number of splines subdivision to smooth streamtubes. Default is None.
    lookup_colormap : vtkLookupTable, optional
        Add a default lookup table to the colormap. Default is None which calls
        :func:`fury.actor.colormap_lookup_table`.

    Examples
    --------
    >>> import numpy as np
    >>> from fury import actor, window
    >>> scene = window.Scene()
    >>> lines = [np.random.rand(10, 3), np.random.rand(20, 3)]
    >>> colors = np.random.rand(2, 3)
    >>> c = actor.streamtube(lines, colors)
    >>> scene.add(c)
    >>> #window.show(scene)

    Notes
    -----
    Streamtubes can be heavy on GPU when loading many streamlines and
    therefore, you may experience slow rendering time depending on system GPU.
    A solution to this problem is to reduce the number of points in each
    streamline. In Dipy we provide an algorithm that will reduce the number of
    points on the straighter parts of the streamline but keep more points on
    the curvier parts. This can be used in the following way::

        from dipy.tracking.distances import approx_polygon_track
        lines = [approx_polygon_track(line, 0.2) for line in lines]

    Alternatively we suggest using the ``line`` actor which is much more
    efficient.

    See Also
    --------
    :func:`fury.actor.line`

    """
    # Poly data with lines and colors
    poly_data, color_is_scalar = lines_to_vtk_polydata(lines, colors)
    next_input = poly_data

    # Set Normals
    poly_normals = set_input(PolyDataNormals(), next_input)
    poly_normals.ComputeCellNormalsOn()
    poly_normals.ComputePointNormalsOn()
    poly_normals.ConsistencyOn()
    poly_normals.AutoOrientNormalsOn()
    poly_normals.Update()
    next_input = poly_normals.GetOutputPort()

    # Spline interpolation
    if (spline_subdiv is not None) and (spline_subdiv > 0):
        spline_filter = set_input(SplineFilter(), next_input)
        spline_filter.SetSubdivideToSpecified()
        spline_filter.SetNumberOfSubdivisions(spline_subdiv)
        spline_filter.Update()
        next_input = spline_filter.GetOutputPort()

    # Add thickness to the resulting lines
    tube_filter = set_input(TubeFilter(), next_input)
    tube_filter.SetNumberOfSides(tube_sides)
    tube_filter.SetRadius(linewidth)
    # TODO using the line above we will be able to visualize
    # streamtubes of varying radius
    # tube_filter.SetVaryRadiusToVaryRadiusByScalar()
    tube_filter.CappingOn()
    tube_filter.Update()
    next_input = tube_filter.GetOutputPort()

    # Poly mapper
    poly_mapper = set_input(PolyDataMapper(), next_input)
    poly_mapper.ScalarVisibilityOn()
    poly_mapper.SetScalarModeToUsePointFieldData()
    poly_mapper.SelectColorArray("colors")
    poly_mapper.Update()

    # Color Scale with a lookup table
    if color_is_scalar:
        if lookup_colormap is None:
            lookup_colormap = colormap_lookup_table()
        poly_mapper.SetLookupTable(lookup_colormap)
        poly_mapper.UseLookupTableScalarRangeOn()
        poly_mapper.Update()

    # Set Actor
    if lod:
        actor = LODActor()
        actor.SetNumberOfCloudPoints(lod_points)
        actor.GetProperty().SetPointSize(lod_points_size)
    else:
        actor = Actor()

    actor.SetMapper(poly_mapper)

    actor.GetProperty().SetInterpolationToPhong()
    actor.GetProperty().BackfaceCullingOn()
    actor.GetProperty().SetOpacity(opacity)

    return actor


def line(lines, colors=None, opacity=1, linewidth=1,
         spline_subdiv=None, lod=True, lod_points=10 ** 4, lod_points_size=3,
         lookup_colormap=None, depth_cue=False, fake_tube=False):
    """Create an actor for one or more lines.

    Parameters
    ------------
    lines :  list of arrays

    colors : array (N, 3), list of arrays, tuple (3,), array (K,)
        If None or False, a standard orientation colormap is used for every
        line.
        If one tuple of color is used. Then all streamlines will have the same
        colour.
        If an array (N, 3) is given, where N is equal to the number of lines.
        Then every line is coloured with a different RGB color.
        If a list of RGB arrays is given then every point of every line takes
        a different color.
        If an array (K, 3) is given, where K is the number of points of all
        lines then every point is colored with a different RGB color.
        If an array (K,) is given, where K is the number of points of all
        lines then these are considered as the values to be used by the
        colormap.
        If an array (L,) is given, where L is the number of streamlines then
        these are considered as the values to be used by the colormap per
        streamline.
        If an array (X, Y, Z) or (X, Y, Z, 3) is given then the values for the
        colormap are interpolated automatically using trilinear interpolation.

    opacity : float, optional
        Takes values from 0 (fully transparent) to 1 (opaque). Default is 1.

    linewidth : float, optional
        Line thickness. Default is 1.
    spline_subdiv : int, optional
        Number of splines subdivision to smooth streamtubes. Default is None
        which means no subdivision.
    lod : bool, optional
        Use LODActor(level of detail) rather than Actor. Default is True.
        Level of detail actors do not render the full geometry when the
        frame rate is low.
    lod_points : int, optional
        Number of points to be used when LOD is in effect. Default is 10000.
    lod_points_size : int
        Size of points when lod is in effect. Default is 3.
    lookup_colormap : vtkLookupTable, optional
        Add a default lookup table to the colormap. Default is None which calls
        :func:`fury.actor.colormap_lookup_table`.
    depth_cue : boolean, optional
        Add a size depth cue so that lines shrink with distance to the camera.
        Works best with linewidth <= 1.
    fake_tube: boolean, optional
        Add shading to lines to approximate the look of tubes.

    Returns
    ----------
    v : Actor or LODActor object
        Line.

    Examples
    ----------
    >>> from fury import actor, window
    >>> scene = window.Scene()
    >>> lines = [np.random.rand(10, 3), np.random.rand(20, 3)]
    >>> colors = np.random.rand(2, 3)
    >>> c = actor.line(lines, colors)
    >>> scene.add(c)
    >>> #window.show(scene)

    """
    # Poly data with lines and colors
    poly_data, color_is_scalar = lines_to_vtk_polydata(lines, colors)
    next_input = poly_data

    # use spline interpolation
    if (spline_subdiv is not None) and (spline_subdiv > 0):
        spline_filter = set_input(SplineFilter(), next_input)
        spline_filter.SetSubdivideToSpecified()
        spline_filter.SetNumberOfSubdivisions(spline_subdiv)
        spline_filter.Update()
        next_input = spline_filter.GetOutputPort()

    poly_mapper = set_input(PolyDataMapper(), next_input)
    poly_mapper.ScalarVisibilityOn()
    poly_mapper.SetScalarModeToUsePointFieldData()
    poly_mapper.SelectColorArray("colors")
    poly_mapper.Update()

    # Color Scale with a lookup table
    if color_is_scalar:
        if lookup_colormap is None:
            lookup_colormap = colormap_lookup_table()

        poly_mapper.SetLookupTable(lookup_colormap)
        poly_mapper.UseLookupTableScalarRangeOn()
        poly_mapper.Update()

    # Set Actor
    if lod:
        actor = LODActor()
        actor.SetNumberOfCloudPoints(lod_points)
        actor.GetProperty().SetPointSize(lod_points_size)
    else:
        actor = Actor()

    actor.SetMapper(poly_mapper)
    actor.GetProperty().SetLineWidth(linewidth)
    actor.GetProperty().SetOpacity(opacity)

    if depth_cue:
        def callback(_caller, _event, calldata=None):
            program = calldata
            if program is not None:
                program.SetUniformf("linewidth", linewidth)

        replace_shader_in_actor(actor, "geometry", load("line.geom"))
        add_shader_callback(actor, callback)

    if fake_tube:
        actor.GetProperty().SetRenderLinesAsTubes(True)

    return actor


def scalar_bar(lookup_table=None, title=" "):
    """ Default scalar bar actor for a given colormap (colorbar)

    Parameters
    ----------
    lookup_table : vtkLookupTable or None
        If None then ``colormap_lookup_table`` is called with default options.
    title : str

    Returns
    -------
    scalar_bar : vtkScalarBarActor

    See Also
    --------
    :func:`fury.actor.colormap_lookup_table`

    """
    lookup_table_copy = LookupTable()
    if lookup_table is None:
        lookup_table = colormap_lookup_table()
    # Deepcopy the lookup_table because sometimes vtkPolyDataMapper deletes it
    lookup_table_copy.DeepCopy(lookup_table)
    scalar_bar = ScalarBarActor()
    scalar_bar.SetTitle(title)
    scalar_bar.SetLookupTable(lookup_table_copy)
    scalar_bar.SetNumberOfLabels(6)

    return scalar_bar


def axes(scale=(1, 1, 1), colorx=(1, 0, 0), colory=(0, 1, 0), colorz=(0, 0, 1),
         opacity=1):
    """ Create an actor with the coordinate's system axes where
    red = x, green = y, blue = z.

    Parameters
    ----------
    scale : tuple (3,)
        Axes size e.g. (100, 100, 100). Default is (1, 1, 1).
    colorx : tuple (3,)
        x-axis color. Default red (1, 0, 0).
    colory : tuple (3,)
        y-axis color. Default green (0, 1, 0).
    colorz : tuple (3,)
        z-axis color. Default blue (0, 0, 1).
    opacity : float, optional
        Takes values from 0 (fully transparent) to 1 (opaque). Default is 1.

    Returns
    -------
    arrow_actor: Actor

    """
    centers = np.zeros((3, 3))
    dirs = np.array([[1, 0, 0], [0, 1, 0], [0, 0, 1]])
    colors = np.array([colorx + (opacity,),
                       colory + (opacity,),
                       colorz + (opacity,)])

    scales = np.asarray(scale)
    arrow_actor = arrow(centers, dirs, colors, scales)
    return arrow_actor


def odf_slicer(odfs, affine=None, mask=None, sphere=None, scale=0.5,
               norm=True, radial_scale=True, opacity=1.0, colormap=None,
               global_cm=False, B_matrix=None):
    """
    Create an actor for rendering a grid of ODFs given an array of
    spherical function (SF) or spherical harmonics (SH) coefficients.

    Parameters
    ----------
    odfs : ndarray
        4D ODFs array in SF or SH coefficients. If SH coefficients,
        `B_matrix` must be supplied.
    affine : array
        4x4 transformation array from native coordinates to world coordinates.
    mask : ndarray
        3D mask to apply to ODF field.
    sphere : dipy Sphere
        The sphere used for SH to SF projection. If None, a default sphere
        of 100 vertices will be used.
    scale : float
        Multiplicative factor to apply to ODF amplitudes.
    norm : bool
        Normalize SF amplitudes so that the maximum
        ODF amplitude per voxel along a direction is 1.
    radial_scale : bool
        Scale sphere points by ODF values.
    opacity : float
        Takes values from 0 (fully transparent) to 1 (opaque).
    colormap : None or str or tuple
        The name of the colormap to use. Matplotlib colormaps are supported
        (e.g., 'inferno'). A plain color can be supplied as a RGB tuple in
        range [0, 255]. If None then a RGB colormap is used.
    global_cm : bool
        If True the colormap will be applied in all ODFs. If False
        it will be applied individually at each voxel.
    B_matrix : ndarray (n_coeffs, n_vertices)
        Optional SH to SF matrix for projecting `odfs` given in SH
        coefficents on the `sphere`. If None, then the input is assumed
        to be expressed in SF coefficients.

    Returns
    ---------
    actor : OdfSlicerActor
        Actor representing the ODF field.
    """
    # first we check if the input array is 4D
    n_dims = len(odfs.shape)
    if n_dims != 4:
        raise ValueError('Invalid number of dimensions for odfs. Expected 4 '
                         'dimensions, got {0} dimensions.'.format(n_dims))

    # we generate indices for all nonzero voxels
    valid_odf_mask = np.abs(odfs).max(axis=-1) > 0.
    if mask is not None:
        valid_odf_mask = np.logical_and(valid_odf_mask, mask)
    indices = np.nonzero(valid_odf_mask)
    shape = odfs.shape[:-1]

    if sphere is None:
        # Use a default sphere with 100 vertices
        vertices, faces = fp.prim_sphere('repulsion100')
    else:
        vertices = sphere.vertices
        faces = fix_winding_order(vertices, sphere.faces, clockwise=True)

    if B_matrix is None:
        if len(vertices) != odfs.shape[-1]:
            raise ValueError('Invalid nunber of SF coefficients. '
                             'Expected {0}, got {1}.'
                             .format(len(vertices), odfs.shape[-1]))
    else:
        if len(vertices) != B_matrix.shape[1]:
            raise ValueError('Invalid nunber of SH coefficients. '
                             'Expected {0}, got {1}.'
                             .format(len(vertices), B_matrix.shape[1]))

    # create and return an instance of OdfSlicerActor
    return OdfSlicerActor(odfs[indices], vertices, faces, indices, scale, norm,
                          radial_scale, shape, global_cm, colormap, opacity,
                          affine, B_matrix)


def _makeNd(array, ndim):
    """Pad as many 1s at the beginning of array's shape as are need to give
    array ndim dimensions.
    """
    new_shape = (1,) * (ndim - array.ndim) + array.shape
    return array.reshape(new_shape)


def _roll_evals(evals, axis=-1):
    """Check evals shape.

    Helper function to check that the evals provided to functions calculating
    tensor statistics have the right shape

    Parameters
    ----------
    evals : array-like
        Eigenvalues of a diffusion tensor. shape should be (...,3).

    axis : int
        The axis of the array which contains the 3 eigenvals. Default: -1

    Returns
    -------
    evals : array-like
        Eigenvalues of a diffusion tensor, rolled so that the 3 eigenvals are
        the last axis.

    """
    if evals.shape[-1] != 3:
        msg = "Expecting 3 eigenvalues, got {}".format(evals.shape[-1])
        raise ValueError(msg)

    evals = np.rollaxis(evals, axis)

    return evals

def _fa(evals, axis=-1):
    r"""Return Fractional anisotropy (FA) of a diffusion tensor.

    Parameters
    ----------
    evals : array-like
        Eigenvalues of a diffusion tensor.
    axis : int
        Axis of `evals` which contains 3 eigenvalues.

    Returns
    -------
    fa : array
        Calculated FA. Range is 0 <= FA <= 1.

    Notes
    -----
    FA is calculated using the following equation:

    .. math::

        FA = \sqrt{\frac{1}{2}\frac{(\lambda_1-\lambda_2)^2+(\lambda_1-
                    \lambda_3)^2+(\lambda_2-\lambda_3)^2}{\lambda_1^2+
                    \lambda_2^2+\lambda_3^2}}

    """
    evals = _roll_evals(evals, axis)
    # Make sure not to get nans
    all_zero = (evals == 0).all(axis=0)
    ev1, ev2, ev3 = evals
    fa = np.sqrt(0.5 * ((ev1 - ev2) ** 2 +
                        (ev2 - ev3) ** 2 +
                        (ev3 - ev1) ** 2) /
                 ((evals * evals).sum(0) + all_zero))

    return fa


def _color_fa(fa, evecs):
    r""" Color fractional anisotropy of diffusion tensor

    Parameters
    ----------
    fa : array-like
        Array of the fractional anisotropy (can be 1D, 2D or 3D)

    evecs : array-like
        eigen vectors from the tensor model

    Returns
    -------
    rgb : Array with 3 channels for each color as the last dimension.
        Colormap of the FA with red for the x value, y for the green
        value and z for the blue value.

    Notes
    -----

    It is computed from the clipped FA between 0 and 1 using the following
    formula

    .. math::

        rgb = abs(max(\vec{e})) \times fa
    """

    if (fa.shape != evecs[..., 0, 0].shape) or ((3, 3) != evecs.shape[-2:]):
        raise ValueError("Wrong number of dimensions for evecs")

    return np.abs(evecs[..., 0]) * np.clip(fa, 0, 1)[..., None]





def tensor_slicer(evals, evecs, affine=None, mask=None, sphere=None, scale=2.2,
                  norm=True, opacity=1., scalar_colors=None):
    """Slice many tensors as ellipsoids in native or world coordinates.

    Parameters
    ----------
    evals : (3,) or (X, 3) or (X, Y, 3) or (X, Y, Z, 3) ndarray
        eigenvalues
    evecs : (3, 3) or (X, 3, 3) or (X, Y, 3, 3) or (X, Y, Z, 3, 3) ndarray
        eigenvectors
    affine : array
        4x4 transformation array from native coordinates to world coordinates*
    mask : ndarray
        3D mask
    sphere : Sphere
        a sphere
    scale : float
        Distance between spheres.
    norm : bool
        Normalize `sphere_values`.
    opacity : float
        Takes values from 0 (fully transparent) to 1 (opaque). Default is 1.
    scalar_colors : (3,) or (X, 3) or (X, Y, 3) or (X, Y, Z, 3) ndarray
        RGB colors used to show the tensors
        Default None, color the ellipsoids using ``color_fa``

    Returns
    ---------
    tensor_actor : Actor
        Ellipsoid

    """
    if not evals.shape == evecs.shape[:-1]:
        raise RuntimeError(
            "Eigenvalues shape {} is incompatible with eigenvectors' {}."
            " Please provide eigenvalue and"
            " eigenvector arrays that have compatible dimensions."
            .format(evals.shape, evecs.shape))

    if mask is None:
        mask = np.ones(evals.shape[:3], dtype=bool)
    else:
        mask = mask.astype(bool)

    szx, szy, szz = evals.shape[:3]

    class TensorSlicerActor(LODActor):
        def __init__(self):
            self.mapper = None

        def display_extent(self, x1, x2, y1, y2, z1, z2):
            tmp_mask = np.zeros(evals.shape[:3], dtype=bool)
            tmp_mask[x1:x2 + 1, y1:y2 + 1, z1:z2 + 1] = True
            tmp_mask = np.bitwise_and(tmp_mask, mask)

            self.mapper = _tensor_slicer_mapper(evals=evals,
                                                evecs=evecs,
                                                affine=affine,
                                                mask=tmp_mask,
                                                sphere=sphere,
                                                scale=scale,
                                                norm=norm,
                                                scalar_colors=scalar_colors)
            self.SetMapper(self.mapper)

        def display(self, x=None, y=None, z=None):
            if x is None and y is None and z is None:
                self.display_extent(0, szx - 1, 0, szy - 1,
                                    int(np.floor(szz/2)), int(np.floor(szz/2)))
            if x is not None:
                self.display_extent(x, x, 0, szy - 1, 0, szz - 1)
            if y is not None:
                self.display_extent(0, szx - 1, y, y, 0, szz - 1)
            if z is not None:
                self.display_extent(0, szx - 1, 0, szy - 1, z, z)

    tensor_actor = TensorSlicerActor()
    tensor_actor.display_extent(0, szx - 1, 0, szy - 1,
                                int(np.floor(szz/2)), int(np.floor(szz/2)))

    tensor_actor.GetProperty().SetOpacity(opacity)

    return tensor_actor


def _tensor_slicer_mapper(evals, evecs, affine=None, mask=None, sphere=None,
                          scale=2.2, norm=True, scalar_colors=None):
    """Return Helper function for slicing tensor fields.

    Parameters
    ----------
    evals : (3,) or (X, 3) or (X, Y, 3) or (X, Y, Z, 3) ndarray
        eigenvalues
    evecs : (3, 3) or (X, 3, 3) or (X, Y, 3, 3) or (X, Y, Z, 3, 3) ndarray
        eigenvectors
    affine : array
        4x4 transformation array from native coordinates to world coordinates
    mask : ndarray
        3D mask
    sphere : Sphere
        a sphere
    scale : float
        Distance between spheres.
    norm : bool
        Normalize `sphere_values`.
    scalar_colors : (3,) or (X, 3) or (X, Y, 3) or (X, Y, Z, 3) ndarray
        RGB colors used to show the tensors
        Default None, color the ellipsoids using ``color_fa``

    Returns
    ---------
    mapper : vtkPolyDataMapper
        Ellipsoid mapper

    """
    mask = np.ones(evals.shape[:3]) if mask is None else mask

    ijk = np.ascontiguousarray(np.array(np.nonzero(mask)).T)
    if len(ijk) == 0:
        return None

    if affine is not None:
        ijk = np.ascontiguousarray(apply_affine(affine, ijk))

    faces = np.asarray(sphere.faces, dtype=int)
    vertices = sphere.vertices

    if scalar_colors is None:
        #from dipy.reconst.dti import color_fa, fractional_anisotropy
        cfa = _color_fa(_fa(evals), evecs)
    else:
        cfa = _makeNd(scalar_colors, 4)

    cols = np.zeros((ijk.shape[0],) + sphere.vertices.shape,
                    dtype='f4')

    all_xyz = []
    all_faces = []
    for (k, center) in enumerate(ijk):
        ea = evals[tuple(center.astype(int))]
        if norm:
            ea /= ea.max()
        ea = np.diag(ea.copy())

        ev = evecs[tuple(center.astype(int))].copy()
        xyz = np.dot(ev, np.dot(ea, vertices.T))

        xyz = xyz.T
        all_xyz.append(scale * xyz + center)
        all_faces.append(faces + k * xyz.shape[0])

        cols[k, ...] = np.interp(cfa[tuple(center.astype(int))], [0, 1],
                                 [0, 255]).astype('ubyte')

    all_xyz = np.ascontiguousarray(np.concatenate(all_xyz))
    all_xyz_vtk = numpy_support.numpy_to_vtk(all_xyz, deep=True)

    points = Points()
    points.SetData(all_xyz_vtk)

    all_faces = np.concatenate(all_faces)

    cols = np.ascontiguousarray(
        np.reshape(cols, (cols.shape[0] * cols.shape[1],
                   cols.shape[2])), dtype='f4')

    vtk_colors = numpy_support.numpy_to_vtk(
        cols,
        deep=True,
        array_type=VTK_UNSIGNED_CHAR)

    vtk_colors.SetName("colors")

    polydata = PolyData()
    polydata.SetPoints(points)
    set_polydata_triangles(polydata, all_faces)
    polydata.GetPointData().SetScalars(vtk_colors)

    mapper = PolyDataMapper()
    mapper.SetInputData(polydata)

    return mapper


def peak_slicer(peaks_dirs, peaks_values=None, mask=None, affine=None,
                colors=(1, 0, 0), opacity=1., linewidth=1, lod=False,
                lod_points=10 ** 4, lod_points_size=3, symmetric=True):
    """Visualize peak directions as given from ``peaks_from_model``.

    Parameters
    ----------
    peaks_dirs : ndarray
        Peak directions. The shape of the array can be (M, 3) or (X, M, 3) or
        (X, Y, M, 3) or (X, Y, Z, M, 3)
    peaks_values : ndarray
        Peak values. The shape of the array can be (M, ) or (X, M) or
        (X, Y, M) or (X, Y, Z, M)
    affine : array
        4x4 transformation array from native coordinates to world coordinates
    mask : ndarray
        3D mask
    colors : tuple or None
        Default red color. If None then every peak gets an orientation color
        in similarity to a DEC map.
    opacity : float, optional
        Takes values from 0 (fully transparent) to 1 (opaque)
    linewidth : float, optional
        Line thickness. Default is 1.
    lod : bool
        Use LODActor(level of detail) rather than Actor.
        Default is False. Level of detail actors do not render the full
        geometry when the frame rate is low.
    lod_points : int
        Number of points to be used when LOD is in effect. Default is 10000.
    lod_points_size : int
        Size of points when lod is in effect. Default is 3.
    symmetric: bool, optional
        If True, peaks are drawn for both peaks_dirs and -peaks_dirs. Else,
        peaks are only drawn for directions given by peaks_dirs. Default is
        True.

    Returns
    -------
    peak_actor: Actor

    See Also
    --------
    :func:`fury.actor.odf_slice`

    """
    peaks_dirs = np.asarray(peaks_dirs)
    if peaks_dirs.ndim > 5:
        raise ValueError("Wrong shape")

    peaks_dirs = _makeNd(peaks_dirs, 5)
    if peaks_values is not None:
        peaks_values = _makeNd(peaks_values, 4)

    grid_shape = np.array(peaks_dirs.shape[:3])

    if mask is None:
        mask = np.ones(grid_shape).astype(bool)

    class PeakSlicerActor(LODActor):
        def __init__(self):
            self.line = None

        def display_extent(self, x1, x2, y1, y2, z1, z2):

            tmp_mask = np.zeros(grid_shape, dtype=bool)
            tmp_mask[x1:x2 + 1, y1:y2 + 1, z1:z2 + 1] = True
            tmp_mask = np.bitwise_and(tmp_mask, mask)

            ijk = np.ascontiguousarray(np.array(np.nonzero(tmp_mask)).T)
            if len(ijk) == 0:
                self.SetMapper(None)
                return
            if affine is not None:
                ijk_trans = np.ascontiguousarray(apply_affine(affine, ijk))
            list_dirs = []
            for index, center in enumerate(ijk):
                # center = tuple(center)
                if affine is None:
                    xyz = center[:, None]
                else:
                    xyz = ijk_trans[index][:, None]
                xyz = xyz.T
                for i in range(peaks_dirs[tuple(center)].shape[-2]):

                    if peaks_values is not None:
                        pv = peaks_values[tuple(center)][i]
                    else:
                        pv = 1.
                    if symmetric:
                        dirs = np.vstack(
                            (-peaks_dirs[tuple(center)][i] * pv + xyz,
                             peaks_dirs[tuple(center)][i] * pv + xyz))
                    else:
                        dirs = np.vstack(
                            (xyz, peaks_dirs[tuple(center)][i] * pv + xyz))
                    list_dirs.append(dirs)

            self.line = line(list_dirs, colors=colors,
                             opacity=opacity, linewidth=linewidth,
                             lod=lod, lod_points=lod_points,
                             lod_points_size=lod_points_size)

            self.SetProperty(self.line.GetProperty())
            self.SetMapper(self.line.GetMapper())

        def display(self, x=None, y=None, z=None):
            if x is None and y is None and z is None:
                self.display_extent(0, szx - 1, 0, szy - 1,
                                    int(np.floor(szz/2)), int(np.floor(szz/2)))
            if x is not None:
                self.display_extent(x, x, 0, szy - 1, 0, szz - 1)
            if y is not None:
                self.display_extent(0, szx - 1, y, y, 0, szz - 1)
            if z is not None:
                self.display_extent(0, szx - 1, 0, szy - 1, z, z)

    peak_actor = PeakSlicerActor()

    szx, szy, szz = grid_shape
    peak_actor.display_extent(0, szx - 1, 0, szy - 1,
                              int(np.floor(szz / 2)), int(np.floor(szz / 2)))

    return peak_actor


def peak(peaks_dirs, peaks_values=None, mask=None, affine=None, colors=None,
         linewidth=1, lookup_colormap=None):
    """Visualize peak directions as given from ``peaks_from_model``.

    Parameters
    ----------
    peaks_dirs : ndarray
        Peak directions. The shape of the array should be (X, Y, Z, D, 3).
    peaks_values : ndarray, optional
        Peak values. The shape of the array should be (X, Y, Z, D).
    affine : array, optional
        4x4 transformation array from native coordinates to world coordinates.
    mask : ndarray, optional
        3D mask
    colors : tuple or None, optional
        Default None. If None then every peak gets an orientation color
        in similarity to a DEC map.
    lookup_colormap : vtkLookupTable, optional
        Add a default lookup table to the colormap. Default is None which calls
        :func:`fury.actor.colormap_lookup_table`.
    linewidth : float, optional
        Line thickness. Default is 1.

    Returns
    -------
    peak_actor : PeakActor
        Actor or LODActor representing the peaks directions and/or
        magnitudes.

    Examples
    ----------
    >>> from fury import actor, window
    >>> import numpy as np
    >>> scene = window.Scene()
    >>> peak_dirs = np.random.rand(3, 3, 3, 3, 3)
    >>> c = actor.peak(peak_dirs)
    >>> scene.add(c)
    >>> #window.show(scene)

    """
    if peaks_dirs.ndim != 5:
        raise ValueError('Invalid peak directions. The shape of the structure '
                         'must be (XxYxZxDx3). Your data has {} dimensions.'
                         ''.format(peaks_dirs.ndim))
    if peaks_dirs.shape[4] != 3:
        raise ValueError('Invalid peak directions. The shape of the last '
                         'dimension must be 3. Your data has a last dimension '
                         'of {}.'.format(peaks_dirs.shape[4]))

    dirs_shape = peaks_dirs.shape

    if peaks_values is not None:
        if peaks_values.ndim != 4:
            raise ValueError('Invalid peak values. The shape of the structure '
                             'must be (XxYxZxD). Your data has {} dimensions.'
                             ''.format(peaks_values.ndim))
        vals_shape = peaks_values.shape
        if vals_shape != dirs_shape[:4]:
            raise ValueError('Invalid peak values. The shape of the values '
                             'must coincide with the shape of the directions.')

    valid_mask = np.abs(peaks_dirs).max(axis=(-2, -1)) > 0
    if mask is not None:
        if mask.ndim != 3:
            warnings.warn('Invalid mask. The mask must be a 3D array. The '
                          'passed mask has {} dimensions. Ignoring passed '
                          'mask.'.format(mask.ndim), UserWarning)
        elif mask.shape != dirs_shape[:3]:
            warnings.warn('Invalid mask. The shape of the mask must coincide '
                          'with the shape of the directions. Ignoring passed '
                          'mask.', UserWarning)
        else:
            valid_mask = np.logical_and(valid_mask, mask)
    indices = np.nonzero(valid_mask)

    return PeakActor(peaks_dirs, indices, values=peaks_values, affine=affine,
                     colors=colors, lookup_colormap=lookup_colormap,
                     linewidth=linewidth)


def dots(points, color=(1, 0, 0), opacity=1, dot_size=5):
    """Create one or more 3d points.

    Parameters
    ----------
    points : ndarray, (N, 3)
    color : tuple (3,)
    opacity : float, optional
        Takes values from 0 (fully transparent) to 1 (opaque)
    dot_size : int

    Returns
    --------
    dot_actor: Actor

    See Also
    ---------
    :func:`fury.actor.point`

    """
    if points.ndim == 2:
        points_no = points.shape[0]
    else:
        points_no = 1

    polyVertexPoints = Points()
    polyVertexPoints.SetNumberOfPoints(points_no)
    aPolyVertex = PolyVertex()
    aPolyVertex.GetPointIds().SetNumberOfIds(points_no)

    cnt = 0
    if points.ndim > 1:
        for point in points:
            polyVertexPoints.InsertPoint(cnt, point[0], point[1], point[2])
            aPolyVertex.GetPointIds().SetId(cnt, cnt)
            cnt += 1
    else:
        polyVertexPoints.InsertPoint(cnt, points[0], points[1], points[2])
        aPolyVertex.GetPointIds().SetId(cnt, cnt)
        cnt += 1

    aPolyVertexGrid = UnstructuredGrid()
    aPolyVertexGrid.Allocate(1, 1)
    aPolyVertexGrid.InsertNextCell(aPolyVertex.GetCellType(),
                                   aPolyVertex.GetPointIds())

    aPolyVertexGrid.SetPoints(polyVertexPoints)
    aPolyVertexMapper = DataSetMapper()
    aPolyVertexMapper.SetInputData(aPolyVertexGrid)
    aPolyVertexActor = Actor()
    aPolyVertexActor.SetMapper(aPolyVertexMapper)

    aPolyVertexActor.GetProperty().SetColor(color)
    aPolyVertexActor.GetProperty().SetOpacity(opacity)
    aPolyVertexActor.GetProperty().SetPointSize(dot_size)
    return aPolyVertexActor


def point(points, colors, point_radius=0.1, phi=8, theta=8, opacity=1.):
    """Visualize points as sphere glyphs

    Parameters
    ----------
    points : ndarray, shape (N, 3)
    colors : ndarray (N,3) or tuple (3,)
    point_radius : float
    phi : int
    theta : int
    opacity : float, optional
        Takes values from 0 (fully transparent) to 1 (opaque). Default is 1.

    Returns
    -------
    point_actor: Actor

    See Also
    --------
    :func:`fury.actor.dots`
    :func:`fury.actor.sphere`

    Examples
    --------
    >>> from fury import window, actor
    >>> scene = window.Scene()
    >>> pts = np.random.rand(5, 3)
    >>> point_actor = actor.point(pts, window.colors.coral)
    >>> scene.add(point_actor)
    >>> # window.show(scene)

    """
    return sphere(centers=points, colors=colors, radii=point_radius, phi=phi,
                  theta=theta, vertices=None, faces=None, opacity=opacity)


def sphere(centers, colors, radii=1., phi=16, theta=16,
           vertices=None, faces=None, opacity=1, prim=True):
    """Visualize one or many spheres with different colors and radii

    Parameters
    ----------
    centers : ndarray, shape (N, 3)
        Spheres positions
    colors : ndarray (N,3) or (N, 4) or tuple (3,) or tuple (4,)
        RGB or RGBA (for opacity) R, G, B and A should be at the range [0, 1]
    radii : float or ndarray, shape (N,)
        Sphere radius
    phi : int
    theta : int
    vertices : ndarray, shape (N, 3)
        The point cloud defining the sphere.
    faces : ndarray, shape (M, 3)
        If faces is None then a sphere is created based on theta and phi angles
        If not then a sphere is created with the provided vertices and faces.
    opacity : float, optional
        Takes values from 0 (fully transparent) to 1 (opaque). Default is 1.


    Returns
    -------
    sphere_actor: Actor

    Examples
    --------
    >>> from fury import window, actor
    >>> scene = window.Scene()
    >>> centers = np.random.rand(5, 3)
    >>> sphere_actor = actor.sphere(centers, window.colors.coral)
    >>> scene.add(sphere_actor)
    >>> # window.show(scene)

    """
    if not prim:
        src = SphereSource() if faces is None else None

        if src is not None:
            src.SetRadius(1)
            src.SetThetaResolution(theta)
            src.SetPhiResolution(phi)

<<<<<<< HEAD
        actor = repeat_sources(centers=centers, colors=colors,
                               active_scalars=radii, source=src,
                               vertices=vertices, faces=faces)

    else:
        scales = np.multiply(radii, [1, 1, 1])
        directions = (1, 0, 0)
        if faces is None:
            vertices, faces = fp.prim_sphere(phi=phi, theta=theta)
        res = fp.repeat_primitive(vertices, faces,
                                  directions=directions, centers=centers,
                                  colors=colors, scales=scales)
        big_verts, big_faces, big_colors, _ = res
        actor = get_actor_from_primitive(big_verts, big_faces, big_colors)
=======
    sphere_actor = repeat_sources(centers=centers, colors=colors,
                                  active_scalars=radii, source=src,
                                  vertices=vertices, faces=faces)
>>>>>>> 45ef90a8

    sphere_actor.GetProperty().SetOpacity(opacity)

    return sphere_actor


def cylinder(centers, directions, colors, radius=0.05, heights=1,
             capped=False, resolution=6, vertices=None, faces=None):
    """Visualize one or many cylinder with different features.

    Parameters
    ----------
    centers : ndarray, shape (N, 3)
        Cylinder positions
    directions : ndarray, shape (N, 3)
        The orientation vector of the cylinder.
    colors : ndarray (N,3) or (N, 4) or tuple (3,) or tuple (4,)
        RGB or RGBA (for opacity) R, G, B and A should be at the range [0, 1]
    radius : float
        cylinder radius, default: 1
    heights : ndarray, shape (N)
        The height of the arrow.
    capped : bool
        Turn on/off whether to cap cylinder with polygons. Default (False)
    resolution: int
        Number of facets used to define cylinder.
    vertices : ndarray, shape (N, 3)
        The point cloud defining the sphere.
    faces : ndarray, shape (M, 3)
        If faces is None then a sphere is created based on theta and phi angles
        If not then a sphere is created with the provided vertices and faces.

    Returns
    -------
    cylinder_actor: Actor

    Examples
    --------
    >>> from fury import window, actor
    >>> scene = window.Scene()
    >>> centers = np.random.rand(5, 3)
    >>> dirs = np.random.rand(5, 3)
    >>> heights = np.random.rand(5)
    >>> actor = actor.cylinder(centers, dirs, (1, 1, 1), heights=heights)
    >>> scene.add(actor)
    >>> # window.show(scene)

    """
    src = CylinderSource() if faces is None else None

    if src is not None:
        src.SetCapping(capped)
        src.SetResolution(resolution)
        src.SetRadius(radius)

    cylinder_actor = repeat_sources(centers=centers, colors=colors,
                                    directions=directions,
                                    active_scalars=heights, source=src,
                                    vertices=vertices, faces=faces)

    return cylinder_actor


def square(centers, directions=(1, 0, 0), colors=(1, 0, 0), scales=1):
    """Visualize one or many squares with different features.

    Parameters
    ----------
    centers : ndarray, shape (N, 3)
        Square positions
    directions : ndarray, shape (N, 3), optional
        The orientation vector of the square.
    colors : ndarray (N,3) or (N, 4) or tuple (3,) or tuple (4,), optional
        RGB or RGBA (for opacity) R, G, B and A should be at the range [0, 1]
    scales : int or ndarray (N,3) or tuple (3,), optional
        Square size on each direction (x, y), default(1)

    Returns
    -------
    sq_actor: Actor

    Examples
    --------
    >>> from fury import window, actor
    >>> scene = window.Scene()
    >>> centers = np.random.rand(5, 3)
    >>> dirs = np.random.rand(5, 3)
    >>> sq_actor = actor.square(centers, dirs)
    >>> scene.add(sq_actor)
    >>> # window.show(scene)

    """
    verts, faces = fp.prim_square()
    res = fp.repeat_primitive(verts, faces, directions=directions,
                              centers=centers, colors=colors, scales=scales)

    big_verts, big_faces, big_colors, _ = res
    sq_actor = get_actor_from_primitive(big_verts, big_faces, big_colors)
    sq_actor.GetProperty().BackfaceCullingOff()
    return sq_actor


def rectangle(centers, directions=(1, 0, 0), colors=(1, 0, 0),
              scales=(1, 2, 0)):
    """Visualize one or many rectangles with different features.

    Parameters
    ----------
    centers : ndarray, shape (N, 3)
        Rectangle positions
    directions : ndarray, shape (N, 3), optional
        The orientation vector of the rectangle.
    colors : ndarray (N,3) or (N, 4) or tuple (3,) or tuple (4,), optional
        RGB or RGBA (for opacity) R, G, B and A should be at the range [0, 1]
    scales : int or ndarray (N,3) or tuple (3,), optional
        Rectangle size on each direction (x, y), default(1)

    Returns
    -------
    rect_actor: Actor

    See Also
    --------
    :func:`fury.actor.square`

    Examples
    --------
    >>> from fury import window, actor
    >>> scene = window.Scene()
    >>> centers = np.random.rand(5, 3)
    >>> dirs = np.random.rand(5, 3)
    >>> rect_actor = actor.rectangle(centers, dirs)
    >>> scene.add(rect_actor)
    >>> # window.show(scene)

    """
    return square(centers=centers, directions=directions, colors=colors,
                  scales=scales)


@deprecated_params(['size', 'heights'], ['scales', 'scales'],
                   since='0.6', until='0.8')
def box(centers, directions=(1, 0, 0), colors=(1, 0, 0), scales=(1, 2, 3)):
    """Visualize one or many boxes with different features.

    Parameters
    ----------
    centers : ndarray, shape (N, 3)
        Box positions
    directions : ndarray, shape (N, 3), optional
        The orientation vector of the box.
    colors : ndarray (N,3) or (N, 4) or tuple (3,) or tuple (4,), optional
        RGB or RGBA (for opacity) R, G, B and A should be at the range [0, 1]
    scales : int or ndarray (N,3) or tuple (3,), optional
        Box size on each direction (x, y), default(1)

    Returns
    -------
    box_actor: Actor

    Examples
    --------
    >>> from fury import window, actor
    >>> scene = window.Scene()
    >>> centers = np.random.rand(5, 3)
    >>> dirs = np.random.rand(5, 3)
    >>> box_actor = actor.box(centers, dirs, (1, 1, 1))
    >>> scene.add(box_actor)
    >>> # window.show(scene)

    """
    verts, faces = fp.prim_box()
    res = fp.repeat_primitive(verts, faces, directions=directions,
                              centers=centers, colors=colors, scales=scales)

    big_verts, big_faces, big_colors, _ = res
    box_actor = get_actor_from_primitive(big_verts, big_faces, big_colors)
    return box_actor


@deprecated_params('heights', 'scales', since='0.6', until='0.8')
def cube(centers, directions=(1, 0, 0), colors=(1, 0, 0), scales=1):
    """Visualize one or many cubes with different features.

    Parameters
    ----------
    centers : ndarray, shape (N, 3)
        Cube positions
    directions : ndarray, shape (N, 3), optional
        The orientation vector of the cube.
    colors : ndarray (N,3) or (N, 4) or tuple (3,) or tuple (4,), optional
        RGB or RGBA (for opacity) R, G, B and A should be at the range [0, 1]
    scales : int or ndarray (N,3) or tuple (3,), optional
        Cube size, default=1

    Returns
    -------
    cube_actor: Actor

    Examples
    --------
    >>> from fury import window, actor
    >>> scene = window.Scene()
    >>> centers = np.random.rand(5, 3)
    >>> dirs = np.random.rand(5, 3)
    >>> cube_actor = actor.cube(centers, dirs)
    >>> scene.add(cube_actor)
    >>> # window.show(scene)

    """
    return box(centers=centers, directions=directions, colors=colors,
               scales=scales)


def arrow(centers, directions, colors, heights=1., resolution=10,
          tip_length=0.35, tip_radius=0.1, shaft_radius=0.03,
          vertices=None, faces=None):
    """Visualize one or many arrows with differents features.

    Parameters
    ----------
    centers : ndarray, shape (N, 3)
        Arrow positions
    directions : ndarray, shape (N, 3)
        The orientation vector of the arrow.
    colors : ndarray (N,3) or (N, 4) or tuple (3,) or tuple (4,)
        RGB or RGBA (for opacity) R, G, B and A should be at the range [0, 1]
    heights : ndarray, shape (N)
        The height of the arrow.
    resolution : int
        The resolution of the arrow.
    tip_length : float
        The tip size of the arrow (default: 0.35)
    tip_radius : float
        the tip radius of the arrow (default: 0.1)
    shaft_radius : float
        The shaft radius of the arrow (default: 0.03)
    vertices : ndarray, shape (N, 3)
        The point cloud defining the arrow.
    faces : ndarray, shape (M, 3)
        If faces is None then a arrow is created based on directions, heights
        and resolution. If not then a arrow is created with the provided
        vertices and faces.

    Returns
    -------
    arrow_actor: Actor

    Examples
    --------
    >>> from fury import window, actor
    >>> scene = window.Scene()
    >>> centers = np.random.rand(5, 3)
    >>> directions = np.random.rand(5, 3)
    >>> heights = np.random.rand(5)
    >>> arrow_actor = actor.arrow(centers, directions, (1, 1, 1), heights)
    >>> scene.add(arrow_actor)
    >>> # window.show(scene)

    """
    src = ArrowSource() if faces is None else None

    if src is not None:
        src.SetTipResolution(resolution)
        src.SetShaftResolution(resolution)
        src.SetTipLength(tip_length)
        src.SetTipRadius(tip_radius)
        src.SetShaftRadius(shaft_radius)

    arrow_actor = repeat_sources(centers=centers, directions=directions,
                                 colors=colors, active_scalars=heights,
                                 source=src, vertices=vertices, faces=faces)
    return arrow_actor


def cone(centers, directions, colors, heights=1., resolution=10,
         vertices=None, faces=None):
    """Visualize one or many cones with different features.

    Parameters
    ----------
    centers : ndarray, shape (N, 3)
        Cone positions
    directions : ndarray, shape (N, 3)
        The orientation vector of the cone.
    colors : ndarray (N,3) or (N, 4) or tuple (3,) or tuple (4,)
        RGB or RGBA (for opacity) R, G, B and A should be at the range [0, 1]
    heights : ndarray, shape (N)
        The height of the cone.
    resolution : int
        The resolution of the cone.
    vertices : ndarray, shape (N, 3)
        The point cloud defining the cone.
    faces : ndarray, shape (M, 3)
        If faces is None then a cone is created based on directions, heights
        and resolution. If not then a cone is created with the provided
        vertices and faces.

    Returns
    -------
    cone_actor: Actor

    Examples
    --------
    >>> from fury import window, actor
    >>> scene = window.Scene()
    >>> centers = np.random.rand(5, 3)
    >>> directions = np.random.rand(5, 3)
    >>> heights = np.random.rand(5)
    >>> cone_actor = actor.cone(centers, directions, (1, 1, 1), heights)
    >>> scene.add(cone_actor)
    >>> # window.show(scene)

    """
    src = ConeSource() if faces is None else None

    if src is not None:
        src.SetResolution(resolution)

    cone_actor = repeat_sources(centers=centers, directions=directions,
                                colors=colors, active_scalars=heights,
                                source=src, vertices=vertices, faces=faces)
    return cone_actor


def triangularprism(centers, directions=(1, 0, 0), colors=(1, 0, 0),
                    scales=1):
    """Visualize one or many regular triangular prisms with different features.

    Parameters
    ----------
    centers : ndarray, shape (N, 3)
        Triangular prism positions
    directions : ndarray, shape (N, 3)
        The orientation vector(s) of the triangular prism(s)
    colors : ndarray (N,3) or (N, 4) or tuple (3,) or tuple (4,)
        RGB or RGBA (for opacity) R, G, B and A should be at the range [0, 1]
    scales : int or ndarray (N,3) or tuple (3,), optional
        Triangular prism size on each direction (x, y), default(1)

    Returns
    -------
    tprism_actor: Actor

    Examples
    --------
    >>> from fury import window, actor
    >>> scene = window.Scene()
    >>> centers = np.random.rand(3, 3)
    >>> dirs = np.random.rand(3, 3)
    >>> colors = np.random.rand(3, 3)
    >>> scales = np.random.rand(3, 1)
    >>> actor = actor.triangularprism(centers, dirs, colors, scales)
    >>> scene.add(actor)
    >>> # window.show(scene)

    """
    verts, faces = fp.prim_triangularprism()
    res = fp.repeat_primitive(verts, faces, directions=directions,
                              centers=centers, colors=colors, scales=scales)
    big_verts, big_faces, big_colors, _ = res
    tprism_actor = get_actor_from_primitive(big_verts, big_faces, big_colors)
    return tprism_actor


def rhombicuboctahedron(centers, directions=(1, 0, 0), colors=(1, 0, 0),
                        scales=1):
    """Visualize one or many rhombicuboctahedron with different features.

    Parameters
    ----------
    centers : ndarray, shape (N, 3)
        Rhombicuboctahedron positions
    directions : ndarray, shape (N, 3)
        The orientation vector(s) of the Rhombicuboctahedron(s)
    colors : ndarray (N,3) or (N, 4) or tuple (3,) or tuple (4,)
        RGB or RGBA (for opacity) R, G, B and A should be at the range [0, 1]
    scales : int or ndarray (N,3) or tuple (3,), optional
        Rhombicuboctahedron size on each direction (x, y), default(1)

    Returns
    -------
    rcoh_actor: Actor

    Examples
    --------
    >>> from fury import window, actor
    >>> scene = window.Scene()
    >>> centers = np.random.rand(3, 3)
    >>> dirs = np.random.rand(3, 3)
    >>> colors = np.random.rand(3, 3)
    >>> scales = np.random.rand(3, 1)
    >>> actor = actor.rhombicuboctahedron(centers, dirs, colors, scales)
    >>> scene.add(actor)
    >>> # window.show(scene)

    """
    verts, faces = fp.prim_rhombicuboctahedron()
    res = fp.repeat_primitive(verts, faces, directions=directions,
                              centers=centers, colors=colors, scales=scales)
    big_verts, big_faces, big_colors, _ = res
    rcoh_actor = get_actor_from_primitive(big_verts, big_faces, big_colors)
    return rcoh_actor


def pentagonalprism(centers, directions=(1, 0, 0), colors=(1, 0, 0),
                    scales=1):
    """Visualize one or many pentagonal prisms with different features.

    Parameters
    ----------
    centers : ndarray, shape (N, 3), optional
        Pentagonal prism positions
    directions : ndarray, shape (N, 3), optional
        The orientation vector of the pentagonal prism.
    colors : ndarray (N,3) or (N, 4) or tuple (3,) or tuple (4,), optional
        RGB or RGBA (for opacity) R, G, B and A should be at the range [0, 1]
    scales : int or ndarray (N,3) or tuple (3,), optional
        Pentagonal prism size on each direction (x, y), default(1)

    Returns
    -------
    pent_actor: Actor

    Examples
    --------
    >>> import numpy as np
    >>> from fury import window, actor
    >>> scene = window.Scene()
    >>> centers = np.random.rand(3, 3)
    >>> dirs = np.random.rand(3, 3)
    >>> colors = np.random.rand(3, 3)
    >>> scales = np.random.rand(3, 1)
    >>> actor_pentagonal = actor.pentagonalprism(centers, dirs, colors, scales)
    >>> scene.add(actor_pentagonal)
    >>> # window.show(scene)

    """
    verts, faces = fp.prim_pentagonalprism()
    res = fp.repeat_primitive(verts, faces, directions=directions,
                              centers=centers, colors=colors, scales=scales)

    big_verts, big_faces, big_colors, _ = res
    pent_actor = get_actor_from_primitive(big_verts, big_faces, big_colors)
    return pent_actor


def octagonalprism(centers, directions=(1, 0, 0), colors=(1, 0, 0),
                   scales=1):
    """Visualize one or many octagonal prisms with different features.

    Parameters
    ----------
    centers : ndarray, shape (N, 3)
        Octagonal prism positions
    directions : ndarray, shape (N, 3)
        The orientation vector of the octagonal prism.
    colors : ndarray (N,3) or (N, 4) or tuple (3,) or tuple (4,)
        RGB or RGBA (for opacity) R, G, B and A should be at the range [0, 1]
    scales : int or ndarray (N,3) or tuple (3,), optional
        Octagonal prism size on each direction (x, y), default(1)

    Returns
    -------
    oct_actor: Actor

    Examples
    --------
    >>> from fury import window, actor
    >>> scene = window.Scene()
    >>> centers = np.random.rand(3, 3)
    >>> dirs = np.random.rand(3, 3)
    >>> colors = np.random.rand(3, 3)
    >>> scales = np.random.rand(3, 1)
    >>> actor = actor.octagonalprism(centers, dirs, colors, scales)
    >>> scene.add(actor)
    >>> # window.show(scene)

    """
    verts, faces = fp.prim_octagonalprism()
    res = fp.repeat_primitive(verts, faces, directions=directions,
                              centers=centers, colors=colors, scales=scales)

    big_verts, big_faces, big_colors, _ = res
    oct_actor = get_actor_from_primitive(big_verts, big_faces, big_colors)
    return oct_actor


def frustum(centers, directions=(1, 0, 0), colors=(0, 1, 0), scales=1):
    """Visualize one or many frustum pyramids with different features.

    Parameters
    ----------
    centers : ndarray, shape (N, 3)
        Frustum pyramid positions
    directions : ndarray, shape (N, 3)
        The orientation vector of the frustum pyramid.
    colors : ndarray (N,3) or (N, 4) or tuple (3,) or tuple (4,)
        RGB or RGBA (for opacity) R, G, B and A should be at the range [0, 1]
    scales : int or ndarray (N,3) or tuple (3,), optional
        Frustum pyramid size on each direction (x, y), default(1)
    Returns
    -------
    frustum_actor: Actor

    Examples
    --------
    >>> from fury import window, actor
    >>> scene = window.Scene()
    >>> centers = np.random.rand(4, 3)
    >>> dirs = np.random.rand(4, 3)
    >>> colors = np.random.rand(4, 3)
    >>> scales = np.random.rand(4, 1)
    >>> actor = actor.frustum(centers, dirs, colors, scales)
    >>> scene.add(actor)
    >>> # window.show(scene)

    """
    verts, faces = fp.prim_frustum()
    res = fp.repeat_primitive(verts, faces, directions=directions,
                              centers=centers, colors=colors, scales=scales)

    big_verts, big_faces, big_colors, _ = res
    frustum_actor = get_actor_from_primitive(big_verts, big_faces, big_colors)
    return frustum_actor


def superquadric(centers, roundness=(1, 1), directions=(1, 0, 0),
                 colors=(1, 0, 0), scales=1):
    """Visualize one or many superquadrics with different features.

    Parameters
    ----------
    centers : ndarray, shape (N, 3)
        Superquadrics positions
    roundness : ndarray, shape (N, 2) or tuple/list (2,), optional
        parameters (Phi and Theta) that control the shape of the superquadric
    directions : ndarray, shape (N, 3) or tuple (3,), optional
        The orientation vector of the cone.
    colors : ndarray (N,3) or (N, 4) or tuple (3,) or tuple (4,)
        RGB or RGBA (for opacity) R, G, B and A should be at the range [0, 1]
    scales : ndarray, shape (N) or (N,3) or float or int, optional
        The height of the cone.

    Returns
    -------
    spq_actor: Actor

    Examples
    --------
    >>> from fury import window, actor
    >>> scene = window.Scene()
    >>> centers = np.random.rand(3, 3) * 10
    >>> directions = np.random.rand(3, 3)
    >>> scales = np.random.rand(3)
    >>> colors = np.random.rand(3, 3)
    >>> roundness = np.array([[1, 1], [1, 2], [2, 1]])
    >>> sq_actor = actor.superquadric(centers, roundness=roundness,
    ...                               directions=directions,
    ...                               colors=colors, scales=scales)
    >>> scene.add(sq_actor)
    >>> # window.show(scene)

    """
    def have_2_dimensions(arr):
        return all(isinstance(i, (list, tuple, np.ndarray)) for i in arr)

    # reshape roundness to a valid numpy array
    if (isinstance(roundness, (tuple, list, np.ndarray)) and
       len(roundness) == 2 and not have_2_dimensions(roundness)):
        roundness = np.array([roundness] * centers.shape[0])
    elif isinstance(roundness, np.ndarray) and len(roundness) == 1:
        roundness = np.repeat(roundness, centers.shape[0], axis=0)
    else:
        roundness = np.array(roundness)

    res = fp.repeat_primitive_function(func=fp.prim_superquadric,
                                       centers=centers,
                                       func_args=roundness,
                                       directions=directions,
                                       colors=colors, scales=scales)

    big_verts, big_faces, big_colors, _ = res
    spq_actor = get_actor_from_primitive(big_verts, big_faces, big_colors)
    return spq_actor


def billboard(centers, colors=(0, 1, 0), scales=1, vs_dec=None, vs_impl=None,
              fs_dec=None, fs_impl=None, gs_dec=None, gs_impl=None):
    """Create a billboard actor.

    Billboards are 2D elements incrusted in a 3D world. It offers you the
    possibility to draw differents shapes/elements at the shader level.

    Parameters
    ----------
    centers : ndarray, shape (N, 3)
        Superquadrics positions
    colors : ndarray (N,3) or (N, 4) or tuple (3,) or tuple (4,)
        RGB or RGBA (for opacity) R, G, B and A should be at the range [0, 1]
    scales : ndarray, shape (N) or (N,3) or float or int, optional
        The height of the cone.
    vs_dec : str or list of str, optional
        vertex shaders code that contains all variable/function delarations
    vs_impl : str or list of str, optional
        vertex shaders code that contains all variable/function implementation
    fs_dec : str or list of str, optional
        Fragment shaders code that contains all variable/function delarations
    fs_impl : str or list of str, optional
        Fragment shaders code that contains all variable/function
        implementation
    gs_dec : str or list of str, optional
        Geometry shaders code that contains all variable/function delarations
    gs_impl : str or list of str, optional
        Geometry shaders code that contains all variable/function
        mplementation

    Returns
    -------
    sq_actor: Actor

    """
    verts, faces = fp.prim_square()
    res = fp.repeat_primitive(verts, faces, centers=centers, colors=colors,
                              scales=scales)

    big_verts, big_faces, big_colors, big_centers = res

    sq_actor = get_actor_from_primitive(big_verts, big_faces, big_colors)
    sq_actor.GetMapper().SetVBOShiftScaleMethod(False)
    sq_actor.GetProperty().BackfaceCullingOff()
    attribute_to_actor(sq_actor, big_centers, 'center')

    def get_code(glsl_code):
        code = ""
        if not glsl_code:
            return code

        if not all(isinstance(i, (str)) for i in glsl_code):
            raise IOError("The only supported format are string or filename,"
                          "list of string or filename")

        if isinstance(glsl_code, str):
            code += "\n"
            code += load(glsl_code) if op.isfile(glsl_code) else glsl_code
            return code

        for content in glsl_code:
            code += "\n"
            code += load(content) if op.isfile(content) else content
        return code

    vs_dec_code = get_code(vs_dec) + "\n" + load("billboard_dec.vert")
    vs_impl_code = get_code(vs_impl) + "\n" + load("billboard_impl.vert")
    fs_dec_code = get_code(fs_dec) + "\n" + load("billboard_dec.frag")
    fs_impl_code = load("billboard_impl.frag") + "\n" + get_code(fs_impl)
    gs_dec_code = get_code(gs_dec)
    gs_impl_code = get_code(gs_impl)

    shader_to_actor(sq_actor, "vertex", impl_code=vs_impl_code,
                    decl_code=vs_dec_code)
    shader_to_actor(sq_actor, "fragment", decl_code=fs_dec_code)
    shader_to_actor(sq_actor, "fragment", impl_code=fs_impl_code,
                    block="light")
    shader_to_actor(sq_actor, "geometry", impl_code=gs_impl_code,
                    decl_code=gs_dec_code, block="output")

    return sq_actor


def vector_text(text='Origin', pos=(0, 0, 0), scale=(0.2, 0.2, 0.2),
                color=(1, 1, 1)):
    """Create a label actor.

    This actor will always face the camera

    Parameters
    ----------
    text : str
        Text for the label.
    pos : (3,) array_like, optional
        Left down position of the label.
    scale : (3,) array_like
        Changes the size of the label.
    color : (3,) array_like
        Label color as ``(r,g,b)`` tuple.

    Returns
    -------
    l : Actor object
        Label.

    Examples
    --------
    >>> from fury import window, actor
    >>> scene = window.Scene()
    >>> l = actor.label(text='Hello')
    >>> scene.add(l)
    >>> #window.show(scene)

    """
    atext = VectorText()
    atext.SetText(text)

    textm = PolyDataMapper()
    textm.SetInputConnection(atext.GetOutputPort())

    texta = Follower()
    texta.SetMapper(textm)
    texta.SetScale(scale)

    texta.GetProperty().SetColor(color)
    texta.SetPosition(pos)

    return texta


label = deprecate_with_version(message="Label function has been renamed"
                                       "vector_text",
                               since="0.7.1",
                               until="0.9.0")(vector_text)


def text_3d(text, position=(0, 0, 0), color=(1, 1, 1),
            font_size=12, font_family='Arial', justification='left',
            vertical_justification="bottom",
            bold=False, italic=False, shadow=False):
    """ Generate 2D text that lives in the 3D world

    Parameters
    ----------
    text : str
    position : tuple
    color : tuple
    font_size : int
    font_family : str
    justification : str
        Left, center or right (default left)
    vertical_justification : str
        Bottom, middle or top (default bottom)
    bold : bool
    italic : bool
    shadow : bool

    Returns
    -------
    Text3D
    """

    class Text3D(TextActor3D):

        def message(self, text):
            self.set_message(text)

        def set_message(self, text):
            self.SetInput(text)

        def get_message(self):
            return self.GetInput()

        def font_size(self, size):
            self.GetTextProperty().SetFontSize(24)
            text_actor.SetScale((1./24.*size,)*3)

        def font_family(self, _family='Arial'):
            self.GetTextProperty().SetFontFamilyToArial()

        def justification(self, justification):
            tprop = self.GetTextProperty()
            if justification == 'left':
                tprop.SetJustificationToLeft()
            elif justification == 'center':
                tprop.SetJustificationToCentered()
            elif justification == 'right':
                tprop.SetJustificationToRight()
            else:
                raise ValueError("Unknown justification: '{}'"
                                 .format(justification))

        def vertical_justification(self, justification):
            tprop = self.GetTextProperty()
            if justification == 'top':
                tprop.SetVerticalJustificationToTop()
            elif justification == 'middle':
                tprop.SetVerticalJustificationToCentered()
            elif justification == 'bottom':
                tprop.SetVerticalJustificationToBottom()
            else:
                raise ValueError("Unknown vertical justification: '{}'"
                                 .format(justification))

        def font_style(self, bold=False, italic=False, shadow=False):
            tprop = self.GetTextProperty()
            if bold:
                tprop.BoldOn()
            else:
                tprop.BoldOff()
            if italic:
                tprop.ItalicOn()
            else:
                tprop.ItalicOff()
            if shadow:
                tprop.ShadowOn()
            else:
                tprop.ShadowOff()

        def color(self, color):
            self.GetTextProperty().SetColor(*color)

        def set_position(self, position):
            self.SetPosition(position)

        def get_position(self):
            return self.GetPosition()


    text_actor = Text3D()
    text_actor.message(text)
    text_actor.font_size(font_size)
    text_actor.set_position(position)
    text_actor.font_family(font_family)
    text_actor.font_style(bold, italic, shadow)
    text_actor.color(color)
    text_actor.justification(justification)
    text_actor.vertical_justification(vertical_justification)

    return text_actor


class Container(object):
    """ Provides functionalities for grouping multiple actors using a given
    layout.

    Attributes
    ----------
    anchor : 3-tuple of float
        Anchor of this container used when laying out items in a container.
        The anchor point is relative to the center of the container.
        Default: (0, 0, 0).

    padding : 6-tuple of float
        Padding around this container bounding box. The 6-tuple represents
        (pad_x_neg, pad_x_pos, pad_y_neg, pad_y_pos, pad_z_neg, pad_z_pos).
        Default: (0, 0, 0, 0, 0, 0)

    """

    def __init__(self, layout=layout.Layout()):
        """

        Parameters
        ----------
        layout : ``fury.layout.Layout`` object
            Items of this container will be arranged according to `layout`.
        """
        self.layout = layout
        self._items = []
        self._need_update = True
        self._position = np.zeros(3)
        self._visibility = True
        self.anchor = np.zeros(3)
        self.padding = np.zeros(6)

    @property
    def items(self):
        if self._need_update:
            self.update()

        return self._items

    def add(self, *items, **kwargs):
        """Adds some items to this container.

        Parameters
        ----------
        items : `vtkProp3D` objects
            Items to add to this container.
        borrow : bool
            If True the items are added as-is, otherwise a shallow copy is
            made first. If you intend to reuse the items elsewhere you
            should set `borrow=False`. Default: True.
        """
        self._need_update = True

        for item in items:
            if not kwargs.get('borrow', True):
                item = shallow_copy(item)

            self._items.append(item)

    def clear(self):
        """ Clears all items of this container. """
        self._need_update = True
        del self._items[:]

    def update(self):
        """ Updates the position of the items of this container. """
        self.layout.apply(self._items)
        self._need_update = False

    def add_to_scene(self, ren):
        """ Adds the items of this container to a given scene. """
        for item in self.items:
            if isinstance(item, Container):
                item.add_to_scene(ren)
            else:
                ren.add(item)

    def GetBounds(self):
        """ Get the bounds of the container. """
        bounds = np.zeros(6)    # x1, x2, y1, y2, z1, z2
        bounds[::2] = np.inf    # x1, y1, z1
        bounds[1::2] = -np.inf  # x2, y2, z2

        for item in self.items:
            item_bounds = item.GetBounds()
            bounds[::2] = np.minimum(bounds[::2], item_bounds[::2])
            bounds[1::2] = np.maximum(bounds[1::2], item_bounds[1::2])

        # Add padding, if any.
        bounds[::2] -= self.padding[::2]
        bounds[1::2] += self.padding[1::2]

        return tuple(bounds)

    def GetVisibility(self):
        return self._visibility

    def SetVisibility(self, visibility):
        self._visibility = visibility
        for item in self.items:
            item.SetVisibility(visibility)

    def GetPosition(self):
        return self._position

    def AddPosition(self, position):
        self._position += position
        for item in self.items:
            item.AddPosition(position)

    def SetPosition(self, position):
        self.AddPosition(np.array(position) - self._position)

    def GetCenter(self):
        """ Get the center of the bounding box. """
        x1, x2, y1, y2, z1, z2 = self.GetBounds()
        return ((x1+x2)/2., (y1+y2)/2., (z1+z2)/2.)

    def GetLength(self):
        """ Get the length of bounding box diagonal. """
        x1, x2, y1, y2, z1, z2 = self.GetBounds()
        width, height, depth = x2-x1, y2-y1, z2-z1
        return np.sqrt(np.sum([width**2, height**2, depth**2]))

    def NewInstance(self):
        return Container(layout=self.layout)

    def ShallowCopy(self, other):
        self._position = other._position.copy()
        self.anchor = other.anchor
        self.clear()
        self.add(*other._items, borrow=False)
        self.update()

    def __len__(self):
        return len(self._items)


def grid(actors, captions=None, caption_offset=(0, -100, 0), cell_padding=0,
         cell_shape="rect", aspect_ratio=16/9., dim=None):
    """ Creates a grid of actors that lies in the xy-plane.

    Parameters
    ----------
    actors : list of `vtkProp3D` objects
        Actors to be layout in a grid manner.
    captions : list of `vtkProp3D` objects or list of str
        Objects serving as captions (can be any `vtkProp3D` object, not
        necessarily text). There should be one caption per actor. By
        default, there are no captions.
    caption_offset : tuple of float (optional)
        Tells where to position the caption w.r.t. the center of its
        associated actor. Default: (0, -100, 0).
    cell_padding : tuple of 2 floats or float
        Each grid cell will be padded according to (pad_x, pad_y) i.e.
        horizontally and vertically. Padding is evenly distributed on each
        side of the cell. If a single float is provided then both pad_x and
        pad_y will have the same value.
    cell_shape : str
        Specifies the desired shape of every grid cell.
        'rect' ensures the cells are the tightest.
        'square' ensures the cells are as wide as high.
        'diagonal' ensures the content of the cells can be rotated without
        colliding with content of the neighboring cells.
    aspect_ratio : float
        Aspect ratio of the grid (width/height). Default: 16:9.
    dim : tuple of int
        Dimension (nb_rows, nb_cols) of the grid. If provided,
        `aspect_ratio` will be ignored.

    Returns
    -------
    ``fury.actor.Container`` object
        Object that represents the grid containing all the actors and
        captions, if any.
    """
    grid_layout = layout.GridLayout(cell_padding=cell_padding,
                                    cell_shape=cell_shape,
                                    aspect_ratio=aspect_ratio, dim=dim)
    grid = Container(layout=grid_layout)

    if captions is not None:
        actors_with_caption = []
        for actor, caption in zip(actors, captions):

            actor_center = np.array(actor.GetCenter())

            # Offset accordingly the caption w.r.t.
            # the center of the associated actor.
            if isinstance(caption, str):
                caption = text_3d(caption, justification='center')
            else:
                caption = shallow_copy(caption)
            caption.SetPosition(actor_center + caption_offset)

            actor_with_caption = Container()
            actor_with_caption.add(actor, caption)

            # We change the anchor of the container so
            # the actor will be centered in the
            # grid cell.
            actor_with_caption.anchor = actor_center - \
                actor_with_caption.GetCenter()
            actors_with_caption.append(actor_with_caption)

        actors = actors_with_caption

    grid.add(*actors)
    return grid


def figure(pic, interpolation='nearest'):
    """Return a figure as an image actor.

    Parameters
    ----------
    pic : filename or numpy RGBA array
    interpolation : str
        Options are nearest, linear or cubic. Default is nearest.

    Returns
    -------
    image_actor : vtkImageActor
    """

    if isinstance(pic, str):
        vtk_image_data = load_image(pic, True)
    else:

        if pic.ndim == 3 and pic.shape[2] == 4:

            vtk_image_data = ImageData()
            vtk_image_data.AllocateScalars(VTK_UNSIGNED_CHAR, 4)

            # width, height
            vtk_image_data.SetDimensions(pic.shape[1], pic.shape[0], 1)
            vtk_image_data.SetExtent(0, pic.shape[1] - 1,
                                     0, pic.shape[0] - 1,
                                     0, 0)
            pic_tmp = np.swapaxes(pic, 0, 1)
            pic_tmp = pic.reshape(pic.shape[1] * pic.shape[0], 4)
            pic_tmp = np.ascontiguousarray(pic_tmp)
            uchar_array = numpy_support.numpy_to_vtk(pic_tmp, deep=True)
            vtk_image_data.GetPointData().SetScalars(uchar_array)

    image_actor = ImageActor()
    image_actor.SetInputData(vtk_image_data)

    if interpolation == 'nearest':
        image_actor.GetProperty().SetInterpolationTypeToNearest()

    if interpolation == 'linear':
        image_actor.GetProperty().SetInterpolationTypeToLinear()

    if interpolation == 'cubic':
        image_actor.GetProperty().SetInterpolationTypeToCubic()

    image_actor.Update()
    return image_actor


def texture(rgb, interp=True):
    """Map an RGB or RGBA texture on a plane.

    Parameters
    ----------
    rgb : ndarray
        Input 2D RGB or RGBA array. Dtype should be uint8.
    interp : bool
        Interpolate between grid centers. Default True.

    Returns
    -------
    act: Actor
    """
    arr = rgb
    grid = rgb_to_vtk(np.ascontiguousarray(arr))

    Y, X = arr.shape[:2]

    # Get vertices and triangles, then scale it
    vertices, triangles = fp.prim_square()
    vertices *= np.array([[X, Y, 0]])

    # Create a polydata
    my_polydata = PolyData()
    set_polydata_vertices(my_polydata, vertices)
    set_polydata_triangles(my_polydata, triangles)

    # Create texture object
    texture = Texture()
    texture.SetInputDataObject(grid)
    # texture.UseSRGBColorSpaceOn()
    # texture.SetPremultipliedAlpha(True)
    if interp:
        texture.InterpolateOn()

    # Map texture coordinates
    map_to_sphere = TextureMapToPlane()
    map_to_sphere.SetInputData(my_polydata)

    # Create mapper and set the mapped texture as input
    mapper = PolyDataMapper()
    mapper.SetInputConnection(map_to_sphere.GetOutputPort())
    mapper.Update()

    # Create actor and set the mapper and the texture
    act = Actor()
    act.SetMapper(mapper)
    act.SetTexture(texture)

    return act


def texture_update(texture_actor, arr):
    """
    Updates texture of an actor by updating the vtkImageData
    assigned to the vtkTexture object.

    Parameters
    ----------
    texture_actor: Actor
        Actor whose texture is to be updated.
    arr : ndarray
        Input 2D image in the form of RGB or RGBA array.
        This is the new image to be rendered on the actor.
        Dtype should be uint8.

    Implementation
    --------------
    Check docs/examples/viz_video_on_plane.py
    """
    grid = texture_actor.GetTexture().GetInput()
    dim = arr.shape[-1]
    img_data = np.flip(arr.swapaxes(0, 1), axis=1)\
                 .reshape((-1, dim), order='F')
    vtkarr = numpy_support.numpy_to_vtk(img_data, deep=False)
    grid.GetPointData().SetScalars(vtkarr)


def _textured_sphere_source(theta=60, phi=60):
    tss = TexturedSphereSource()
    tss.SetThetaResolution(theta)
    tss.SetPhiResolution(phi)

    return tss


def texture_on_sphere(rgb, theta=60, phi=60, interpolate=True):

    tss = _textured_sphere_source(theta=theta, phi=phi)
    earthMapper = PolyDataMapper()
    earthMapper.SetInputConnection(tss.GetOutputPort())

    earthActor = Actor()
    earthActor.SetMapper(earthMapper)

    atext = Texture()
    grid = rgb_to_vtk(rgb)
    atext.SetInputDataObject(grid)
    if interpolate:
        atext.InterpolateOn()
    earthActor.SetTexture(atext)

    return earthActor


def texture_2d(rgb, interp=False):
    """ Create 2D texture from array

    Parameters
    ----------
    rgb : ndarray
        Input 2D RGB or RGBA array. Dtype should be uint8.
    interp : bool
        Interpolate between grid centers. Default True.

    Returns
    -------
    vtkTexturedActor
    """

    arr = rgb
    Y, X = arr.shape[:2]
    size = (X, Y)
    grid = rgb_to_vtk(np.ascontiguousarray(arr))

    texture_polydata = PolyData()
    texture_points = Points()
    texture_points.SetNumberOfPoints(4)

    polys = CellArray()
    polys.InsertNextCell(4)
    polys.InsertCellPoint(0)
    polys.InsertCellPoint(1)
    polys.InsertCellPoint(2)
    polys.InsertCellPoint(3)
    texture_polydata.SetPolys(polys)

    tc = FloatArray()
    tc.SetNumberOfComponents(2)
    tc.SetNumberOfTuples(4)
    tc.InsertComponent(0, 0, 0.0)
    tc.InsertComponent(0, 1, 0.0)
    tc.InsertComponent(1, 0, 1.0)
    tc.InsertComponent(1, 1, 0.0)
    tc.InsertComponent(2, 0, 1.0)
    tc.InsertComponent(2, 1, 1.0)
    tc.InsertComponent(3, 0, 0.0)
    tc.InsertComponent(3, 1, 1.0)
    texture_polydata.GetPointData().SetTCoords(tc)

    texture_points.SetPoint(0, 0, 0, 0.0)
    texture_points.SetPoint(1, size[0], 0, 0.0)
    texture_points.SetPoint(2, size[0], size[1], 0.0)
    texture_points.SetPoint(3, 0, size[1], 0.0)
    texture_polydata.SetPoints(texture_points)

    texture_mapper = PolyDataMapper2D()
    texture_mapper = set_input(texture_mapper,
                               texture_polydata)

    act = TexturedActor2D()
    act.SetMapper(texture_mapper)

    tex = Texture()
    tex.SetInputDataObject(grid)
    if interp:
        tex.InterpolateOn()
    tex.Update()
    act.SetTexture(tex)
    return act


def sdf(centers, directions=(1, 0, 0), colors=(1, 0, 0), primitives='torus',
        scales=1):
    """Create a SDF primitive based actor

    Parameters
    ----------
    centers : ndarray, shape (N, 3)
        SDF primitive positions
    colors : ndarray (N,3) or (N, 4) or tuple (3,) or tuple (4,), optional
        RGB or RGBA (for opacity) R, G, B and A should be at the range [0, 1]
    directions : ndarray, shape (N, 3)
        The orientation vector of the SDF primitive.
    primitives : str, list, tuple, np.ndarray
        The primitive of choice to be rendered.
        Options are sphere, torus and ellipsoid. Default is torus.
    scales : float
        The size of the SDF primitive

    Returns
    -------
    box_actor: Actor
    """

    prims = {'sphere': 1, 'torus': 2, 'ellipsoid': 3, 'capsule': 4}

    verts, faces = fp.prim_box()
    repeated = fp.repeat_primitive(verts, faces, centers=centers,
                                   colors=colors, directions=directions,
                                   scales=scales)

    rep_verts, rep_faces, rep_colors, rep_centers = repeated
    box_actor = get_actor_from_primitive(rep_verts, rep_faces, rep_colors)
    box_actor.GetMapper().SetVBOShiftScaleMethod(False)

    if isinstance(primitives,  (list, tuple, np.ndarray)):
        primlist = [prims[prim] for prim in primitives]
        if len(primitives) < len(centers):
            primlist = primlist + [2] * (len(centers) - len(primitives))
            warnings.warn("Not enough primitives provided,\
             defaulting to torus", category=UserWarning)
        rep_prims = np.repeat(primlist, verts.shape[0])
    else:
        rep_prims = np.repeat(prims[primitives], rep_centers.shape[0], axis=0)

    if isinstance(scales, (list, tuple, np.ndarray)):
        rep_scales = np.repeat(scales, verts.shape[0])
    else:
        rep_scales = np.repeat(scales, rep_centers.shape[0], axis=0)

    if isinstance(directions, (list, tuple, np.ndarray)) and \
            len(directions) == 3:
        rep_directions = np.repeat(directions, rep_centers.shape[0], axis=0)
    else:
        rep_directions = np.repeat(directions, verts.shape[0], axis=0)

    attribute_to_actor(box_actor, rep_centers, 'center')
    attribute_to_actor(box_actor, rep_prims, 'primitive')
    attribute_to_actor(box_actor, rep_scales, 'scale')
    attribute_to_actor(box_actor, rep_directions, 'direction')

    vs_dec_code = load("sdf_dec.vert")
    vs_impl_code = load("sdf_impl.vert")
    fs_dec_code = load("sdf_dec.frag")
    fs_impl_code = load("sdf_impl.frag")

    shader_to_actor(box_actor, "vertex", impl_code=vs_impl_code,
                    decl_code=vs_dec_code)
    shader_to_actor(box_actor, "fragment", decl_code=fs_dec_code)
    shader_to_actor(box_actor, "fragment", impl_code=fs_impl_code,
                    block="light")
    return box_actor


def markers(
        centers,
        colors=(0, 1, 0),
        scales=1,
        marker='3d',
        marker_opacity=.8,
        edge_width=.0,
        edge_color=(255, 255, 255),
        edge_opacity=.8
):
    """Create a marker actor with different shapes.

    Parameters
    ----------
    centers : ndarray, shape (N, 3)
    colors : ndarray (N,3) or (N, 4) or tuple (3,) or tuple (4,)
        RGB or RGBA (for opacity) R, G, B and A should be at the range [0, 1]
    scales : ndarray, shape (N) or (N,3) or float or int, optional
    marker : str or a list
        Available markers are: '3d', 'o', 's', 'd', '^', 'p', 'h', 's6',
        'x', '+', optional
    marker_opacity : float, optional
    edge_width : int, optional
    edge_color : ndarray, shape (3), optional

    Returns
    -------
    sq_actor: Actor

    """

    n_markers = centers.shape[0]
    verts, faces = fp.prim_square()
    res = fp.repeat_primitive(verts, faces, centers=centers, colors=colors,
                              scales=scales)

    big_verts, big_faces, big_colors, big_centers = res
    sq_actor = get_actor_from_primitive(big_verts, big_faces, big_colors)
    sq_actor.GetMapper().SetVBOShiftScaleMethod(False)
    sq_actor.GetProperty().BackfaceCullingOff()

    attribute_to_actor(sq_actor, big_centers, 'center')
    marker2id = {
        'o': 0, 's': 1, 'd': 2, '^': 3, 'p': 4,
        'h': 5, 's6': 6, 'x': 7, '+': 8, '3d': 0}

    vs_dec_code = load("billboard_dec.vert")
    vs_dec_code += f'\n{load("marker_billboard_dec.vert")}'
    vs_impl_code = load("billboard_impl.vert")
    vs_impl_code += f'\n{load("marker_billboard_impl.vert")}'

    fs_dec_code = load('billboard_dec.frag')
    fs_dec_code += f'\n{load("marker_billboard_dec.frag")}'
    fs_impl_code = load('billboard_impl.frag')

    if marker == '3d':
        fs_impl_code += f'{load("billboard_spheres_impl.frag")}'
    else:
        fs_impl_code += f'{load("marker_billboard_impl.frag")}'
        if isinstance(marker, str):
            list_of_markers = np.ones(n_markers)*marker2id[marker]
        else:
            list_of_markers = [marker2id[i] for i in marker]

        list_of_markers = np.repeat(list_of_markers, 4).astype('float')
        attribute_to_actor(
            sq_actor,
            list_of_markers, 'marker')

    def callback(
        _caller, _event, calldata=None,
            uniform_type='f', uniform_name=None, value=None):
        program = calldata
        if program is not None:
            program.__getattribute__(f'SetUniform{uniform_type}')(
                uniform_name, value)

    add_shader_callback(
        sq_actor, partial(
            callback, uniform_type='f', uniform_name='edgeWidth',
            value=edge_width))
    add_shader_callback(
        sq_actor, partial(
            callback, uniform_type='f', uniform_name='markerOpacity',
            value=marker_opacity))
    add_shader_callback(
        sq_actor, partial(
            callback, uniform_type='f', uniform_name='edgeOpacity',
            value=edge_opacity))
    add_shader_callback(
        sq_actor, partial(
            callback, uniform_type='3f', uniform_name='edgeColor',
            value=edge_color))

    shader_to_actor(sq_actor, "vertex", impl_code=vs_impl_code,
                    decl_code=vs_dec_code)
    shader_to_actor(sq_actor, "fragment", decl_code=fs_dec_code)
    shader_to_actor(sq_actor, "fragment", impl_code=fs_impl_code,
                    block="light")

    return sq_actor<|MERGE_RESOLUTION|>--- conflicted
+++ resolved
@@ -1559,8 +1559,7 @@
             src.SetThetaResolution(theta)
             src.SetPhiResolution(phi)
 
-<<<<<<< HEAD
-        actor = repeat_sources(centers=centers, colors=colors,
+        sphere_actor = repeat_sources(centers=centers, colors=colors,
                                active_scalars=radii, source=src,
                                vertices=vertices, faces=faces)
 
@@ -1573,12 +1572,7 @@
                                   directions=directions, centers=centers,
                                   colors=colors, scales=scales)
         big_verts, big_faces, big_colors, _ = res
-        actor = get_actor_from_primitive(big_verts, big_faces, big_colors)
-=======
-    sphere_actor = repeat_sources(centers=centers, colors=colors,
-                                  active_scalars=radii, source=src,
-                                  vertices=vertices, faces=faces)
->>>>>>> 45ef90a8
+        sphere_actor = get_actor_from_primitive(big_verts, big_faces, big_colors)
 
     sphere_actor.GetProperty().SetOpacity(opacity)
 
