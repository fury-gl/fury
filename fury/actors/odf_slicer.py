--- conflicted
+++ resolved
@@ -174,12 +174,8 @@
         """
         if self.B is None:
             raise ValueError(
-<<<<<<< HEAD
-                "Can't update sphere when using " 'SF coefficients.'
-=======
                 "Can't update sphere when using "
                 'SF coefficients.'
->>>>>>> 14851c6a
                 )
         self.vertices = vertices
         if self.affine is not None:
@@ -250,13 +246,8 @@
             # apply SF amplitudes to all sphere
             # directions and offset each voxel
             return (
-<<<<<<< HEAD
-                np.tile(sph_dirs, (len(offsets), 1)) * sf.reshape(-1, 1) +
-                np.repeat(offsets, len(sph_dirs), axis=0)
-=======
                 np.tile(sph_dirs, (len(offsets), 1)) * sf.reshape(-1, 1)
                 + np.repeat(offsets, len(sph_dirs), axis=0)
->>>>>>> 14851c6a
             )
         # return scaled spheres offsetted by `offsets`
         return np.tile(sph_dirs, (len(offsets), 1)) * self.scale + np.repeat(
@@ -284,15 +275,8 @@
                 range_sf = sf.max(axis=-1) - sf.min(axis=-1)
                 rescaled = sf - sf.min(axis=-1, keepdims=True)
                 rescaled[range_sf > 0] /= range_sf[range_sf > 0][..., None]
-<<<<<<< HEAD
-                all_colors = create_colormap(
-                    rescaled.ravel(),
-                    self.colormap
-                    ) * 255
-=======
                 all_colors = create_colormap(rescaled.ravel(), self.colormap) \
                     * 255
->>>>>>> 14851c6a
             else:
                 all_colors = np.tile(
                     np.array(self.colormap).reshape(1, 3),
