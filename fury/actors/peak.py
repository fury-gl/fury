from os.path import join as pjoin

import numpy as np

from fury.colormap import boys2rgb, colormap_lookup_table, orient2rgb
from fury.lib import (
    VTK_OBJECT,
    Actor,
    CellArray,
    Command,
    PolyData,
    PolyDataMapper,
    calldata_type,
    numpy_support,
)
from fury.shaders import (
    attribute_to_actor,
    compose_shader,
    import_fury_shader,
    shader_to_actor,
)
from fury.utils import apply_affine, numpy_to_vtk_colors, numpy_to_vtk_points


class PeakActor(Actor):
    """FURY actor for visualizing DWI peaks.

    Parameters
    ----------
    directions : ndarray
        Peak directions. The shape of the array should be (X, Y, Z, D, 3).
    indices : tuple
        Indices given in tuple(x_indices, y_indices, z_indices)
        format for mapping 2D ODF array to 3D voxel grid.
    values : ndarray, optional
        Peak values. The shape of the array should be (X, Y, Z, D).
    affine : array, optional
        4x4 transformation array from native coordinates to world coordinates.
    colors : None or string ('rgb_standard') or tuple (3D or 4D) or
             array/ndarray (N, 3 or 4) or array/ndarray (K, 3 or 4) or
             array/ndarray(N, ) or array/ndarray (K, )
        If None a standard orientation colormap is used for every line.
        If one tuple of color is used. Then all streamlines will have the same
        color.
        If an array (N, 3 or 4) is given, where N is equal to the number of
        points. Then every point is colored with a different RGB(A) color.
        If an array (K, 3 or 4) is given, where K is equal to the number of
        lines. Then every line is colored with a different RGB(A) color.
        If an array (N, ) is given, where N is the number of points then these
        are considered as the values to be used by the colormap.
        If an array (K,) is given, where K is the number of lines then these
        are considered as the values to be used by the colormap.
    lookup_colormap : vtkLookupTable, optional
        Add a default lookup table to the colormap. Default is None which calls
        :func:`fury.actor.colormap_lookup_table`.
    linewidth : float, optional
        Line thickness. Default is 1.
    symmetric: bool, optional
        If True, peaks are drawn for both peaks_dirs and -peaks_dirs. Else,
        peaks are only drawn for directions given by peaks_dirs. Default is
        True.

    """

    def __init__(
        self,
        directions,
        indices,
        values=None,
        affine=None,
        colors=None,
        lookup_colormap=None,
        linewidth=1,
        symmetric=True,
    ):
        if affine is not None:
            w_pos = apply_affine(affine, np.asarray(indices).T)

        valid_dirs = directions[indices]

        num_dirs = len(np.nonzero(np.abs(valid_dirs).max(axis=-1) > 0)[0])

        pnts_per_line = 2

        points_array = np.empty((num_dirs * pnts_per_line, 3))
        centers_array = np.empty_like(points_array, dtype=int)
        diffs_array = np.empty_like(points_array)
        line_count = 0
        for idx, center in enumerate(zip(indices[0], indices[1], indices[2])):
            if affine is None:
                xyz = np.asarray(center)
            else:
                xyz = w_pos[idx, :]
            valid_peaks = np.nonzero(
<<<<<<< HEAD
                    np.abs(valid_dirs[idx, :, :]).max(axis=-1) > 0.0
                    )[0]
=======
                np.abs(valid_dirs[idx, :, :]).max(axis=-1) > 0.0
                )[0]

>>>>>>> 7f45c3b2
            for direction in valid_peaks:
                if values is not None:
                    pv = values[center][direction]
                else:
                    pv = 1.0

                if symmetric:
                    point_i = directions[center][direction] * pv + xyz
                    point_e = -directions[center][direction] * pv + xyz
                else:
                    point_i = directions[center][direction] * pv + xyz
                    point_e = xyz

                diff = point_e - point_i
                points_array[line_count * pnts_per_line, :] = point_e
                points_array[line_count * pnts_per_line + 1, :] = point_i
                centers_array[line_count * pnts_per_line, :] = center
                centers_array[line_count * pnts_per_line + 1, :] = center
                diffs_array[line_count * pnts_per_line, :] = diff
                diffs_array[line_count * pnts_per_line + 1, :] = diff
                line_count += 1

        vtk_points = numpy_to_vtk_points(points_array)

        vtk_cells = _points_to_vtk_cells(points_array)

        colors_tuple = _peaks_colors_from_points(points_array, colors=colors)
        vtk_colors, colors_are_scalars, self.__global_opacity = colors_tuple

        poly_data = PolyData()
        poly_data.SetPoints(vtk_points)
        poly_data.SetLines(vtk_cells)
        poly_data.GetPointData().SetScalars(vtk_colors)

        self.__mapper = PolyDataMapper()
        self.__mapper.SetInputData(poly_data)
        self.__mapper.ScalarVisibilityOn()
        self.__mapper.SetScalarModeToUsePointFieldData()
        self.__mapper.SelectColorArray('colors')
        self.__mapper.Update()

        self.SetMapper(self.__mapper)

        attribute_to_actor(self, centers_array, 'center')
        attribute_to_actor(self, diffs_array, 'diff')

        vs_var_dec = """
            in vec3 center;
            in vec3 diff;
            flat out vec3 centerVertexMCVSOutput;
            """
        fs_var_dec = """
            flat in vec3 centerVertexMCVSOutput;
            uniform bool isRange;
            uniform vec3 crossSection;
            uniform vec3 lowRanges;
            uniform vec3 highRanges;
            """
        orient_to_rgb = import_fury_shader(
<<<<<<< HEAD
                pjoin('utils', 'orient_to_rgb.glsl')
                )
=======
            pjoin('utils', 'orient_to_rgb.glsl')
        )
>>>>>>> 7f45c3b2
        visible_cross_section = import_fury_shader(
            pjoin('interaction', 'visible_cross_section.glsl')
        )
        visible_range = import_fury_shader(
<<<<<<< HEAD
                pjoin('interaction', 'visible_range.glsl')
                )

        vs_dec = compose_shader([vs_var_dec, orient_to_rgb])
        fs_dec = compose_shader(
                [fs_var_dec, visible_cross_section, visible_range]
                )
=======
            pjoin('interaction', 'visible_range.glsl')
        )

        vs_dec = compose_shader([vs_var_dec, orient_to_rgb])
        fs_dec = compose_shader(
            [
                fs_var_dec,
                visible_cross_section,
                visible_range
            ]
            )
>>>>>>> 7f45c3b2

        vs_impl = """
            centerVertexMCVSOutput = center;
            if (vertexColorVSOutput.rgb == vec3(0))
            {
                vertexColorVSOutput.rgb = orient2rgb(diff);
            }
            """

        fs_impl = """
            if (isRange)
            {
                if (!inVisibleRange(centerVertexMCVSOutput))
                    discard;
            }
            else
            {
                if (!inVisibleCrossSection(centerVertexMCVSOutput))
                    discard;
            }
            """

        shader_to_actor(self, 'vertex', decl_code=vs_dec, impl_code=vs_impl)
        shader_to_actor(self, 'fragment', decl_code=fs_dec)
        shader_to_actor(self, 'fragment', impl_code=fs_impl, block='light')

        # Color scale with a lookup table
        if colors_are_scalars:
            if lookup_colormap is None:
                lookup_colormap = colormap_lookup_table()

            self.__mapper.SetLookupTable(lookup_colormap)
            self.__mapper.UseLookupTableScalarRangeOn()
            self.__mapper.Update()

        self.__lw = linewidth
        self.GetProperty().SetLineWidth(self.__lw)

        if self.__global_opacity >= 0:
            self.GetProperty().SetOpacity(self.__global_opacity)

        self.__min_centers = np.min(indices, axis=1)
        self.__max_centers = np.max(indices, axis=1)

        self.__is_range = True
        self.__low_ranges = self.__min_centers
        self.__high_ranges = self.__max_centers
        self.__cross_section = self.__high_ranges // 2

        self.__mapper.AddObserver(
            Command.UpdateShaderEvent, self.__display_peaks_vtk_callback
        )

    @calldata_type(VTK_OBJECT)
    def __display_peaks_vtk_callback(self, caller, event, calldata=None):
        if calldata is not None:
            calldata.SetUniformi('isRange', self.__is_range)
            calldata.SetUniform3f('highRanges', self.__high_ranges)
            calldata.SetUniform3f('lowRanges', self.__low_ranges)
            calldata.SetUniform3f('crossSection', self.__cross_section)

    def display_cross_section(self, x, y, z):
        if self.__is_range:
            self.__is_range = False
        self.__cross_section = [x, y, z]

    def display_extent(self, x1, x2, y1, y2, z1, z2):
        if not self.__is_range:
            self.__is_range = True
        self.__low_ranges = [x1, y1, z1]
        self.__high_ranges = [x2, y2, z2]

    @property
    def cross_section(self):
        return self.__cross_section

    @property
    def global_opacity(self):
        return self.__global_opacity

    @global_opacity.setter
    def global_opacity(self, opacity):
        self.__global_opacity = opacity
        self.GetProperty().SetOpacity(self.__global_opacity)

    @property
    def high_ranges(self):
        return self.__high_ranges

    @property
    def is_range(self):
        return self.__is_range

    @property
    def low_ranges(self):
        return self.__low_ranges

    @property
    def linewidth(self):
        return self.__lw

    @linewidth.setter
    def linewidth(self, linewidth):
        self.__lw = linewidth
        self.GetProperty().SetLineWidth(self.__lw)

    @property
    def max_centers(self):
        return self.__max_centers

    @property
    def min_centers(self):
        return self.__min_centers


def _orientation_colors(points, cmap='rgb_standard'):
    """
    Parameters
    ----------
    points : (N, 3) array or ndarray
        points coordinates array.
    cmap : string ('rgb_standard', 'boys_standard'), optional
        colormap.

    Returns
    -------
    colors_list : ndarray
        list of  Kx3 colors. Where K is the number of lines.

    """
    if cmap.lower() == 'rgb_standard':
        col_list = [
<<<<<<< HEAD
                orient2rgb(points[i + 1] - points[i]) for i in range(0, len(points), 2)
=======
            orient2rgb(points[i + 1] - points[i])
            for i in range(0, len(points), 2)
>>>>>>> 7f45c3b2
        ]
    elif cmap.lower() == 'boys_standard':
        col_list = [
            boys2rgb(points[i + 1] - points[i])
            for i in range(0, len(points), 2)
        ]
    else:
        raise ValueError(
            'Invalid colormap. The only available options are '
            "'rgb_standard' and 'boys_standard'."
        )
    return np.asarray(col_list)


def _peaks_colors_from_points(points, colors=None, points_per_line=2):
    """Return a VTK scalar array containing colors information for each one of
    the peaks according to the policy defined by the parameter colors.

    Parameters
    ----------
    points : (N, 3) array or ndarray
        points coordinates array.
    colors : None or string ('rgb_standard') or tuple (3D or 4D) or
             array/ndarray (N, 3 or 4) or array/ndarray (K, 3 or 4) or
             array/ndarray(N, ) or array/ndarray (K, )
        If None a standard orientation colormap is used for every line.
        If one tuple of color is used. Then all streamlines will have the same
        color.
        If an array (N, 3 or 4) is given, where N is equal to the number of
        points. Then every point is colored with a different RGB(A) color.
        If an array (K, 3 or 4) is given, where K is equal to the number of
        lines. Then every line is colored with a different RGB(A) color.
        If an array (N, ) is given, where N is the number of points then these
        are considered as the values to be used by the colormap.
        If an array (K,) is given, where K is the number of lines then these
        are considered as the values to be used by the colormap.
    points_per_line : int (1 or 2), optional
        number of points per peak direction.

    Returns
    -------
    color_array : vtkDataArray
        vtk scalar array with name 'colors'.
    colors_are_scalars : bool
        indicates whether or not the colors are scalars to be interpreted by a
        colormap.
    global_opacity : float
        returns 1 if the colors array doesn't contain opacity otherwise -1.

    """
    num_pnts = len(points)
    num_lines = num_pnts // points_per_line
    colors_are_scalars = False
    global_opacity = 1
    if colors is None or colors == 'rgb_standard':
        # Automatic RGB colors
        colors = np.asarray((0, 0, 0))
        color_array = numpy_to_vtk_colors(np.tile(255 * colors, (num_pnts, 1)))
    elif type(colors) is tuple:
        global_opacity = 1 if len(colors) == 3 else -1
        colors = np.asarray(colors)
        color_array = numpy_to_vtk_colors(np.tile(255 * colors, (num_pnts, 1)))
    else:
        colors = np.asarray(colors)
        if len(colors) == num_lines:
            pnts_colors = np.repeat(
                colors,
                points_per_line,
                axis=0
                )
            if colors.ndim == 1:  # Scalar per line
<<<<<<< HEAD
                color_array = \
                        numpy_support.numpy_to_vtk(pnts_colors, deep=True)
=======
                color_array = numpy_support.numpy_to_vtk(
                    pnts_colors,
                    deep=True
                    )
>>>>>>> 7f45c3b2
                colors_are_scalars = True
            elif colors.ndim == 2:  # RGB(A) color per line
                global_opacity = 1 if colors.shape[1] == 3 else -1
                color_array = numpy_to_vtk_colors(255 * pnts_colors)
        elif len(colors) == num_pnts:
            if colors.ndim == 1:  # Scalar per point
                color_array = numpy_support.numpy_to_vtk(colors, deep=True)
                colors_are_scalars = True
            elif colors.ndim == 2:  # RGB(A) color per point
                global_opacity = 1 if colors.shape[1] == 3 else -1
                color_array = numpy_to_vtk_colors(255 * colors)

    color_array.SetName('colors')
    return color_array, colors_are_scalars, global_opacity


def _points_to_vtk_cells(points, points_per_line=2):
    """Return the VTK cell array for the peaks given the set of points
    coordinates.

    Parameters
    ----------
    points : (N, 3) array or ndarray
        points coordinates array.
    points_per_line : int (1 or 2), optional
        number of points per peak direction.

    Returns
    -------
    cell_array : vtkCellArray
        connectivity + offset information.

    """
    num_pnts = len(points)
    num_cells = num_pnts // points_per_line

    cell_array = CellArray()

    """
    Connectivity is an array that contains the indices of the points that
    need to be connected in the visualization. The indices start from 0.
    """
    connectivity = np.asarray(list(range(0, num_pnts)), dtype=int)
    """
    Offset is an array that contains the indices of the first point of
    each line. The indices start from 0 and given the known geometry of
    this actor the creation of this array requires a 2 points padding
    between indices.
    """
    offset = np.asarray(
<<<<<<< HEAD
            list(range(0, num_pnts + 1, points_per_line)), dtype=int
            )
=======
        list(range(0, num_pnts + 1, points_per_line)),
        dtype=int
        )
>>>>>>> 7f45c3b2

    vtk_array_type = numpy_support.get_vtk_array_type(connectivity.dtype)
    cell_array.SetData(
        numpy_support.numpy_to_vtk(
<<<<<<< HEAD
            offset, deep=True, array_type=vtk_array_type
            ),
        numpy_support.numpy_to_vtk(
            connectivity, deep=True, array_type=vtk_array_type
=======
            offset, deep=True,
            array_type=vtk_array_type
            ),
        numpy_support.numpy_to_vtk(
            connectivity,
            deep=True,
            array_type=vtk_array_type
>>>>>>> 7f45c3b2
            ),
    )

    cell_array.SetNumberOfCells(num_cells)
    return cell_array<|MERGE_RESOLUTION|>--- conflicted
+++ resolved
@@ -92,14 +92,8 @@
             else:
                 xyz = w_pos[idx, :]
             valid_peaks = np.nonzero(
-<<<<<<< HEAD
                     np.abs(valid_dirs[idx, :, :]).max(axis=-1) > 0.0
                     )[0]
-=======
-                np.abs(valid_dirs[idx, :, :]).max(axis=-1) > 0.0
-                )[0]
-
->>>>>>> 7f45c3b2
             for direction in valid_peaks:
                 if values is not None:
                     pv = values[center][direction]
@@ -159,18 +153,12 @@
             uniform vec3 highRanges;
             """
         orient_to_rgb = import_fury_shader(
-<<<<<<< HEAD
                 pjoin('utils', 'orient_to_rgb.glsl')
                 )
-=======
-            pjoin('utils', 'orient_to_rgb.glsl')
-        )
->>>>>>> 7f45c3b2
         visible_cross_section = import_fury_shader(
             pjoin('interaction', 'visible_cross_section.glsl')
         )
         visible_range = import_fury_shader(
-<<<<<<< HEAD
                 pjoin('interaction', 'visible_range.glsl')
                 )
 
@@ -178,19 +166,6 @@
         fs_dec = compose_shader(
                 [fs_var_dec, visible_cross_section, visible_range]
                 )
-=======
-            pjoin('interaction', 'visible_range.glsl')
-        )
-
-        vs_dec = compose_shader([vs_var_dec, orient_to_rgb])
-        fs_dec = compose_shader(
-            [
-                fs_var_dec,
-                visible_cross_section,
-                visible_range
-            ]
-            )
->>>>>>> 7f45c3b2
 
         vs_impl = """
             centerVertexMCVSOutput = center;
@@ -323,12 +298,8 @@
     """
     if cmap.lower() == 'rgb_standard':
         col_list = [
-<<<<<<< HEAD
-                orient2rgb(points[i + 1] - points[i]) for i in range(0, len(points), 2)
-=======
-            orient2rgb(points[i + 1] - points[i])
-            for i in range(0, len(points), 2)
->>>>>>> 7f45c3b2
+                orient2rgb(points[i + 1] - points[i])
+                for i in range(0, len(points), 2)
         ]
     elif cmap.lower() == 'boys_standard':
         col_list = [
@@ -394,21 +365,10 @@
     else:
         colors = np.asarray(colors)
         if len(colors) == num_lines:
-            pnts_colors = np.repeat(
-                colors,
-                points_per_line,
-                axis=0
-                )
+            pnts_colors = np.repeat(colors, points_per_line, axis=0)
             if colors.ndim == 1:  # Scalar per line
-<<<<<<< HEAD
                 color_array = \
                         numpy_support.numpy_to_vtk(pnts_colors, deep=True)
-=======
-                color_array = numpy_support.numpy_to_vtk(
-                    pnts_colors,
-                    deep=True
-                    )
->>>>>>> 7f45c3b2
                 colors_are_scalars = True
             elif colors.ndim == 2:  # RGB(A) color per line
                 global_opacity = 1 if colors.shape[1] == 3 else -1
@@ -459,32 +419,16 @@
     between indices.
     """
     offset = np.asarray(
-<<<<<<< HEAD
             list(range(0, num_pnts + 1, points_per_line)), dtype=int
             )
-=======
-        list(range(0, num_pnts + 1, points_per_line)),
-        dtype=int
-        )
->>>>>>> 7f45c3b2
 
     vtk_array_type = numpy_support.get_vtk_array_type(connectivity.dtype)
     cell_array.SetData(
         numpy_support.numpy_to_vtk(
-<<<<<<< HEAD
             offset, deep=True, array_type=vtk_array_type
             ),
         numpy_support.numpy_to_vtk(
             connectivity, deep=True, array_type=vtk_array_type
-=======
-            offset, deep=True,
-            array_type=vtk_array_type
-            ),
-        numpy_support.numpy_to_vtk(
-            connectivity,
-            deep=True,
-            array_type=vtk_array_type
->>>>>>> 7f45c3b2
             ),
     )
 
