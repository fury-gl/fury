from os.path import join as pjoin

import numpy as np

from fury.colormap import boys2rgb, colormap_lookup_table, orient2rgb
from fury.lib import (
    VTK_OBJECT,
    Actor,
    CellArray,
    Command,
    PolyData,
    PolyDataMapper,
    calldata_type,
    numpy_support,
)
from fury.shaders import (
    attribute_to_actor,
    compose_shader,
    import_fury_shader,
    shader_to_actor,
)
from fury.utils import apply_affine, numpy_to_vtk_colors, numpy_to_vtk_points


class PeakActor(Actor):
    """FURY actor for visualizing DWI peaks.

    Parameters
    ----------
    directions : ndarray
        Peak directions. The shape of the array should be (X, Y, Z, D, 3).
    indices : tuple
        Indices given in tuple(x_indices, y_indices, z_indices)
        format for mapping 2D ODF array to 3D voxel grid.
    values : ndarray, optional
        Peak values. The shape of the array should be (X, Y, Z, D).
    affine : array, optional
        4x4 transformation array from native coordinates to world coordinates.
    colors : None or string ('rgb_standard') or tuple (3D or 4D) or
             array/ndarray (N, 3 or 4) or array/ndarray (K, 3 or 4) or
             array/ndarray(N, ) or array/ndarray (K, )
        If None a standard orientation colormap is used for every line.
        If one tuple of color is used. Then all streamlines will have the same
        color.
        If an array (N, 3 or 4) is given, where N is equal to the number of
        points. Then every point is colored with a different RGB(A) color.
        If an array (K, 3 or 4) is given, where K is equal to the number of
        lines. Then every line is colored with a different RGB(A) color.
        If an array (N, ) is given, where N is the number of points then these
        are considered as the values to be used by the colormap.
        If an array (K,) is given, where K is the number of lines then these
        are considered as the values to be used by the colormap.
    lookup_colormap : vtkLookupTable, optional
        Add a default lookup table to the colormap. Default is None which calls
        :func:`fury.actor.colormap_lookup_table`.
    linewidth : float, optional
        Line thickness. Default is 1.
    symmetric: bool, optional
        If True, peaks are drawn for both peaks_dirs and -peaks_dirs. Else,
        peaks are only drawn for directions given by peaks_dirs. Default is
        True.

    """

    def __init__(
        self,
        directions,
        indices,
        values=None,
        affine=None,
        colors=None,
        lookup_colormap=None,
        linewidth=1,
        symmetric=True,
    ):
        if affine is not None:
            w_pos = apply_affine(affine, np.asarray(indices).T)

        valid_dirs = directions[indices]

        num_dirs = len(np.nonzero(np.abs(valid_dirs).max(axis=-1) > 0)[0])

        pnts_per_line = 2

        points_array = np.empty((num_dirs * pnts_per_line, 3))
        centers_array = np.empty_like(points_array, dtype=int)
        diffs_array = np.empty_like(points_array)
        line_count = 0
        for idx, center in enumerate(zip(indices[0], indices[1], indices[2])):
            if affine is None:
                xyz = np.asarray(center)
            else:
                xyz = w_pos[idx, :]
            valid_peaks = np.nonzero(
<<<<<<< HEAD
                np.abs(valid_dirs[idx, :, :]).max(axis=-1) > 0.0
                )[0]

=======
                    np.abs(valid_dirs[idx, :, :]).max(axis=-1) > 0.0
                    )[0]
>>>>>>> 14851c6a
            for direction in valid_peaks:
                if values is not None:
                    pv = values[center][direction]
                else:
                    pv = 1.0

                if symmetric:
                    point_i = directions[center][direction] * pv + xyz
                    point_e = -directions[center][direction] * pv + xyz
                else:
                    point_i = directions[center][direction] * pv + xyz
                    point_e = xyz

                diff = point_e - point_i
                points_array[line_count * pnts_per_line, :] = point_e
                points_array[line_count * pnts_per_line + 1, :] = point_i
                centers_array[line_count * pnts_per_line, :] = center
                centers_array[line_count * pnts_per_line + 1, :] = center
                diffs_array[line_count * pnts_per_line, :] = diff
                diffs_array[line_count * pnts_per_line + 1, :] = diff
                line_count += 1

        vtk_points = numpy_to_vtk_points(points_array)

        vtk_cells = _points_to_vtk_cells(points_array)

        colors_tuple = _peaks_colors_from_points(points_array, colors=colors)
        vtk_colors, colors_are_scalars, self.__global_opacity = colors_tuple

        poly_data = PolyData()
        poly_data.SetPoints(vtk_points)
        poly_data.SetLines(vtk_cells)
        poly_data.GetPointData().SetScalars(vtk_colors)

        self.__mapper = PolyDataMapper()
        self.__mapper.SetInputData(poly_data)
        self.__mapper.ScalarVisibilityOn()
        self.__mapper.SetScalarModeToUsePointFieldData()
        self.__mapper.SelectColorArray('colors')
        self.__mapper.Update()

        self.SetMapper(self.__mapper)

        attribute_to_actor(self, centers_array, 'center')
        attribute_to_actor(self, diffs_array, 'diff')

        vs_var_dec = """
            in vec3 center;
            in vec3 diff;
            flat out vec3 centerVertexMCVSOutput;
            """
        fs_var_dec = """
            flat in vec3 centerVertexMCVSOutput;
            uniform bool isRange;
            uniform vec3 crossSection;
            uniform vec3 lowRanges;
            uniform vec3 highRanges;
            """
        orient_to_rgb = import_fury_shader(
<<<<<<< HEAD
            pjoin('utils', 'orient_to_rgb.glsl')
        )
=======
                pjoin('utils', 'orient_to_rgb.glsl')
                )
>>>>>>> 14851c6a
        visible_cross_section = import_fury_shader(
            pjoin('interaction', 'visible_cross_section.glsl')
        )
        visible_range = import_fury_shader(
<<<<<<< HEAD
            pjoin('interaction', 'visible_range.glsl')
        )

        vs_dec = compose_shader([vs_var_dec, orient_to_rgb])
        fs_dec = compose_shader(
            [
                fs_var_dec,
                visible_cross_section,
                visible_range
            ]
            )
=======
                pjoin('interaction', 'visible_range.glsl')
                )

        vs_dec = compose_shader([vs_var_dec, orient_to_rgb])
        fs_dec = compose_shader(
                [fs_var_dec, visible_cross_section, visible_range]
                )
>>>>>>> 14851c6a

        vs_impl = """
            centerVertexMCVSOutput = center;
            if (vertexColorVSOutput.rgb == vec3(0))
            {
                vertexColorVSOutput.rgb = orient2rgb(diff);
            }
            """

        fs_impl = """
            if (isRange)
            {
                if (!inVisibleRange(centerVertexMCVSOutput))
                    discard;
            }
            else
            {
                if (!inVisibleCrossSection(centerVertexMCVSOutput))
                    discard;
            }
            """

        shader_to_actor(self, 'vertex', decl_code=vs_dec, impl_code=vs_impl)
        shader_to_actor(self, 'fragment', decl_code=fs_dec)
        shader_to_actor(self, 'fragment', impl_code=fs_impl, block='light')

        # Color scale with a lookup table
        if colors_are_scalars:
            if lookup_colormap is None:
                lookup_colormap = colormap_lookup_table()

            self.__mapper.SetLookupTable(lookup_colormap)
            self.__mapper.UseLookupTableScalarRangeOn()
            self.__mapper.Update()

        self.__lw = linewidth
        self.GetProperty().SetLineWidth(self.__lw)

        if self.__global_opacity >= 0:
            self.GetProperty().SetOpacity(self.__global_opacity)

        self.__min_centers = np.min(indices, axis=1)
        self.__max_centers = np.max(indices, axis=1)

        self.__is_range = True
        self.__low_ranges = self.__min_centers
        self.__high_ranges = self.__max_centers
        self.__cross_section = self.__high_ranges // 2

        self.__mapper.AddObserver(
            Command.UpdateShaderEvent, self.__display_peaks_vtk_callback
        )

    @calldata_type(VTK_OBJECT)
    def __display_peaks_vtk_callback(self, caller, event, calldata=None):
        if calldata is not None:
            calldata.SetUniformi('isRange', self.__is_range)
            calldata.SetUniform3f('highRanges', self.__high_ranges)
            calldata.SetUniform3f('lowRanges', self.__low_ranges)
            calldata.SetUniform3f('crossSection', self.__cross_section)

    def display_cross_section(self, x, y, z):
        if self.__is_range:
            self.__is_range = False
        self.__cross_section = [x, y, z]

    def display_extent(self, x1, x2, y1, y2, z1, z2):
        if not self.__is_range:
            self.__is_range = True
        self.__low_ranges = [x1, y1, z1]
        self.__high_ranges = [x2, y2, z2]

    @property
    def cross_section(self):
        return self.__cross_section

    @property
    def global_opacity(self):
        return self.__global_opacity

    @global_opacity.setter
    def global_opacity(self, opacity):
        self.__global_opacity = opacity
        self.GetProperty().SetOpacity(self.__global_opacity)

    @property
    def high_ranges(self):
        return self.__high_ranges

    @property
    def is_range(self):
        return self.__is_range

    @property
    def low_ranges(self):
        return self.__low_ranges

    @property
    def linewidth(self):
        return self.__lw

    @linewidth.setter
    def linewidth(self, linewidth):
        self.__lw = linewidth
        self.GetProperty().SetLineWidth(self.__lw)

    @property
    def max_centers(self):
        return self.__max_centers

    @property
    def min_centers(self):
        return self.__min_centers


def _orientation_colors(points, cmap='rgb_standard'):
    """
    Parameters
    ----------
    points : (N, 3) array or ndarray
        points coordinates array.
    cmap : string ('rgb_standard', 'boys_standard'), optional
        colormap.

    Returns
    -------
    colors_list : ndarray
        list of  Kx3 colors. Where K is the number of lines.

    """
    if cmap.lower() == 'rgb_standard':
        col_list = [
<<<<<<< HEAD
            orient2rgb(points[i + 1] - points[i])
            for i in range(0, len(points), 2)
=======
                orient2rgb(points[i + 1] - points[i])
                for i in range(0, len(points), 2)
>>>>>>> 14851c6a
        ]
    elif cmap.lower() == 'boys_standard':
        col_list = [
            boys2rgb(points[i + 1] - points[i])
            for i in range(0, len(points), 2)
        ]
    else:
        raise ValueError(
            'Invalid colormap. The only available options are '
            "'rgb_standard' and 'boys_standard'."
        )
    return np.asarray(col_list)


def _peaks_colors_from_points(points, colors=None, points_per_line=2):
    """Return a VTK scalar array containing colors information for each one of
    the peaks according to the policy defined by the parameter colors.

    Parameters
    ----------
    points : (N, 3) array or ndarray
        points coordinates array.
    colors : None or string ('rgb_standard') or tuple (3D or 4D) or
             array/ndarray (N, 3 or 4) or array/ndarray (K, 3 or 4) or
             array/ndarray(N, ) or array/ndarray (K, )
        If None a standard orientation colormap is used for every line.
        If one tuple of color is used. Then all streamlines will have the same
        color.
        If an array (N, 3 or 4) is given, where N is equal to the number of
        points. Then every point is colored with a different RGB(A) color.
        If an array (K, 3 or 4) is given, where K is equal to the number of
        lines. Then every line is colored with a different RGB(A) color.
        If an array (N, ) is given, where N is the number of points then these
        are considered as the values to be used by the colormap.
        If an array (K,) is given, where K is the number of lines then these
        are considered as the values to be used by the colormap.
    points_per_line : int (1 or 2), optional
        number of points per peak direction.

    Returns
    -------
    color_array : vtkDataArray
        vtk scalar array with name 'colors'.
    colors_are_scalars : bool
        indicates whether or not the colors are scalars to be interpreted by a
        colormap.
    global_opacity : float
        returns 1 if the colors array doesn't contain opacity otherwise -1.

    """
    num_pnts = len(points)
    num_lines = num_pnts // points_per_line
    colors_are_scalars = False
    global_opacity = 1
    if colors is None or colors == 'rgb_standard':
        # Automatic RGB colors
        colors = np.asarray((0, 0, 0))
        color_array = numpy_to_vtk_colors(np.tile(255 * colors, (num_pnts, 1)))
    elif type(colors) is tuple:
        global_opacity = 1 if len(colors) == 3 else -1
        colors = np.asarray(colors)
        color_array = numpy_to_vtk_colors(np.tile(255 * colors, (num_pnts, 1)))
    else:
        colors = np.asarray(colors)
        if len(colors) == num_lines:
            pnts_colors = np.repeat(
                colors,
                points_per_line,
                axis=0
                )
            if colors.ndim == 1:  # Scalar per line
<<<<<<< HEAD
                color_array = numpy_support.numpy_to_vtk(
                    pnts_colors,
                    deep=True
                    )
=======
                color_array = \
                        numpy_support.numpy_to_vtk(pnts_colors, deep=True)
>>>>>>> 14851c6a
                colors_are_scalars = True
            elif colors.ndim == 2:  # RGB(A) color per line
                global_opacity = 1 if colors.shape[1] == 3 else -1
                color_array = numpy_to_vtk_colors(255 * pnts_colors)
        elif len(colors) == num_pnts:
            if colors.ndim == 1:  # Scalar per point
                color_array = numpy_support.numpy_to_vtk(colors, deep=True)
                colors_are_scalars = True
            elif colors.ndim == 2:  # RGB(A) color per point
                global_opacity = 1 if colors.shape[1] == 3 else -1
                color_array = numpy_to_vtk_colors(255 * colors)

    color_array.SetName('colors')
    return color_array, colors_are_scalars, global_opacity


def _points_to_vtk_cells(points, points_per_line=2):
    """Return the VTK cell array for the peaks given the set of points
    coordinates.

    Parameters
    ----------
    points : (N, 3) array or ndarray
        points coordinates array.
    points_per_line : int (1 or 2), optional
        number of points per peak direction.

    Returns
    -------
    cell_array : vtkCellArray
        connectivity + offset information.

    """
    num_pnts = len(points)
    num_cells = num_pnts // points_per_line

    cell_array = CellArray()

    """
    Connectivity is an array that contains the indices of the points that
    need to be connected in the visualization. The indices start from 0.
    """
    connectivity = np.asarray(list(range(0, num_pnts)), dtype=int)
    """
    Offset is an array that contains the indices of the first point of
    each line. The indices start from 0 and given the known geometry of
    this actor the creation of this array requires a 2 points padding
    between indices.
    """
    offset = np.asarray(
<<<<<<< HEAD
        list(range(0, num_pnts + 1, points_per_line)),
        dtype=int
        )
=======
            list(range(0, num_pnts + 1, points_per_line)), dtype=int
            )
>>>>>>> 14851c6a

    vtk_array_type = numpy_support.get_vtk_array_type(connectivity.dtype)
    cell_array.SetData(
        numpy_support.numpy_to_vtk(
<<<<<<< HEAD
            offset, deep=True,
            array_type=vtk_array_type
            ),
        numpy_support.numpy_to_vtk(
            connectivity,
            deep=True,
            array_type=vtk_array_type
=======
            offset, deep=True, array_type=vtk_array_type
            ),
        numpy_support.numpy_to_vtk(
            connectivity, deep=True, array_type=vtk_array_type
>>>>>>> 14851c6a
            ),
    )

    cell_array.SetNumberOfCells(num_cells)
    return cell_array<|MERGE_RESOLUTION|>--- conflicted
+++ resolved
@@ -92,14 +92,8 @@
             else:
                 xyz = w_pos[idx, :]
             valid_peaks = np.nonzero(
-<<<<<<< HEAD
-                np.abs(valid_dirs[idx, :, :]).max(axis=-1) > 0.0
-                )[0]
-
-=======
                     np.abs(valid_dirs[idx, :, :]).max(axis=-1) > 0.0
                     )[0]
->>>>>>> 14851c6a
             for direction in valid_peaks:
                 if values is not None:
                     pv = values[center][direction]
@@ -159,30 +153,12 @@
             uniform vec3 highRanges;
             """
         orient_to_rgb = import_fury_shader(
-<<<<<<< HEAD
-            pjoin('utils', 'orient_to_rgb.glsl')
-        )
-=======
                 pjoin('utils', 'orient_to_rgb.glsl')
                 )
->>>>>>> 14851c6a
         visible_cross_section = import_fury_shader(
             pjoin('interaction', 'visible_cross_section.glsl')
         )
         visible_range = import_fury_shader(
-<<<<<<< HEAD
-            pjoin('interaction', 'visible_range.glsl')
-        )
-
-        vs_dec = compose_shader([vs_var_dec, orient_to_rgb])
-        fs_dec = compose_shader(
-            [
-                fs_var_dec,
-                visible_cross_section,
-                visible_range
-            ]
-            )
-=======
                 pjoin('interaction', 'visible_range.glsl')
                 )
 
@@ -190,7 +166,6 @@
         fs_dec = compose_shader(
                 [fs_var_dec, visible_cross_section, visible_range]
                 )
->>>>>>> 14851c6a
 
         vs_impl = """
             centerVertexMCVSOutput = center;
@@ -323,13 +298,8 @@
     """
     if cmap.lower() == 'rgb_standard':
         col_list = [
-<<<<<<< HEAD
-            orient2rgb(points[i + 1] - points[i])
-            for i in range(0, len(points), 2)
-=======
                 orient2rgb(points[i + 1] - points[i])
                 for i in range(0, len(points), 2)
->>>>>>> 14851c6a
         ]
     elif cmap.lower() == 'boys_standard':
         col_list = [
@@ -401,15 +371,8 @@
                 axis=0
                 )
             if colors.ndim == 1:  # Scalar per line
-<<<<<<< HEAD
-                color_array = numpy_support.numpy_to_vtk(
-                    pnts_colors,
-                    deep=True
-                    )
-=======
                 color_array = \
                         numpy_support.numpy_to_vtk(pnts_colors, deep=True)
->>>>>>> 14851c6a
                 colors_are_scalars = True
             elif colors.ndim == 2:  # RGB(A) color per line
                 global_opacity = 1 if colors.shape[1] == 3 else -1
@@ -460,32 +423,16 @@
     between indices.
     """
     offset = np.asarray(
-<<<<<<< HEAD
-        list(range(0, num_pnts + 1, points_per_line)),
-        dtype=int
-        )
-=======
             list(range(0, num_pnts + 1, points_per_line)), dtype=int
             )
->>>>>>> 14851c6a
 
     vtk_array_type = numpy_support.get_vtk_array_type(connectivity.dtype)
     cell_array.SetData(
         numpy_support.numpy_to_vtk(
-<<<<<<< HEAD
-            offset, deep=True,
-            array_type=vtk_array_type
-            ),
-        numpy_support.numpy_to_vtk(
-            connectivity,
-            deep=True,
-            array_type=vtk_array_type
-=======
             offset, deep=True, array_type=vtk_array_type
             ),
         numpy_support.numpy_to_vtk(
             connectivity, deep=True, array_type=vtk_array_type
->>>>>>> 14851c6a
             ),
     )
 
