import os

import numpy as np

from fury import actor
from fury.shaders import (
    attribute_to_actor,
    compose_shader,
    import_fury_shader,
    shader_to_actor,
)


def tensor_ellipsoid(centers, axes, lengths, colors, scales, opacity):
    """Visualize one or many Tensor Ellipsoids with different features.

    Parameters
    ----------
    centers : ndarray(N, 3)
        Tensor ellipsoid positions.
    axes : ndarray (3, 3) or (N, 3, 3)
        Axes of the tensor ellipsoid.
    lengths : ndarray (3, ) or (N, 3)
        Axes lengths.
    colors : ndarray (N,3) or tuple (3,)
        R, G and B should be in the range [0, 1].
    scales : float or ndarray (N, )
        Tensor ellipsoid size.
    opacity : float
        Takes values from 0 (fully transparent) to 1 (opaque).

    Returns
    -------
    box_actor: Actor

    """
    box_actor = actor.box(centers, colors=colors, scales=scales)
    box_actor.GetMapper().SetVBOShiftScaleMethod(False)
    box_actor.GetProperty().SetOpacity(opacity)

    # Number of vertices that make up the box
    n_verts = 8

    big_centers = np.repeat(centers, n_verts, axis=0)
    attribute_to_actor(box_actor, big_centers, "center")

    big_scales = np.repeat(scales, n_verts, axis=0)
    attribute_to_actor(box_actor, big_scales, "scale")

    big_values = np.repeat(np.array(lengths, dtype=float), n_verts, axis=0)
    attribute_to_actor(box_actor, big_values, "evals")

    evec1 = np.array([item[0] for item in axes])
    evec2 = np.array([item[1] for item in axes])
    evec3 = np.array([item[2] for item in axes])

    big_vectors_1 = np.repeat(evec1, n_verts, axis=0)
    attribute_to_actor(box_actor, big_vectors_1, "evec1")
    big_vectors_2 = np.repeat(evec2, n_verts, axis=0)
    attribute_to_actor(box_actor, big_vectors_2, "evec2")
    big_vectors_3 = np.repeat(evec3, n_verts, axis=0)
    attribute_to_actor(box_actor, big_vectors_3, "evec3")

    # Start of shader implementation

    vs_dec = """
        in vec3 center;
        in float scale;
        in vec3 evals;
        in vec3 evec1;
        in vec3 evec2;
        in vec3 evec3;

        out vec4 vertexMCVSOutput;
        out vec3 centerMCVSOutput;
        out float scaleVSOutput;
        out vec3 evalsVSOutput;
        out mat3 tensorMatrix;
        """

    # Variables assignment
    v_assign = """
        vertexMCVSOutput = vertexMC;
        centerMCVSOutput = center;
        scaleVSOutput = scale;
        """

    # Normalization
    n_evals = "evalsVSOutput = evals/(max(evals.x, max(evals.y, evals.z)));"

    # Values constraint to avoid incorrect visualizations
    evals = "evalsVSOutput = clamp(evalsVSOutput,0.05,1);"

    # Scaling matrix
    sc_matrix = """
        mat3 S = mat3(1/evalsVSOutput.x, 0.0, 0.0,
                      0.0, 1/evalsVSOutput.y, 0.0,
                      0.0, 0.0, 1/evalsVSOutput.z);
        """

    # Rotation matrix
    rot_matrix = "mat3 R = mat3(evec1, evec2, evec3);"

    # Tensor matrix
    t_matrix = "tensorMatrix = inverse(R) * S * R;"

    vs_impl = compose_shader(
        [v_assign, n_evals, evals, sc_matrix, rot_matrix, t_matrix]
    )

    # Adding shader implementation to actor
    shader_to_actor(box_actor, "vertex", decl_code=vs_dec, impl_code=vs_impl)

    fs_vars_dec = """
        in vec4 vertexMCVSOutput;
        in vec3 centerMCVSOutput;
        in float scaleVSOutput;
        in vec3 evalsVSOutput;
        in mat3 tensorMatrix;

        uniform mat4 MCVCMatrix;
        """

    # Importing the sphere SDF
    sd_sphere = import_fury_shader(os.path.join("sdf", "sd_sphere.frag"))

    # SDF definition
    sdf_map = """
        float map(in vec3 position)
        {
            /*
            As the scaling is not a rigid body transformation, we multiply
            by a factor to compensate for distortion and not overestimate
            the distance.
            */
            float scFactor = min(evalsVSOutput.x, min(evalsVSOutput.y,
                                     evalsVSOutput.z));

            /*
            The approximation of distance is calculated by stretching the
            space such that the ellipsoid becomes a sphere (multiplying by
            the transformation matrix) and then computing the distance to
            a sphere in that space (using the sphere SDF).
            */
            return sdSphere(tensorMatrix * (position - centerMCVSOutput),
                scaleVSOutput*0.48) * scFactor;
        }
        """

    # Importing central differences function for computing surface normals
<<<<<<< HEAD
    central_diffs_normal = import_fury_shader(
        os.path.join("sdf", "central_diffs.frag")
    )

    # Importing raymarching function
    cast_ray = import_fury_shader(
        os.path.join("ray_marching", "cast_ray.frag")
    )

    # Importing the function that generates the ray components
    ray_generation = import_fury_shader(
        os.path.join("ray_marching", "gen_ray.frag")
    )
=======
    central_diffs_normal = import_fury_shader(os.path.join("sdf", "central_diffs.frag"))

    # Importing raymarching function
    cast_ray = import_fury_shader(os.path.join("ray_marching", "cast_ray.frag"))

    # Importing the function that generates the ray components
    ray_generation = import_fury_shader(os.path.join("ray_marching", "gen_ray.frag"))
>>>>>>> 44e35a77

    # Importing Blinn-Phong model for lighting
    blinn_phong_model = import_fury_shader(
        os.path.join("lighting", "blinn_phong_model.frag")
    )

    # Full fragment shader declaration
    fs_dec = compose_shader(
        [
            fs_vars_dec,
            sd_sphere,
            sdf_map,
            central_diffs_normal,
            cast_ray,
            ray_generation,
            blinn_phong_model,
        ]
    )

    shader_to_actor(box_actor, "fragment", decl_code=fs_dec)

    ray_components = """
        vec3 ro; vec3 rd; float t;
        gen_ray(ro, rd, t);
        """

    # Fragment shader output definition
    # If surface is detected, color is assigned, otherwise, nothing is painted
    frag_output_def = """
        if(t < 20)
        {
            vec3 pos = ro + t * rd;
            vec3 normal = centralDiffsNormals(pos, .0001);
            // Light Direction
            vec3 ld = normalize(ro - pos);
            // Light Attenuation
            float la = dot(ld, normal);
            vec3 color = blinnPhongIllumModel(la, lightColor0,
                diffuseColor, specularPower, specularColor, ambientColor);
            fragOutput0 = vec4(color, opacity);
        }
        else
        {
            discard;
        }
        """

    # Full fragment shader implementation
    sdf_frag_impl = compose_shader([ray_components, frag_output_def])

<<<<<<< HEAD
    shader_to_actor(
        box_actor, "fragment", impl_code=sdf_frag_impl, block="light"
    )
=======
    shader_to_actor(box_actor, "fragment", impl_code=sdf_frag_impl, block="light")
>>>>>>> 44e35a77

    return box_actor


def double_cone(centers, axes, angles, colors, scales, opacity):
    """Visualize one or many Double Cones with different features.

    Parameters
    ----------
    centers : ndarray(N, 3)
        Cone positions.
    axes : ndarray (3, 3) or (N, 3, 3)
        Axes of the cone.
    angles : float or ndarray (N, )
        Angles of the cone.
    colors : ndarray (N, 3) or tuple (3,)
        R, G and B should be in the range [0, 1].
    scales : float or ndarray (N, )
        Cone size.
    opacity : float
        Takes values from 0 (fully transparent) to 1 (opaque).

    Returns
    -------
    box_actor: Actor

    """
    box_actor = actor.box(centers, colors=colors, scales=scales)
    box_actor.GetMapper().SetVBOShiftScaleMethod(False)
    box_actor.GetProperty().SetOpacity(opacity)

    # Number of vertices that make up the box
    n_verts = 8

    big_centers = np.repeat(centers, n_verts, axis=0)
    attribute_to_actor(box_actor, big_centers, "center")

    big_scales = np.repeat(scales, n_verts, axis=0)
    attribute_to_actor(box_actor, big_scales, "scale")

    evec1 = np.array([item[0] for item in axes])
    evec2 = np.array([item[1] for item in axes])
    evec3 = np.array([item[2] for item in axes])

    big_vectors_1 = np.repeat(evec1, n_verts, axis=0)
    attribute_to_actor(box_actor, big_vectors_1, "evec1")
    big_vectors_2 = np.repeat(evec2, n_verts, axis=0)
    attribute_to_actor(box_actor, big_vectors_2, "evec2")
    big_vectors_3 = np.repeat(evec3, n_verts, axis=0)
    attribute_to_actor(box_actor, big_vectors_3, "evec3")

    big_angles = np.repeat(np.array(angles, dtype=float), n_verts, axis=0)
    attribute_to_actor(box_actor, big_angles, "angle")

    # Start of shader implementation

    vs_dec = """
        in vec3 center;
        in float scale;
        in vec3 evec1;
        in vec3 evec2;
        in vec3 evec3;
        in float angle;

        out vec4 vertexMCVSOutput;
        out vec3 centerMCVSOutput;
        out float scaleVSOutput;
        out mat3 rotationMatrix;
        out float angleVSOutput;
        """

    # Variables assignment
    v_assign = """
        vertexMCVSOutput = vertexMC;
        centerMCVSOutput = center;
        scaleVSOutput = scale;
        angleVSOutput = angle;
        """

    # Rotation matrix
    rot_matrix = """
        mat3 R = mat3(normalize(evec1), normalize(evec2), normalize(evec3));
        float a = radians(90.0);
        mat3 rot = mat3(cos(a),-sin(a), 0,
                        sin(a), cos(a), 0,
                            0 ,      0, 1);
        rotationMatrix = transpose(R) * rot;
        """

    vs_impl = compose_shader([v_assign, rot_matrix])

    shader_to_actor(box_actor, "vertex", decl_code=vs_dec, impl_code=vs_impl)

    fs_vars_dec = """
        in vec4 vertexMCVSOutput;
        in vec3 centerMCVSOutput;
        in float scaleVSOutput;
        in mat3 rotationMatrix;
        in float angleVSOutput;

        uniform mat4 MCVCMatrix;
        """

    # Importing the cone SDF
    sd_cone = import_fury_shader(os.path.join("sdf", "sd_cone.frag"))

    # Importing the union operation SDF
    sd_union = import_fury_shader(os.path.join("sdf", "sd_union.frag"))

    # SDF definition
    sdf_map = """
        float map(in vec3 position)
        {
            vec3 p = (position - centerMCVSOutput)/scaleVSOutput
                *rotationMatrix;
            float angle = clamp(angleVSOutput, 0, 6.283);
            vec2 a = vec2(sin(angle), cos(angle));
            float h = .5 * a.y;
            return opUnion(sdCone(p,a,h), sdCone(-p,a,h)) * scaleVSOutput;
        }
        """

    # Importing central differences function for computing surface normals
<<<<<<< HEAD
    central_diffs_normal = import_fury_shader(
        os.path.join("sdf", "central_diffs.frag")
    )

    # Importing raymarching function
    cast_ray = import_fury_shader(
        os.path.join("ray_marching", "cast_ray.frag")
    )

    # Importing the function that generates the ray components
    ray_generation = import_fury_shader(
        os.path.join("ray_marching", "gen_ray.frag")
    )
=======
    central_diffs_normal = import_fury_shader(os.path.join("sdf", "central_diffs.frag"))

    # Importing raymarching function
    cast_ray = import_fury_shader(os.path.join("ray_marching", "cast_ray.frag"))

    # Importing the function that generates the ray components
    ray_generation = import_fury_shader(os.path.join("ray_marching", "gen_ray.frag"))
>>>>>>> 44e35a77

    # Importing Blinn-Phong model for lighting
    blinn_phong_model = import_fury_shader(
        os.path.join("lighting", "blinn_phong_model.frag")
    )

    # Full fragment shader declaration
    fs_dec = compose_shader(
        [
            fs_vars_dec,
            sd_cone,
            sd_union,
            sdf_map,
            central_diffs_normal,
            cast_ray,
            ray_generation,
            blinn_phong_model,
        ]
    )

    shader_to_actor(box_actor, "fragment", decl_code=fs_dec)

    ray_components = """
        vec3 ro; vec3 rd; float t;
        gen_ray(ro, rd, t);
        """

    # Fragment shader output definition
    # If surface is detected, color is assigned, otherwise, nothing is painted
    frag_output_def = """
        if(t < 20)
        {
            vec3 pos = ro + t * rd;
            vec3 normal = centralDiffsNormals(pos, .0001);
            // Light Direction
            vec3 ld = normalize(ro - pos);
            // Light Attenuation
            float la = dot(ld, normal);
            vec3 color = blinnPhongIllumModel(la, lightColor0,
                diffuseColor, specularPower, specularColor, ambientColor);
            fragOutput0 = vec4(color, opacity);
        }
        else
        {
            discard;
        }
        """

    # Full fragment shader implementation
    sdf_frag_impl = compose_shader([ray_components, frag_output_def])

<<<<<<< HEAD
    shader_to_actor(
        box_actor, "fragment", impl_code=sdf_frag_impl, block="light"
    )
=======
    shader_to_actor(box_actor, "fragment", impl_code=sdf_frag_impl, block="light")
>>>>>>> 44e35a77

    return box_actor


def main_dir_uncertainty(evals, evecs, signal, sigma, b_matrix):
    """Calculate the angle of the cone of uncertainty that represents the
    perturbation of the main eigenvector of the diffusion tensor matrix.

    Parameters
    ----------
    evals : ndarray (3, ) or (N, 3)
        Eigenvalues.
    evecs : ndarray (3, 3) or (N, 3, 3)
        Eigenvectors.
    signal : 3D or 4D ndarray
        Predicted signal.
    sigma : ndarray
        Standard deviation of the noise.
    b_matrix : array (N, 7)
        Design matrix for DTI.

    Returns
    -------
    angles: array

    Notes
    -----
    The uncertainty calculation is based on first-order matrix perturbation
    analysis described in [1]_. The idea is to estimate the variance of the
    main eigenvector which corresponds to the main direction of diffusion,
    directly from estimated D and its estimated covariance matrix
    :math:`\\Delta D` (see [2]_, equation 4). The angle :math:`\\Theta`
    between the perturbed principal eigenvector of D,
    :math:`\\epsilon_1+\\Delta\\epsilon_1`, and the estimated eigenvector
    :math:`\\epsilon_1`, measures the angular deviation of the main fiber
    direction and can be approximated by:

    .. math::
        \\Theta=tan^{-1}(\\|\\Delta\\epsilon_1\\|)

    Giving way to a graphical construct for displaying both the main
    eigenvector of D and its associated uncertainty, with the so-called
    "uncertainty cone".

    References
    ----------
    .. [1] Basser, P. J. (1997). Quantifying errors in fiber direction and
    diffusion tensor field maps resulting from MR noise. In 5th Scientific
    Meeting of the ISMRM (Vol. 1740).

    .. [2] Chang, L. C., Koay, C. G., Pierpaoli, C., & Basser, P. J. (2007).
    Variance of estimated DTI-derived parameters via first-order perturbation
    methods. Magnetic Resonance in Medicine: An Official Journal of the
    International Society for Magnetic Resonance in Medicine, 57(1), 141-149.

    """
    angles = np.ones(evecs.shape[0])
    for i in range(evecs.shape[0]):
        sigma_e = np.diag(signal[i] / sigma**2)
        k = np.dot(np.transpose(b_matrix), sigma_e)
        sigma_ = np.dot(k, b_matrix)

        dd = np.diag(sigma_)
        delta_DD = np.array(
<<<<<<< HEAD
            [
                [dd[0], dd[3], dd[4]],
                [dd[3], dd[1], dd[5]],
                [dd[4], dd[5], dd[2]],
            ]
=======
            [[dd[0], dd[3], dd[4]], [dd[3], dd[1], dd[5]], [dd[4], dd[5], dd[2]]]
>>>>>>> 44e35a77
        )

        # perturbation matrix of tensor D
        try:
            delta_D = np.linalg.inv(delta_DD)
        except np.linalg.LinAlgError:
            delta_D = delta_DD

        D_ = evecs
        eigen_vals = evals[i]

<<<<<<< HEAD
        e1, e2, e3 = (
            np.array(D_[i, :, 0]),
            np.array(D_[i, :, 1]),
            np.array(D_[i, :, 2]),
        )
=======
        e1, e2, e3 = np.array(D_[i, :, 0]), np.array(D_[i, :, 1]), np.array(D_[i, :, 2])
>>>>>>> 44e35a77
        lambda1, lambda2, lambda3 = eigen_vals[0], eigen_vals[1], eigen_vals[2]

        if lambda1 > lambda2 and lambda1 > lambda3:
            # The perturbation of the eigenvector associated with the largest
            # eigenvalue is given by
            a = np.dot(
<<<<<<< HEAD
                np.outer(np.dot(e1, delta_D), np.transpose(e2))
                / (lambda1 - lambda2),
                e2,
            )
            b = np.dot(
                np.outer(np.dot(e1, delta_D), np.transpose(e3))
                / (lambda1 - lambda3),
=======
                np.outer(np.dot(e1, delta_D), np.transpose(e2)) / (lambda1 - lambda2),
                e2,
            )
            b = np.dot(
                np.outer(np.dot(e1, delta_D), np.transpose(e3)) / (lambda1 - lambda3),
>>>>>>> 44e35a77
                e3,
            )
            delta_e1 = a + b

            # The angle \theta between the perturbed principal eigenvector of D
            theta = np.arctan(np.linalg.norm(delta_e1))
            angles[i] = theta
        else:
            # If the condition is not satisfied it means that there is not a
            # predominant diffusion direction, hence the uncertainty will be
            # higher and a default value close to pi/2 is assigned
            theta = 1.39626

    return angles<|MERGE_RESOLUTION|>--- conflicted
+++ resolved
@@ -148,21 +148,6 @@
         """
 
     # Importing central differences function for computing surface normals
-<<<<<<< HEAD
-    central_diffs_normal = import_fury_shader(
-        os.path.join("sdf", "central_diffs.frag")
-    )
-
-    # Importing raymarching function
-    cast_ray = import_fury_shader(
-        os.path.join("ray_marching", "cast_ray.frag")
-    )
-
-    # Importing the function that generates the ray components
-    ray_generation = import_fury_shader(
-        os.path.join("ray_marching", "gen_ray.frag")
-    )
-=======
     central_diffs_normal = import_fury_shader(os.path.join("sdf", "central_diffs.frag"))
 
     # Importing raymarching function
@@ -170,7 +155,6 @@
 
     # Importing the function that generates the ray components
     ray_generation = import_fury_shader(os.path.join("ray_marching", "gen_ray.frag"))
->>>>>>> 44e35a77
 
     # Importing Blinn-Phong model for lighting
     blinn_phong_model = import_fury_shader(
@@ -221,13 +205,7 @@
     # Full fragment shader implementation
     sdf_frag_impl = compose_shader([ray_components, frag_output_def])
 
-<<<<<<< HEAD
-    shader_to_actor(
-        box_actor, "fragment", impl_code=sdf_frag_impl, block="light"
-    )
-=======
     shader_to_actor(box_actor, "fragment", impl_code=sdf_frag_impl, block="light")
->>>>>>> 44e35a77
 
     return box_actor
 
@@ -310,7 +288,7 @@
     # Rotation matrix
     rot_matrix = """
         mat3 R = mat3(normalize(evec1), normalize(evec2), normalize(evec3));
-        float a = radians(90.0);
+        float a = radians(90);
         mat3 rot = mat3(cos(a),-sin(a), 0,
                         sin(a), cos(a), 0,
                             0 ,      0, 1);
@@ -351,21 +329,6 @@
         """
 
     # Importing central differences function for computing surface normals
-<<<<<<< HEAD
-    central_diffs_normal = import_fury_shader(
-        os.path.join("sdf", "central_diffs.frag")
-    )
-
-    # Importing raymarching function
-    cast_ray = import_fury_shader(
-        os.path.join("ray_marching", "cast_ray.frag")
-    )
-
-    # Importing the function that generates the ray components
-    ray_generation = import_fury_shader(
-        os.path.join("ray_marching", "gen_ray.frag")
-    )
-=======
     central_diffs_normal = import_fury_shader(os.path.join("sdf", "central_diffs.frag"))
 
     # Importing raymarching function
@@ -373,7 +336,6 @@
 
     # Importing the function that generates the ray components
     ray_generation = import_fury_shader(os.path.join("ray_marching", "gen_ray.frag"))
->>>>>>> 44e35a77
 
     # Importing Blinn-Phong model for lighting
     blinn_phong_model = import_fury_shader(
@@ -425,13 +387,7 @@
     # Full fragment shader implementation
     sdf_frag_impl = compose_shader([ray_components, frag_output_def])
 
-<<<<<<< HEAD
-    shader_to_actor(
-        box_actor, "fragment", impl_code=sdf_frag_impl, block="light"
-    )
-=======
     shader_to_actor(box_actor, "fragment", impl_code=sdf_frag_impl, block="light")
->>>>>>> 44e35a77
 
     return box_actor
 
@@ -496,15 +452,7 @@
 
         dd = np.diag(sigma_)
         delta_DD = np.array(
-<<<<<<< HEAD
-            [
-                [dd[0], dd[3], dd[4]],
-                [dd[3], dd[1], dd[5]],
-                [dd[4], dd[5], dd[2]],
-            ]
-=======
             [[dd[0], dd[3], dd[4]], [dd[3], dd[1], dd[5]], [dd[4], dd[5], dd[2]]]
->>>>>>> 44e35a77
         )
 
         # perturbation matrix of tensor D
@@ -516,36 +464,18 @@
         D_ = evecs
         eigen_vals = evals[i]
 
-<<<<<<< HEAD
-        e1, e2, e3 = (
-            np.array(D_[i, :, 0]),
-            np.array(D_[i, :, 1]),
-            np.array(D_[i, :, 2]),
-        )
-=======
         e1, e2, e3 = np.array(D_[i, :, 0]), np.array(D_[i, :, 1]), np.array(D_[i, :, 2])
->>>>>>> 44e35a77
         lambda1, lambda2, lambda3 = eigen_vals[0], eigen_vals[1], eigen_vals[2]
 
         if lambda1 > lambda2 and lambda1 > lambda3:
             # The perturbation of the eigenvector associated with the largest
             # eigenvalue is given by
             a = np.dot(
-<<<<<<< HEAD
-                np.outer(np.dot(e1, delta_D), np.transpose(e2))
-                / (lambda1 - lambda2),
-                e2,
-            )
-            b = np.dot(
-                np.outer(np.dot(e1, delta_D), np.transpose(e3))
-                / (lambda1 - lambda3),
-=======
                 np.outer(np.dot(e1, delta_D), np.transpose(e2)) / (lambda1 - lambda2),
                 e2,
             )
             b = np.dot(
                 np.outer(np.dot(e1, delta_D), np.transpose(e3)) / (lambda1 - lambda3),
->>>>>>> 44e35a77
                 e3,
             )
             delta_e1 = a + b
