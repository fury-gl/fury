--- conflicted
+++ resolved
@@ -182,7 +182,27 @@
         return load_wgsl("vector_field_render.wgsl", package_name="fury.wgsl")
 
 
-<<<<<<< HEAD
+class VectorFieldArrowShader(VectorFieldShader):
+    """Shader for VectorFieldArrowActor.
+
+    Parameters
+    ----------
+    wobject : VectorField
+        The vector field object to be rendered.
+    """
+
+    def __init__(self, wobject):
+        """Initialize the VectorFieldArrowShader with the given vector field object.
+
+        Parameters
+        ----------
+        wobject : VectorField
+            The vector field object to be rendered.
+        """
+        super().__init__(wobject)
+        self["line_type"] = "arrow"
+
+
 class SphGlyphComputeShader(BaseShader):
     type = "compute"
 
@@ -235,25 +255,4 @@
         }
 
     def get_code(self):
-        return load_wgsl("sph_glyph_compute.wgsl", package_name="fury.wgsl")
-=======
-class VectorFieldArrowShader(VectorFieldShader):
-    """Shader for VectorFieldArrowActor.
-
-    Parameters
-    ----------
-    wobject : VectorField
-        The vector field object to be rendered.
-    """
-
-    def __init__(self, wobject):
-        """Initialize the VectorFieldArrowShader with the given vector field object.
-
-        Parameters
-        ----------
-        wobject : VectorField
-            The vector field object to be rendered.
-        """
-        super().__init__(wobject)
-        self["line_type"] = "arrow"
->>>>>>> e86f1ed6
+        return load_wgsl("sph_glyph_compute.wgsl", package_name="fury.wgsl")