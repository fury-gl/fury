--- conflicted
+++ resolved
@@ -4,18 +4,12 @@
 from distutils.version import LooseVersion
 
 import numpy as np
-from scipy.spatial import ConvexHull, transform
+from scipy.spatial import ConvexHull, transform, Delaunay
 from scipy.version import short_version
 
 from fury.data import DATA_DIR
 from fury.transform import cart2sphere
 from fury.utils import fix_winding_order
-<<<<<<< HEAD
-from scipy.spatial import ConvexHull, transform, Delaunay
-from scipy.version import short_version
-import math
-=======
->>>>>>> 39a28039
 
 SCIPY_1_4_PLUS = LooseVersion(short_version) >= LooseVersion('1.4.0')
 
