--- conflicted
+++ resolved
@@ -1,10 +1,7 @@
 # -*- coding: utf-8 -*-
-<<<<<<< HEAD
-
 import time
 from threading import Lock
-=======
->>>>>>> f256293b
+
 import gzip
 import time
 from tempfile import TemporaryDirectory as InTemporaryDirectory
@@ -384,13 +381,10 @@
         self.interactor_style = interactor_style
         self.stereo = stereo
         self.timers = []
-<<<<<<< HEAD
         self.mutex = Lock()
-
-=======
         self._fps = 0
         self._last_render_time = 0
->>>>>>> f256293b
+        
         if self.reset_camera:
             self.scene.ResetCamera()
 
@@ -542,14 +536,8 @@
 
         """
         try:
-<<<<<<< HEAD
-            if self.title.upper() == "FURY":
-                self.window.SetWindowName(self.title + " " + fury_version)
-=======
-            self.render()
             if self.title.upper() == 'FURY':
                 self.window.SetWindowName(self.title + ' ' + fury_version)
->>>>>>> f256293b
             else:
                 self.window.SetWindowName(self.title)
             if multithreaded:
@@ -593,7 +581,6 @@
         del self.iren
         del self.window
 
-<<<<<<< HEAD
     def lock(self):
         """Lock the render window."""
         self.mutex.acquire()
@@ -630,12 +617,11 @@
         """ Wait for thread to finish. """
         if self.thread:
             self.thread.join()
-=======
+
     @property
     def frame_rate(self):
         """Returns number of frames per second."""
         return self._fps
->>>>>>> f256293b
 
     def record_events(self):
         """Record events during the interaction.
@@ -786,13 +772,10 @@
 
     def exit(self):
         """Close window and terminate interactor."""
-<<<<<<< HEAD
+
         # if is_osx and self.timers:
         # OSX seems to not destroy correctly timers
         # segfault 11 appears sometimes if we do not do it manually.
-
-=======
->>>>>>> f256293b
         # self.iren.GetRenderWindow().Finalize()
         self.iren.TerminateApp()
         self.destroy_timers()
@@ -1130,12 +1113,6 @@
     scene.SetOcclusionRatio(occlusion_ratio)
 
 
-<<<<<<< HEAD
-def snapshot(scene, fname=None, size=(300, 300), offscreen=True,
-             order_transparent=False, stereo='off',
-             multi_samples=8, max_peels=4,
-             occlusion_ratio=0.0, render_window=None):
-=======
 def snapshot(
     scene,
     fname=None,
@@ -1147,8 +1124,9 @@
     max_peels=4,
     occlusion_ratio=0.0,
     dpi=(72, 72),
+    render_window=None
 ):
->>>>>>> f256293b
+
     """Save a snapshot of the scene in a file or in memory.
 
     Parameters
@@ -1185,14 +1163,11 @@
         Maximum number of peels for depth peeling (Default 4).
     occlusion_ratio : float
         Occlusion ration for depth peeling (Default 0 - exact image).
-<<<<<<< HEAD
-    render_window : RenderWindow
-        If provided, use this window instead of creating a new one.
-=======
     dpi : float or (float, float)
         Dots per inch (dpi) for saved image.
         Single values are applied as dpi for both dimensions.
->>>>>>> f256293b
+    render_window : RenderWindow
+        If provided, use this window instead of creating a new one.
 
     Returns
     -------
@@ -1202,7 +1177,7 @@
 
     """
     width, height = size
-    if not render_window:
+    if render_window is None:
         render_window = RenderWindow()
         if offscreen:
             render_window.SetOffScreenRendering(1)
@@ -1211,23 +1186,9 @@
         render_window.AddRenderer(scene)
         render_window.SetSize(width, height)
 
-<<<<<<< HEAD
         if order_transparent:
             antialiasing(scene, render_window, multi_samples, max_peels,
                          occlusion_ratio)
-=======
-    render_window = RenderWindow()
-    if offscreen:
-        render_window.SetOffScreenRendering(1)
-    if stereo.lower() != 'off':
-        enable_stereo(render_window, stereo)
-    render_window.AddRenderer(scene)
-    render_window.SetSize(width, height)
-
-    if order_transparent:
-        antialiasing(scene, render_window, multi_samples, max_peels, occlusion_ratio)
->>>>>>> f256293b
-
         render_window.Render()
 
     window_to_image_filter = WindowToImageFilter()
@@ -1498,16 +1459,11 @@
     gl_state.vtkglEnable(_GL['GL_BLEND'])
     gl_state.vtkglDisable(_GL['GL_DEPTH_TEST'])
     gl_state.vtkglBlendFuncSeparate(
-<<<<<<< HEAD
-        _GL['GL_SRC_ALPHA'], _GL['GL_ONE_MINUS_SRC_ALPHA'],
-        _GL['GL_ONE'],  _GL['GL_ZERO'])
-=======
         _GL['GL_SRC_ALPHA'],
         _GL['GL_ONE_MINUS_SRC_ALPHA'],
         _GL['GL_ONE'],
         _GL['GL_ZERO'],
     )
->>>>>>> f256293b
 
 
 def gl_set_normal_blending(gl_state):
@@ -1522,16 +1478,11 @@
     gl_state.vtkglEnable(_GL['GL_DEPTH_TEST'])
     gl_state.vtkglBlendFunc(_GL['GL_ONE'], _GL['GL_ONE'])
     gl_state.vtkglBlendFuncSeparate(
-<<<<<<< HEAD
-        _GL['GL_SRC_ALPHA'], _GL['GL_ONE_MINUS_SRC_ALPHA'],
-        _GL['GL_ONE'], _GL['GL_ONE_MINUS_SRC_ALPHA'])
-=======
         _GL['GL_SRC_ALPHA'],
         _GL['GL_ONE_MINUS_SRC_ALPHA'],
         _GL['GL_ONE'],
         _GL['GL_ONE_MINUS_SRC_ALPHA'],
     )
->>>>>>> f256293b
 
 
 def gl_set_multiplicative_blending(gl_state):
