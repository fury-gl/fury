--- conflicted
+++ resolved
@@ -1,12 +1,8 @@
 import numpy as np
 import numpy.testing as npt
 from fury import actor
-<<<<<<< HEAD
-from fury.layout import GridLayout, Layout
 from fury.ui.containers import Panel2D
-=======
 from fury.layout import GridLayout, Layout, VerticalLayout, HorizontalLayout
->>>>>>> fedfd68c
 
 
 def get_default_cubes(centers=np.asarray([[[0, 0, 0]], [[5, 5, 5]]]),
@@ -158,6 +154,7 @@
     npt.assert_array_almost_equal(panel_position_diagonal, [(0, 0, 0),
                                                             (282.8, 0, 0)], 0)
 
+
 def test_grid_layout_apply():
 
     cube_first, cube_second = get_default_cubes()
@@ -172,11 +169,10 @@
     npt.assert_array_almost_equal([cube_first_center, cube_second_center],
                                   [[0, 0, 0], [2.59, 0, 0]], 0)
 
-<<<<<<< HEAD
     npt.assert_array_almost_equal([panel_first.position,
                                    panel_second.position], [(0, 0), (282.8,
                                                                      0)], 0)
-=======
+
 
 def test_vertical_layout_compute_positions():
     (cube_first, cube_second) = get_default_cubes()
@@ -221,4 +217,4 @@
     npt.assert_array_equal(position_square, [[0, 0, 0], [1.5, 0, 0]])
     npt.assert_array_almost_equal(position_diagonal, [[0, 0, 0], [2.59, 0, 0]],
                                   0)
->>>>>>> fedfd68c
+    