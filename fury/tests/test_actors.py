import itertools
import os
from tempfile import TemporaryDirectory as InTemporaryDirectory

import numpy as np
import numpy.testing as npt
import pytest
from scipy.ndimage import center_of_mass

from fury import actor
from fury import primitive as fp
from fury import shaders, window
from fury.actor import grid
from fury.decorators import skip_linux, skip_osx, skip_win

# Allow import, but disable doctests if we don't have dipy
from fury.optpkg import optional_package
from fury.primitive import prim_sphere
from fury.testing import (
    assert_equal,
    assert_greater,
    assert_greater_equal,
    assert_less_equal,
    assert_not_equal,
)
from fury.utils import primitives_count_from_actor, rotate, shallow_copy

# dipy, have_dipy, _ = optional_package('dipy')
matplotlib, have_matplotlib, _ = optional_package('matplotlib')

# if have_dipy:
#     from dipy.data import get_sphere
#     from dipy.reconst.shm import sh_to_sf_matrix
#     from dipy.tracking.streamline import (center_streamlines,
#                                           transform_streamlines)
#     from dipy.align.tests.test_streamlinear import fornix_streamlines
#     from dipy.reconst.dti import color_fa, fractional_anisotropy

if have_matplotlib:
    import matplotlib.pyplot as plt

    from fury.convert import matplotlib_figure_to_numpy


<<<<<<< HEAD
class Sphere():
=======
class Sphere:
>>>>>>> d9924119
    vertices = None
    faces = None


def test_slicer(verbose=False):
    scene = window.Scene()
    data = 255 * np.random.rand(50, 50, 50)
    affine = np.eye(4)
    slicer = actor.slicer(data, affine, value_range=[data.min(), data.max()])
    slicer.display(None, None, 25)
    scene.add(slicer)

    scene.reset_camera()
    scene.reset_clipping_range()
    # window.show(scene)

    # copy pixels in numpy array directly
    arr = window.snapshot(scene, 'test_slicer.png', offscreen=True)

    if verbose:
        print(arr.sum())
        print(np.sum(arr == 0))
        print(np.sum(arr > 0))
        print(arr.shape)
        print(arr.dtype)

    report = window.analyze_snapshot(arr, find_objects=True)

    npt.assert_equal(report.objects, 1)
    # print(arr[..., 0])

    # The slicer can cut directly a smaller part of the image
    slicer.display_extent(10, 30, 10, 30, 35, 35)
    scene.ResetCamera()

    scene.add(slicer)

    # save pixels in png file not a numpy array
    with InTemporaryDirectory() as tmpdir:
        fname = os.path.join(tmpdir, 'slice.png')
        window.snapshot(scene, fname, offscreen=True)
        report = window.analyze_snapshot(fname, find_objects=True)
        npt.assert_equal(report.objects, 1)

    # Test Errors
    data_4d = 255 * np.random.rand(50, 50, 50, 50)
    npt.assert_raises(ValueError, actor.slicer, data_4d)
    npt.assert_raises(ValueError, actor.slicer, np.ones(10))

    scene.clear()

    rgb = np.zeros((30, 30, 30, 3), dtype='f8')
    rgb[..., 0] = 255
    rgb_actor = actor.slicer(rgb)

    scene.add(rgb_actor)

    scene.reset_camera()
    scene.reset_clipping_range()

    arr = window.snapshot(scene, offscreen=True)
    report = window.analyze_snapshot(arr, colors=[(255, 0, 0)])
    npt.assert_equal(report.objects, 1)
    npt.assert_equal(report.colors_found, [True])

    lut = actor.colormap_lookup_table(
        scale_range=(0, 255),
        hue_range=(0.4, 1.0),
        saturation_range=(1, 1.0),
        value_range=(0.0, 1.0),
    )
    scene.clear()
    slicer_lut = actor.slicer(data, lookup_colormap=lut)

    slicer_lut.display(10, None, None)
    slicer_lut.display(None, 10, None)
    slicer_lut.display(None, None, 10)

    slicer_lut.opacity(0.5)
    slicer_lut.tolerance(0.03)
    slicer_lut2 = slicer_lut.copy()
    npt.assert_equal(slicer_lut2.GetOpacity(), 0.5)
    npt.assert_equal(slicer_lut2.picker.GetTolerance(), 0.03)
    slicer_lut2.opacity(1)
    slicer_lut2.tolerance(0.025)
    slicer_lut2.display(None, None, 10)
    scene.add(slicer_lut2)

    scene.reset_clipping_range()

    arr = window.snapshot(scene, offscreen=True)
    report = window.analyze_snapshot(arr, find_objects=True)
    npt.assert_equal(report.objects, 1)

    scene.clear()

    data = 255 * np.random.rand(50, 50, 50)
    affine = np.diag([1, 3, 2, 1])
    slicer = actor.slicer(data, affine, interpolation='nearest')
    slicer.display(None, None, 25)

    scene.add(slicer)
    scene.reset_camera()
    scene.reset_clipping_range()

    arr = window.snapshot(scene, offscreen=True)
    report = window.analyze_snapshot(arr, find_objects=True)
    npt.assert_equal(report.objects, 1)
    npt.assert_equal(data.shape, slicer.shape)
    slicer2 = slicer.copy()
    npt.assert_equal(slicer2.shape, slicer.shape)


def test_surface():
    import math
    import random

    from scipy.spatial import Delaunay

    size = 11
    vertices = list()
    for i in range(-size, size):
        for j in range(-size, size):
            fact1 = -math.sin(i) * math.cos(j)
            fact2 = -math.exp(abs(1 - math.sqrt(i**2 + j**2) / math.pi))
            z_coord = -abs(fact1 * fact2)
            vertices.append([i, j, z_coord])

    c_arr = np.random.rand(len(vertices), 3)
    random.shuffle(vertices)
    vertices = np.array(vertices)
    tri = Delaunay(vertices[:, [0, 1]])
    faces = tri.simplices

    c_loop = [None, c_arr]
    f_loop = [None, faces]
    s_loop = [None, 'butterfly', 'loop']

    for smooth_type in s_loop:
        for face in f_loop:
            for color in c_loop:
                scene = window.Scene(background=(1, 1, 1))
                surface_actor = actor.surface(
                    vertices, faces=face, colors=color, smooth=smooth_type
                )
                scene.add(surface_actor)
                # window.show(scene, size=(600, 600), reset_camera=False)
                arr = window.snapshot(scene, 'test_surface.png', offscreen=True)
                report = window.analyze_snapshot(arr, find_objects=True)
                npt.assert_equal(report.objects, 1)


def test_contour_from_roi(interactive=False):

    # Render volume
    scene = window.Scene()
    data = np.zeros((50, 50, 50))
    data[20:30, 25, 25] = 1.0
    data[25, 20:30, 25] = 1.0
    affine = np.eye(4)
    surface = actor.contour_from_roi(
        data, affine, color=np.array([1, 0, 1]), opacity=0.5
    )
    scene.add(surface)

    scene.reset_camera()
    scene.reset_clipping_range()
    if interactive:
        window.show(scene)

    # Test Errors
    npt.assert_raises(ValueError, actor.contour_from_roi, np.ones(50))

    # Test binarization
    scene2 = window.Scene()
    data2 = np.zeros((50, 50, 50))
    data2[20:30, 25, 25] = 1.0
    data2[35:40, 25, 25] = 1.0
    affine = np.eye(4)
    surface2 = actor.contour_from_roi(
        data2, affine, color=np.array([0, 1, 1]), opacity=0.5
    )
    scene2.add(surface2)

    scene2.reset_camera()
    scene2.reset_clipping_range()
    if interactive:
        window.show(scene2)

    arr = window.snapshot(scene, 'test_surface.png', offscreen=True)
    arr2 = window.snapshot(scene2, 'test_surface2.png', offscreen=True)

    report = window.analyze_snapshot(arr, find_objects=True)
    report2 = window.analyze_snapshot(arr2, find_objects=True)

    npt.assert_equal(report.objects, 1)
    npt.assert_equal(report2.objects, 2)


@pytest.mark.skipif(
    skip_osx,
    reason='This test does not work on macOS + '
    'Travis. It works on a local machine'
    ' with 3 different version of VTK. There'
    ' are 2 problems to check: Travis macOS'
    ' vs Azure macOS and an issue with'
    ' vtkAssembly + actor opacity.',
)
def test_contour_from_label(interactive=False):
    # Render volumne
    scene = window.Scene()
    data = np.zeros((50, 50, 50))
    data[5:15, 1:10, 25] = 1.0
    data[25:35, 1:10, 25] = 2.0
    data[40:49, 1:10, 25] = 3.0

    color = np.array([[255, 0, 0, 0.6], [0, 255, 0, 0.5], [0, 0, 255, 1.0]])

    surface = actor.contour_from_label(data, color=color)

    scene.add(surface)
    scene.reset_camera()
    scene.reset_clipping_range()
    if interactive:
        window.show(scene)

    # Test Errors
    with npt.assert_raises(ValueError):
        actor.contour_from_label(data, color=np.array([1, 2, 3]))
        actor.contour_from_label(np.ones(50))

    # Test binarization
    scene2 = window.Scene()
    data2 = np.zeros((50, 50, 50))
    data2[20:30, 25, 25] = 1.0
    data2[25, 20:30, 25] = 2.0

    color2 = np.array([[255, 0, 255], [255, 255, 0]])

    surface2 = actor.contour_from_label(data2, color=color2)

    scene2.add(surface2)
    scene2.reset_camera()
    scene2.reset_clipping_range()
    if interactive:
        window.show(scene2)

    arr = window.snapshot(
        scene, 'test_surface.png', offscreen=True, order_transparent=False
    )
    arr2 = window.snapshot(
        scene2, 'test_surface2.png', offscreen=True, order_transparent=True
    )

    report = window.analyze_snapshot(
        arr, colors=[(255, 0, 0), (0, 255, 0), (0, 0, 255)], find_objects=True
    )
    report2 = window.analyze_snapshot(arr2, find_objects=True)

    npt.assert_equal(report.objects, 3)
    npt.assert_equal(report2.objects, 1)

    actor.contour_from_label(data)


def test_streamtube_and_line_actors():
    scene = window.Scene()

    line1 = np.array([[0, 0, 0], [1, 1, 1], [2, 2, 2.0]])
    line2 = line1 + np.array([0.5, 0.0, 0.0])

    lines = [line1, line2]
    colors = np.array([[1, 0, 0], [0, 0, 1.0]])
    c = actor.line(lines, colors, linewidth=3)
    scene.add(c)

    c = actor.line(lines, colors, spline_subdiv=5, linewidth=3)
    scene.add(c)

    # create streamtubes of the same lines and shift them a bit
    c2 = actor.streamtube(lines, colors, linewidth=0.1)
    c2.SetPosition(2, 0, 0)
    scene.add(c2)

    arr = window.snapshot(scene)

    report = window.analyze_snapshot(
        arr, colors=[(255, 0, 0), (0, 0, 255)], find_objects=True
    )

    npt.assert_equal(report.objects, 4)
    npt.assert_equal(report.colors_found, [True, True])

    # as before with splines
    c2 = actor.streamtube(lines, colors, spline_subdiv=5, linewidth=0.1)
    c2.SetPosition(2, 0, 0)
    scene.add(c2)

    arr = window.snapshot(scene)

    report = window.analyze_snapshot(
        arr, colors=[(255, 0, 0), (0, 0, 255)], find_objects=True
    )

    npt.assert_equal(report.objects, 4)
    npt.assert_equal(report.colors_found, [True, True])

    c3 = actor.line(lines, colors, depth_cue=True, fake_tube=True)

    shader_obj = c3.GetShaderProperty()
    mapper_code = shader_obj.GetGeometryShaderCode()
    file_code = shaders.import_fury_shader('line.geom')
    npt.assert_equal(mapper_code, file_code)

    npt.assert_equal(c3.GetProperty().GetRenderLinesAsTubes(), True)


def simulated_bundle(no_streamlines=10, waves=False):
    t = np.linspace(20, 80, 200)
    # parallel waves or parallel lines
    bundle = []
    for i in np.linspace(-5, 5, no_streamlines):
        if waves:
            pts = np.vstack((np.cos(t), t, i * np.ones(t.shape))).T
        else:
            pts = np.vstack((np.zeros(t.shape), t, i * np.ones(t.shape))).T
        bundle.append(pts)

    return bundle


# @pytest.mark.skipif(not have_dipy, reason="Requires DIPY")
def test_bundle_maps():
    scene = window.Scene()
    bundle = simulated_bundle(no_streamlines=10, waves=False)

    metric = 100 * np.ones((200, 200, 200))

    # add lower values
    metric[100, :, :] = 100 * 0.5

    # create a nice orange-red colormap
    lut = actor.colormap_lookup_table(
        scale_range=(0.0, 100.0),
        hue_range=(0.0, 0.1),
        saturation_range=(1, 1),
        value_range=(1.0, 1),
    )

    line = actor.line(bundle, metric, linewidth=0.1, lookup_colormap=lut)
    scene.add(line)
    scene.add(actor.scalar_bar(lut, ' '))

    report = window.analyze_scene(scene)

    npt.assert_almost_equal(report.actors, 1)
    # window.show(scene)

    scene.clear()

    nb_points = np.sum([len(b) for b in bundle])
    values = 100 * np.random.rand(nb_points)
    # values[:nb_points/2] = 0

    line = actor.streamtube(bundle, values, linewidth=0.1, lookup_colormap=lut)
    scene.add(line)
    # window.show(scene)

    report = window.analyze_scene(scene)
    npt.assert_equal(report.actors_classnames[0], 'vtkLODActor')

    scene.clear()

    colors = np.random.rand(nb_points, 3)
    # values[:nb_points/2] = 0

    line = actor.line(bundle, colors, linewidth=2)
    scene.add(line)
    # window.show(scene)

    report = window.analyze_scene(scene)
    npt.assert_equal(report.actors_classnames[0], 'vtkLODActor')
    # window.show(scene)

    arr = window.snapshot(scene)
    report2 = window.analyze_snapshot(arr)
    npt.assert_equal(report2.objects, 1)

    # try other input options for colors
    scene.clear()
    actor.line(bundle, (1.0, 0.5, 0))
    actor.line(bundle, np.arange(len(bundle)))
    actor.line(bundle)
    colors = [np.random.rand(*b.shape) for b in bundle]
    actor.line(bundle, colors=colors)


# @pytest.mark.skipif(not have_dipy, reason="Requires DIPY")
def test_odf_slicer(interactive=False):
    # TODO: we should change the odf_slicer to work directly
    # vertices and faces of a sphere rather that needing
    # a specific type of sphere. We can use prim_sphere
    # as an alternative to get_sphere.
    vertices, faces = prim_sphere('repulsion100', True)
    sphere = Sphere()
    sphere.vertices = vertices
    sphere.faces = faces

    shape = (11, 11, 11, 100)
    odfs = np.ones(shape)

    affine = np.array(
        [
            [2.0, 0.0, 0.0, 3.0],
            [0.0, 2.0, 0.0, 3.0],
            [0.0, 0.0, 2.0, 1.0],
            [0.0, 0.0, 0.0, 1.0],
        ]
    )
    mask = np.ones(odfs.shape[:3], bool)
    mask[:4, :4, :4] = False

    # Test that affine and mask work
    odf_actor = actor.odf_slicer(
        odfs, sphere=sphere, affine=affine, mask=mask, scale=0.25, colormap='blues'
    )

    k = 2
    I, J, _ = odfs.shape[:3]
    odf_actor.display_extent(0, I - 1, 0, J - 1, k, k)

    scene = window.Scene()
    scene.add(odf_actor)
    scene.reset_camera()
    scene.reset_clipping_range()

    if interactive:
        window.show(scene, reset_camera=False)

    arr = window.snapshot(scene)
    report = window.analyze_snapshot(arr, find_objects=True)
    npt.assert_equal(report.objects, 11 * 11 - 16)

    # Test that global colormap works
    odf_actor = actor.odf_slicer(
        odfs,
        sphere=sphere,
        mask=mask,
        scale=0.25,
        colormap='blues',
        norm=False,
        global_cm=True,
    )
    scene.clear()
    scene.add(odf_actor)
    scene.reset_camera()
    scene.reset_clipping_range()
    if interactive:
        window.show(scene)

    # Test that the most basic odf_slicer instanciation works
    odf_actor = actor.odf_slicer(odfs)
    scene.clear()
    scene.add(odf_actor)
    scene.reset_camera()
    scene.reset_clipping_range()
    if interactive:
        window.show(scene)

    # Test that odf_slicer.display works properly
    scene.clear()
    scene.add(odf_actor)
    scene.add(actor.axes((11, 11, 11)))
    for i in range(11):
        odf_actor.display(i, None, None)
        if interactive:
            window.show(scene)
    for j in range(11):
        odf_actor.display(None, j, None)
        if interactive:
            window.show(scene)

    # With mask equal to zero everything should be black
    mask = np.zeros(odfs.shape[:3])
    odf_actor = actor.odf_slicer(
        odfs,
        sphere=sphere,
        mask=mask,
        scale=0.25,
        colormap='blues',
        norm=False,
        global_cm=True,
    )
    scene.clear()
    scene.add(odf_actor)
    scene.reset_camera()
    scene.reset_clipping_range()
    if interactive:
        window.show(scene)

    # global_cm=True with colormap=None should raise an error
    npt.assert_raises(
        IOError,
        actor.odf_slicer,
        odfs,
        sphere=None,
        mask=None,
        scale=0.25,
        colormap=None,
        norm=False,
        global_cm=True,
    )

    vertices2, faces2 = prim_sphere('repulsion200', True)
    sphere2 = Sphere()
    sphere2.vertices = vertices2
    sphere2.faces = faces2

    # Dimension mismatch between sphere vertices and number
    # of SF coefficients will raise an error.
    npt.assert_raises(
        ValueError, actor.odf_slicer, odfs, mask=None, sphere=sphere2, scale=0.25
    )

    # colormap=None and global_cm=False results in directionally encoded colors
    odf_actor = actor.odf_slicer(
        odfs,
        sphere=None,
        mask=None,
        scale=0.25,
        colormap=None,
        norm=False,
        global_cm=False,
    )
    scene.clear()
    scene.add(odf_actor)
    scene.reset_camera()
    scene.reset_clipping_range()
    if interactive:
        window.show(scene)

    del odf_actor
    del odfs


def test_peak_slicer(interactive=False):
    _peak_dirs = np.array([[1, 0, 0], [0, 1, 0], [0, 0, 1]], dtype='f4')
    # peak_dirs.shape = (1, 1, 1) + peak_dirs.shape

    peak_dirs = np.zeros((11, 11, 11, 3, 3))

    peak_values = np.random.rand(11, 11, 11, 3)

    peak_dirs[:, :, :] = _peak_dirs

    scene = window.Scene()
    peak_actor = actor.peak_slicer(peak_dirs)
    scene.add(peak_actor)
    scene.add(actor.axes((11, 11, 11)))
    if interactive:
        window.show(scene)

    scene.clear()
    scene.add(peak_actor)
    scene.add(actor.axes((11, 11, 11)))
    for k in range(11):
        peak_actor.display_extent(0, 10, 0, 10, k, k)

    for j in range(11):
        peak_actor.display_extent(0, 10, j, j, 0, 10)

    for i in range(11):
        peak_actor.display(i, None, None)

    scene.rm_all()

    peak_actor_sym = actor.peak_slicer(
        peak_dirs,
        peak_values,
        mask=None,
        affine=np.diag([3, 2, 1, 1]),
        colors=None,
        opacity=0.8,
        linewidth=3,
        lod=True,
        lod_points=10**4,
        lod_points_size=3,
    )

    peak_actor_asym = actor.peak_slicer(
        peak_dirs,
        peak_values,
        mask=None,
        affine=np.diag([3, 2, 1, 1]),
        colors=None,
        opacity=0.8,
        linewidth=3,
        lod=True,
        lod_points=10**4,
        lod_points_size=3,
        symmetric=False,
    )

    scene.add(peak_actor_sym)
    scene.add(peak_actor_asym)
    scene.add(actor.axes((11, 11, 11)))
    if interactive:
        window.show(scene)

    report = window.analyze_scene(scene)
    ex = ['vtkLODActor', 'vtkLODActor', 'vtkOpenGLActor']
    npt.assert_equal(report.actors_classnames, ex)

    # 6d data
    data_6d = 255 * np.random.rand(5, 5, 5, 5, 5, 5)
    npt.assert_raises(ValueError, actor.peak_slicer, data_6d, data_6d)


def test_peak():
    # 4D dirs data
    dirs_data_4d = np.random.rand(3, 4, 5, 6)
    npt.assert_raises(ValueError, actor.peak, dirs_data_4d)

    # 6D dirs data
    dirs_data_6d = np.random.rand(7, 8, 9, 10, 11, 12)
    npt.assert_raises(ValueError, actor.peak, dirs_data_6d)

    # 2D directions
    dirs_2d = np.random.rand(3, 4, 5, 6, 2)
    npt.assert_raises(ValueError, actor.peak, dirs_2d)

    # 4D directions
    dirs_4d = np.random.rand(3, 4, 5, 6, 4)
    npt.assert_raises(ValueError, actor.peak, dirs_4d)

    valid_dirs = np.random.rand(3, 4, 5, 6, 3)

    # 3D vals data
    vals_data_3d = np.random.rand(3, 4, 5)
    npt.assert_raises(ValueError, actor.peak, valid_dirs, peaks_values=vals_data_3d)

    # 5D vals data
    vals_data_5d = np.random.rand(6, 7, 8, 9, 10)
    npt.assert_raises(ValueError, actor.peak, valid_dirs, peaks_values=vals_data_5d)

    # Diff vals data #1
    vals_data_diff_1 = np.random.rand(3, 4, 5, 9)
    npt.assert_raises(ValueError, actor.peak, valid_dirs, peaks_values=vals_data_diff_1)

    # Diff vals data #2
    vals_data_diff_2 = np.random.rand(7, 8, 9, 10)
    npt.assert_raises(ValueError, actor.peak, valid_dirs, peaks_values=vals_data_diff_2)

    # 2D mask
    mask_2d = np.random.rand(2, 3)
    npt.assert_warns(UserWarning, actor.peak, valid_dirs, mask=mask_2d)

    # 4D mask
    mask_4d = np.random.rand(4, 5, 6, 7)
    npt.assert_warns(UserWarning, actor.peak, valid_dirs, mask=mask_4d)

    # Diff mask
    diff_mask = np.random.rand(6, 7, 8)
    npt.assert_warns(UserWarning, actor.peak, valid_dirs, mask=diff_mask)

    # Valid mask
    dirs000 = np.array([[1, 0, 0], [0, 1, 0], [0, 0, 1]])
    dirs100 = np.array([[0, 1, 1], [1, 0, 1], [1, 1, 0]])
    peaks_dirs = np.empty((2, 1, 1, 3, 3))
    peaks_dirs[0, 0, 0, :, :] = dirs000
    peaks_dirs[1, 0, 0, :, :] = dirs100
    peaks_vals = np.ones((2, 1, 1, 3)) * 0.5
    mask = np.zeros((2, 1, 1))
    mask[0, 0, 0] = 1
    peaks_actor = actor.peak(peaks_dirs, peaks_values=peaks_vals, mask=mask)
    npt.assert_equal(peaks_actor.min_centers, [0, 0, 0])
    npt.assert_equal(peaks_actor.max_centers, [0, 0, 0])


# @pytest.mark.skipif(not have_dipy, reason="Requires DIPY")
def test_tensor_slicer(interactive=False):

    evals = np.array([1.4, 0.35, 0.35]) * 10 ** (-3)
    evecs = np.eye(3)

    mevals = np.zeros((3, 2, 4, 3))
    mevecs = np.zeros((3, 2, 4, 3, 3))

    mevals[..., :] = evals
    mevecs[..., :, :] = evecs

    vertices, faces = prim_sphere('symmetric724', True)
    sphere = Sphere()
    sphere.vertices = vertices
    sphere.faces = faces

    affine = np.eye(4)
    scene = window.Scene()

    tensor_actor = actor.tensor_slicer(
        mevals, mevecs, affine=affine, sphere=sphere, scale=0.3, opacity=0.4
    )
    _, J, K = mevals.shape[:3]
    scene.add(tensor_actor)
    scene.reset_camera()
    scene.reset_clipping_range()

    tensor_actor.display_extent(0, 1, 0, J, 0, K)
    if interactive:
        window.show(scene, reset_camera=False)

    tensor_actor.GetProperty().SetOpacity(1.0)
    if interactive:
        window.show(scene, reset_camera=False)

    npt.assert_equal(scene.GetActors().GetNumberOfItems(), 1)

    # Test extent
    big_extent = scene.GetActors().GetLastActor().GetBounds()
    big_extent_x = abs(big_extent[1] - big_extent[0])
    tensor_actor.display(x=2)

    if interactive:
        window.show(scene, reset_camera=False)

    small_extent = scene.GetActors().GetLastActor().GetBounds()
    small_extent_x = abs(small_extent[1] - small_extent[0])
    npt.assert_equal(big_extent_x > small_extent_x, True)

    # Test empty mask
    empty_actor = actor.tensor_slicer(
        mevals,
        mevecs,
        affine=affine,
        mask=np.zeros(mevals.shape[:3]),
        sphere=sphere,
        scale=0.3,
    )
    npt.assert_equal(empty_actor.GetMapper(), None)

    # Test error handling of the method when
    # incompatible dimension of mevals and evecs are passed.
    mevals = np.zeros((3, 2, 3))
    mevecs = np.zeros((3, 2, 4, 3, 3))

    with npt.assert_raises(RuntimeError):
        tensor_actor = actor.tensor_slicer(
            mevals,
            mevecs,
            affine=affine,
            mask=None,
            scalar_colors=None,
            sphere=sphere,
            scale=0.3,
        )
    # TODO: Add colorfa test here as previous test moved to DIPY.


def test_dot(interactive=False):
    # Test three points with different colors and opacities
    points = np.array([[0, 0, 0], [0, 1, 0], [1, 0, 0]])
    colors = np.array([[1, 0, 0, 1], [0, 1, 0, 0.5], [0, 0, 1, 0.3]])

    dots_actor = actor.dot(points, colors=colors)

    scene = window.Scene()
    scene.add(dots_actor)
    scene.reset_camera()
    scene.reset_clipping_range()

    if interactive:
        window.show(scene, reset_camera=False)

    npt.assert_equal(scene.GetActors().GetNumberOfItems(), 1)

    arr = window.snapshot(scene)
    expected_colors = np.floor(colors[:, 3] * 255) * colors[:, :3]
    report = window.analyze_snapshot(arr, colors=expected_colors)
    npt.assert_equal(report.colors_found, [True, True, True])
    npt.assert_equal(report.objects, 3)

    # Test three points with one color and opacity
    points = np.array([[1, 0, 0], [0, 0, 1], [0, 1, 0]])
    colors = (0, 1, 0)
    dot_actor = actor.dot(points, colors=colors, opacity=0.8)

    scene.clear()
    scene.add(dot_actor)
    scene.reset_camera()
    scene.reset_clipping_range()

    if interactive:
        window.show(scene, reset_camera=False)

    arr = window.snapshot(scene)
    expected_colors = np.floor(0.8 * 255) * np.array([colors])
    report = window.analyze_snapshot(arr, colors=expected_colors)
    npt.assert_equal(report.colors_found, [True])
    npt.assert_equal(report.objects, 3)

    # Test one point with no specified color
    points = np.array([[1, 0, 0]])
    dot_actor = actor.dot(points)

    scene.clear()
    scene.add(dot_actor)
    scene.reset_camera()
    scene.reset_clipping_range()

    if interactive:
        window.show(scene, reset_camera=False)

    arr = window.snapshot(scene)
    expected_colors = np.array([[1, 1, 1]]) * 255
    report = window.analyze_snapshot(arr, colors=expected_colors)
    npt.assert_equal(report.colors_found, [True])
    npt.assert_equal(report.objects, 1)


def test_points(interactive=False):
    points = np.array([[0, 0, 0], [0, 1, 0], [1, 0, 0]])
    colors = np.array([[1, 0, 0], [0, 1, 0], [0, 0, 1]])
    opacity = 0.5

    points_actor = actor.point(points, colors, opacity=opacity)

    scene = window.Scene()
    scene.add(points_actor)
    scene.reset_camera()
    scene.reset_clipping_range()

    if interactive:
        window.show(scene, reset_camera=False)

    npt.assert_equal(scene.GetActors().GetNumberOfItems(), 1)
    npt.assert_equal(points_actor.GetProperty().GetOpacity(), opacity)

    arr = window.snapshot(scene)
    report = window.analyze_snapshot(arr, colors=colors)
    npt.assert_equal(report.objects, 3)


def test_labels(interactive=False):
    npt.assert_warns(DeprecationWarning, actor.label, 'FURY Rocks')
    text_actor = actor.vector_text('FURY Rocks', direction=None)

    scene = window.Scene()
    scene.add(text_actor)
    scene.reset_camera()
    scene.reset_clipping_range()

    assert text_actor.GetCamera() is scene.GetActiveCamera()

    if interactive:
        window.show(scene, reset_camera=False)

    text_actor = actor.vector_text('FURY Rocks')
    npt.assert_equal(scene.GetActors().GetNumberOfItems(), 1)
    center = np.array(text_actor.GetCenter())
    [assert_greater_equal(v, 0) for v in center]

    text_actor_centered = actor.vector_text('FURY Rocks', align_center=True)
    center = np.array(text_actor_centered.GetCenter())
    npt.assert_equal(center, np.zeros(3))

    text_actor_rot_1 = actor.vector_text('FURY Rocks', direction=(1, 1, 1))
    text_actor_rot_2 = actor.vector_text('FURY Rocks', direction=(1, 1, 0))
    center_1 = text_actor_rot_1.GetCenter()
    center_2 = text_actor_rot_2.GetCenter()
    assert_not_equal(np.linalg.norm(center_1), np.linalg.norm(center_2))

    # test centered
    text_centered = actor.vector_text('FURY Rocks', align_center=True)

    center_3 = text_centered.GetCenter()
    npt.assert_almost_equal(np.linalg.norm(center_3), 0.0)

    text_extruded = actor.vector_text(
        'FURY Rocks', scale=(0.2, 0.2, 0.2), extrusion=1.123
    )
    z_max = text_extruded.GetBounds()[-1]
    npt.assert_almost_equal(z_max, 1.123)

    text_extruded_centered = actor.vector_text(
        'FURY Rocks',
        scale=(0.2, 0.2, 0.2),
        direction=None,
        align_center=True,
        extrusion=23,
    )

    z_min, z_max = text_extruded_centered.GetBounds()[4:]
    npt.assert_almost_equal(z_max - z_min, 23)
    npt.assert_almost_equal(z_max, -z_min)
    # if following the camera, it should rotate around the center to prevent
    # weirdness of the geometry.
    center = np.array(text_actor_centered.GetCenter())
    npt.assert_equal(center, np.zeros(3))


def test_spheres(interactive=False):
    xyzr = np.array([[0, 0, 0, 10], [100, 0, 0, 25], [200, 0, 0, 50]])
    colors = np.array([[1, 0, 0, 0.3], [0, 1, 0, 0.4], [0, 0, 1.0, 0.99]])
    opacity = 0.5

    scene = window.Scene()
    sphere_actor = actor.sphere(
        centers=xyzr[:, :3],
        colors=colors[:],
        radii=xyzr[:, 3],
        opacity=opacity,
        use_primitive=False,
    )
    scene.add(sphere_actor)

    if interactive:
        window.show(scene, order_transparent=True)

    arr = window.snapshot(scene)
    report = window.analyze_snapshot(arr, colors=colors)
    npt.assert_equal(report.objects, 3)
    npt.assert_equal(sphere_actor.GetProperty().GetOpacity(), opacity)

    # test with an unique color for all centers
    scene.clear()
    sphere_actor = actor.sphere(
        centers=xyzr[:, :3],
        colors=np.array([1, 0, 0]),
        radii=xyzr[:, 3],
        use_primitive=False,
    )
    scene.add(sphere_actor)
    arr = window.snapshot(scene)
    report = window.analyze_snapshot(arr, colors=(1, 0, 0))
    npt.assert_equal(report.colors_found, [True])

    # test faces and vertices
    scene.clear()
    vertices, faces = fp.prim_sphere(name='symmetric362', gen_faces=False)
    sphere_actor = actor.sphere(
        centers=xyzr[:, :3],
        colors=colors[:],
        radii=xyzr[:, 3],
        opacity=opacity,
        vertices=vertices,
        faces=faces,
    )
    scene.add(sphere_actor)
    if interactive:
        window.show(scene, order_transparent=True)
    arr = window.snapshot(scene)
    report = window.analyze_snapshot(arr, colors=colors)
    npt.assert_equal(report.objects, 3)

    # test primitive sphere type
    scene.clear()
    phi, theta = (30, 30)
    sphere_actor = actor.sphere(
        centers=xyzr[:, :3],
        colors=colors[:],
        radii=xyzr[:, 3],
        opacity=opacity,
        phi=phi,
        theta=theta,
        use_primitive=True,
    )
    scene.add(sphere_actor)
    arr = window.snapshot(scene)
    report = window.analyze_snapshot(arr, colors=colors)
    npt.assert_equal(report.objects, 3)
    npt.assert_equal(sphere_actor.GetProperty().GetOpacity(), opacity)

    # test with unique colors for all spheres
    scene.clear()
    sphere_actor = actor.sphere(
        centers=xyzr[:, :3],
        colors=np.array([0, 0, 1]),
        radii=xyzr[:, 3],
        phi=phi,
        theta=theta,
    )
    scene.add(sphere_actor)
    arr = window.snapshot(scene)
    report = window.analyze_snapshot(arr, colors=(0, 0, 255))
    npt.assert_equal(report.colors_found, [True])
    scene.clear()


def test_cones_vertices_faces(interactive=False):
    scene = window.Scene()
    centers = np.array([[0, 0, 0], [20, 0, 0], [40, 0, 0], [60, 0, 0]])
    directions = np.array([[0, 1, 0], [1, 0, 0], [0, 0, 1], [1, 1, 1]])
    colors = np.array([[1, 0, 0, 0.3], [0, 1, 0, 0.4], [0, 0, 1, 0.99], [1, 1, 1, 0.6]])
    vertices = np.array(
        [[0.0, 0.0, 0.0], [0.0, 10.0, 0.0], [10.0, 0.0, 0.0], [0.0, 0.0, 10.0]]
    )
    faces = np.array([[0, 1, 3], [0, 2, 1]])
    cone_1 = actor.cone(
        centers=centers[:2],
        directions=directions[:2],
        colors=colors[:2],
        vertices=vertices,
        faces=faces,
        use_primitive=False,
    )

    cone_2 = actor.cone(
        centers=centers[2:],
        directions=directions[2:],
        colors=colors[2:],
        heights=10,
        use_primitive=False,
    )
    scene.add(cone_1)
    scene.add(cone_2)

    if interactive:
        window.show(scene, order_transparent=True)
    arr = window.snapshot(scene)
    report = window.analyze_snapshot(arr, colors=colors)
    npt.assert_equal(report.objects, 4)
    scene.clear()

    # tests for primitive cone
    cone_1 = actor.cone(
        centers=centers[:2],
        directions=directions[:2],
        colors=colors[:2],
        vertices=vertices,
        faces=faces,
    )

    cone_2 = actor.cone(
        centers=centers[2:], directions=directions[2:], colors=colors[2:], heights=10
    )
    scene.add(cone_1)
    scene.add(cone_2)

    arr = window.snapshot(scene)
    report = window.analyze_snapshot(arr, colors=colors)
    npt.assert_equal(report.objects, 4)
    scene.clear()


def test_basic_geometry_actor(interactive=False):
    centers = np.array([[4, 0, 0], [0, 4, 0], [0, 0, 0]])
    colors = np.array([[1, 0, 0, 0.4], [0, 1, 0, 0.8], [0, 0, 1, 0.5]])
    directions = np.array([[1, 1, 0]])
    scale_list = [
        1,
        2,
        (1, 1, 1),
        [3, 2, 1],
        np.array([1, 2, 3]),
        np.array([[1, 2, 3], [1, 3, 2], [3, 1, 2]]),
    ]

    actor_list = [
        [actor.cube, {}],
        [actor.box, {}],
        [actor.square, {}],
        [actor.rectangle, {}],
        [actor.frustum, {}],
        [actor.octagonalprism, {}],
        [actor.pentagonalprism, {}],
        [actor.triangularprism, {}],
        [actor.rhombicuboctahedron, {}],
    ]

    for act_func, extra_args in actor_list:
        for scale in scale_list:
            scene = window.Scene()
            g_actor = act_func(
                centers=centers,
                colors=colors,
                directions=directions,
                scales=scale,
                **extra_args,
            )

            scene.add(g_actor)
            if interactive:
                window.show(scene)

            arr = window.snapshot(scene)
            report = window.analyze_snapshot(arr, colors=colors)
            msg = 'Failed with {}, scale={}'.format(act_func.__name__, scale)
            npt.assert_equal(report.objects, 3, err_msg=msg)


def test_advanced_geometry_actor(interactive=False):
    xyz = np.array([[0, 0, 0], [50, 0, 0], [100, 0, 0]])
    dirs = np.array([[0.5, 0.5, 0.5], [0.5, 0, 0.5], [0, 0.5, 0.5]])

    heights = np.array([5, 7, 10])

    actor_list = [
        [actor.cone, {'heights': heights, 'resolution': 8}],
        [actor.arrow, {'scales': heights, 'resolution': 9}],
        [actor.cylinder, {'heights': heights, 'resolution': 10}],
        [actor.disk, {'rinner': 4, 'router': 8, 'rresolution': 2, 'cresolution': 2}],
    ]

    scene = window.Scene()

    for act_func, extra_args in actor_list:
        colors = np.array([[1, 0, 0, 0.3], [0, 1, 0, 0.4], [1, 1, 0, 1]])

        geom_actor = act_func(xyz, dirs, colors, **extra_args)
        scene.add(geom_actor)

        if interactive:
            window.show(scene, order_transparent=True)
        arr = window.snapshot(scene)
        report = window.analyze_snapshot(arr, colors=colors)
        npt.assert_equal(report.objects, 3)

        scene.clear()

        colors = np.array([1.0, 1.0, 1.0, 1.0])

        geom_actor = act_func(xyz, dirs, colors, **extra_args)
        scene.add(geom_actor)

        if interactive:
            window.show(scene, order_transparent=True)
        arr = window.snapshot(scene)
        report = window.analyze_snapshot(arr, colors=[colors])
        npt.assert_equal(report.objects, 3)

        scene.clear()


def test_text_3d():
    msg = 'I \nlove\n FURY'

    txt_actor = actor.text_3d(msg)
    npt.assert_equal(txt_actor.get_message().lower(), msg.lower())
    npt.assert_raises(ValueError, txt_actor.justification, 'middle')
    npt.assert_raises(ValueError, txt_actor.vertical_justification, 'center')

    scene = window.Scene()
    scene.add(txt_actor)
    txt_actor.vertical_justification('middle')
    txt_actor.justification('right')
    arr_right = window.snapshot(scene, size=(1920, 1080), offscreen=True)
    scene.clear()
    txt_actor.vertical_justification('middle')
    txt_actor.justification('left')
    scene.add(txt_actor)
    arr_left = window.snapshot(scene, size=(1920, 1080), offscreen=True)
    # X axis of right alignment should have a higher center of mass position
    # than left
    assert_greater(center_of_mass(arr_right)[0], center_of_mass(arr_left)[0])
    scene.clear()
    txt_actor.justification('center')
    txt_actor.vertical_justification('top')
    scene.add(txt_actor)
    arr_top = window.snapshot(scene, size=(1920, 1080), offscreen=True)
    scene.clear()
    txt_actor.justification('center')
    txt_actor.vertical_justification('bottom')
    scene.add(txt_actor)
    arr_bottom = window.snapshot(scene, size=(1920, 1080), offscreen=True)
    assert_greater_equal(center_of_mass(arr_top)[0], center_of_mass(arr_bottom)[0])

    scene.clear()
    txt_actor.font_style(bold=True, italic=True, shadow=True)
    scene.add(txt_actor)
    arr = window.snapshot(scene, size=(1920, 1080), offscreen=True)
    assert_greater_equal(arr.mean(), arr_bottom.mean())


def test_container():
    container = actor.Container()

    axes = actor.axes()
    container.add(axes)
    npt.assert_equal(len(container), 1)
    npt.assert_equal(container.GetBounds(), axes.GetBounds())
    npt.assert_equal(container.GetCenter(), axes.GetCenter())
    npt.assert_equal(container.GetLength(), axes.GetLength())

    container.clear()
    npt.assert_equal(len(container), 0)

    container.add(axes)
    container_shallow_copy = shallow_copy(container)
    container_shallow_copy.add(actor.axes())

    assert_greater(len(container_shallow_copy), len(container))
    npt.assert_equal(container_shallow_copy.GetPosition(), container.GetPosition())
    npt.assert_equal(container_shallow_copy.GetVisibility(), container.GetVisibility())

    # Check is the shallow_copy do not modify original container
    container_shallow_copy.SetVisibility(False)
    npt.assert_equal(container.GetVisibility(), True)

    container_shallow_copy.SetPosition((1, 1, 1))
    npt.assert_equal(container.GetPosition(), (0, 0, 0))


def test_grid(_interactive=False):
    vol1 = np.zeros((100, 100, 100))
    vol1[25:75, 25:75, 25:75] = 100
    contour_actor1 = actor.contour_from_roi(vol1, np.eye(4), (1.0, 0, 0), 1.0)

    vol2 = np.zeros((100, 100, 100))
    vol2[25:75, 25:75, 25:75] = 100

    contour_actor2 = actor.contour_from_roi(vol2, np.eye(4), (1.0, 0.5, 0), 1.0)
    vol3 = np.zeros((100, 100, 100))
    vol3[25:75, 25:75, 25:75] = 100

    contour_actor3 = actor.contour_from_roi(vol3, np.eye(4), (1.0, 0.5, 0.5), 1.0)

    scene = window.Scene()
    actors = []
    texts = []

    actors.append(contour_actor1)
    text_actor1 = actor.text_3d('cube 1', justification='center')
    texts.append(text_actor1)

    actors.append(contour_actor2)
    text_actor2 = actor.text_3d('cube 2', justification='center')
    texts.append(text_actor2)

    actors.append(contour_actor3)
    text_actor3 = actor.text_3d('cube 3', justification='center')
    texts.append(text_actor3)

    actors.append(shallow_copy(contour_actor1))
    text_actor1 = 'cube 4'
    texts.append(text_actor1)

    actors.append(shallow_copy(contour_actor2))
    text_actor2 = 'cube 5'
    texts.append(text_actor2)

    actors.append(shallow_copy(contour_actor3))
    text_actor3 = 'cube 6'
    texts.append(text_actor3)

    # show the grid without the captions
    container = grid(
        actors=actors,
        captions=None,
        caption_offset=(0, -40, 0),
        cell_padding=(10, 10),
        dim=(2, 3),
    )

    scene.add(container)

    scene.projection('orthogonal')

    counter = itertools.count()

    show_m = window.ShowManager(scene)

    def timer_callback(_obj, _event):
        nonlocal counter
        cnt = next(counter)
        # show_m.scene.zoom(1)
        show_m.render()
        if cnt == 5:
            show_m.exit()
            # show_m.destroy_timers()

    show_m.add_timer_callback(True, 200, timer_callback)
    show_m.start()

    arr = window.snapshot(scene)
    arr[arr < 100] = 0
    report = window.analyze_snapshot(arr)
    npt.assert_equal(report.objects, 6)

    scene.rm_all()

    counter = itertools.count()
    show_m = window.ShowManager(scene)

    # show the grid with the captions
    container = grid(
        actors=actors,
        captions=texts,
        caption_offset=(0, -50, 0),
        cell_padding=(10, 10),
        dim=(3, 3),
    )

    scene.add(container)

    show_m.add_timer_callback(True, 200, timer_callback)
    show_m.start()

    arr = window.snapshot(scene)
    report = window.analyze_snapshot(arr)
    npt.assert_equal(report.objects > 6, True)


def test_direct_sphere_mapping():
    arr = 255 * np.ones((810, 1620, 3), dtype='uint8')
    rows, cols, _ = arr.shape

    rs = rows // 2
    cs = cols // 2
    w = 150 // 2

    arr[rs - w : rs + w, cs - 10 * w : cs + 10 * w] = np.array([255, 127, 0])
    # enable to see pacman on sphere
    # arr[0: 2 * w, cs - 10 * w: cs + 10 * w] = np.array([255, 127, 0])
    scene = window.Scene()
    tsa = actor.texture_on_sphere(arr)
    scene.add(tsa)
    rotate(tsa, rotation=(90, 0, 1, 0))
    display = window.snapshot(scene)
    res = window.analyze_snapshot(
        display, bg_color=(0, 0, 0), colors=[(255, 127, 0)], find_objects=False
    )
    npt.assert_equal(res.colors_found, [True])


def test_texture_mapping():
    arr = np.zeros((512, 212, 3), dtype='uint8')
    arr[:256, :] = np.array([255, 0, 0])
    arr[256:, :] = np.array([0, 255, 0])
    tp = actor.texture(arr, interp=True)
    scene = window.Scene()
    scene.add(tp)
    display = window.snapshot(scene)
    res = window.analyze_snapshot(
        display,
        bg_color=(0, 0, 0),
        colors=[(255, 0, 0), (0, 255, 0)],
        find_objects=False,
    )
    npt.assert_equal(res.colors_found, [True, True])


def test_texture_update():
    arr = np.zeros((512, 212, 3), dtype='uint8')
    arr[:256, :] = np.array([255, 0, 0])
    arr[256:, :] = np.array([0, 255, 0])
    # create a texture on plane
    tp = actor.texture(arr, interp=True)
    scene = window.Scene()
    scene.add(tp)
    display = window.snapshot(scene)
    res1 = window.analyze_snapshot(
        display,
        bg_color=(0, 0, 0),
        colors=[(255, 255, 255), (255, 0, 0), (0, 255, 0)],
        find_objects=False,
    )

    # update the texture
    new_arr = np.zeros((512, 212, 3), dtype='uint8')
    new_arr[:, :] = np.array([255, 255, 255])
    actor.texture_update(tp, new_arr)
    display = window.snapshot(scene)
    res2 = window.analyze_snapshot(
        display,
        bg_color=(0, 0, 0),
        colors=[(255, 255, 255), (255, 0, 0), (0, 255, 0)],
        find_objects=False,
    )

    # Test for original colors
    npt.assert_equal(res1.colors_found, [False, True, True])
    # Test for changed colors of the actor
    npt.assert_equal(res2.colors_found, [True, False, False])


def test_figure_vs_texture_actor():
    arr = (255 * np.ones((512, 212, 4))).astype('uint8')

    arr[20:40, 20:40, 3] = 0
    tp = actor.figure(arr)
    arr[20:40, 20:40, :] = np.array([255, 0, 0, 255], dtype='uint8')
    tp2 = actor.texture(arr)
    scene = window.Scene()
    scene.add(tp)
    scene.add(tp2)
    tp2.SetPosition(0, 0, -50)
    display = window.snapshot(scene)
    res = window.analyze_snapshot(
        display,
        bg_color=(0, 0, 0),
        colors=[(255, 0, 0), (255, 255, 255)],
        find_objects=False,
    )
    npt.assert_equal(res.colors_found, [True, True])


@pytest.mark.skipif(not have_matplotlib, reason='Requires MatplotLib')
def test_matplotlib_figure():
    names = ['group_a', 'group_b', 'group_c']
    values = [1, 10, 100]

    fig = plt.figure(figsize=(9, 3))

    plt.subplot(131)
    plt.bar(names, values)
    plt.subplot(132)
    plt.scatter(names, values)
    plt.subplot(133)
    plt.plot(names, values)
    plt.suptitle('Categorical Plotting')

    arr = matplotlib_figure_to_numpy(fig, dpi=500, transparent=True)
    plt.close('all')
    fig_actor = actor.figure(arr, 'cubic')
    fig_actor2 = actor.figure(arr, 'cubic')
    scene = window.Scene()
    scene.background((1, 1, 1.0))

    ax_actor = actor.axes(scale=(1000, 1000, 1000))
    scene.add(ax_actor)
    scene.add(fig_actor)
    scene.add(fig_actor2)
    ax_actor.SetPosition(-50, 500, -800)
    fig_actor2.SetPosition(500, 800, -400)
    display = window.snapshot(
        scene, 'test_mpl.png', order_transparent=False, offscreen=True
    )
    res = window.analyze_snapshot(
        display, bg_color=(255, 255, 255.0), colors=[(31, 119, 180)], find_objects=False
    )
    # omit assert from now until we know why snapshot creates
    # different colors in Github Actions but not on our computers
    # npt.assert_equal(res.colors_found, [True, True])
    # TODO: investigate further this issue with snapshot in Actions
    pass


def test_superquadric_actor(interactive=False):
    scene = window.Scene()
    centers = np.array([[8, 0, 0], [0, 8, 0], [0, 0, 0]])
    colors = np.array([[1, 0, 0], [0, 1, 0], [0, 0, 1]])
    directions = np.array(
        [
            [0.27753247, 0.15332503, 0.63670953],
            [0.14138223, 0.76031677, 0.14669451],
            [0.23416946, 0.12816617, 0.92596145],
        ]
    )

    scales = [1, 2, 3]
    roundness = np.array([[1, 1], [1, 2], [2, 1]])

    sq_actor = actor.superquadric(
        centers,
        roundness=roundness,
        directions=directions,
        colors=colors.astype(np.uint8),
        scales=scales,
    )
    scene.add(sq_actor)
    if interactive:
        window.show(scene)

    arr = window.snapshot(scene, offscreen=True)
    arr[arr > 0] = 255  # Normalization
    report = window.analyze_snapshot(arr, colors=255 * colors.astype(np.uint8))
    npt.assert_equal(report.objects, 3)
    npt.assert_equal(report.colors_found, [True, True, True])


def test_billboard_actor(interactive=False):
    scene = window.Scene()
    scene.background((1, 1, 1))
    centers = np.array(
        [
            [0, 0, 0],
            [5, -5, 5],
            [-7, 7, -7],
            [10, 10, 10],
            [10.5, 11.5, 11.5],
            [12, -12, -12],
            [-17, 17, 17],
            [-22, -22, 22],
        ]
    )
    colors = np.array(
        [
            [1, 1, 0],
            [0, 0, 0],
            [1, 0, 1],
            [0, 0, 1],
            [1, 1, 1],
            [1, 0, 0],
            [0, 1, 0],
            [0, 1, 1],
        ]
    )
    scales = [6, 0.4, 1.2, 1, 0.2, 0.7, 3, 2]

    fake_sphere = """
        float len = length(point);
        float radius = 1.;
        if(len > radius)
            {discard;}

        vec3 normalizedPoint = normalize(vec3(point.xy, sqrt(1. - len)));
        vec3 direction = normalize(vec3(1., 1., 1.));
        float df_1 = max(0, dot(direction, normalizedPoint));
        float sf_1 = pow(df_1, 24);
        fragOutput0 = vec4(max(df_1 * color, sf_1 * vec3(1)), 1);
        """

    billboard_actor = actor.billboard(
        centers, colors=colors, scales=scales, fs_impl=fake_sphere
    )
    scene.add(billboard_actor)
    scene.add(actor.axes())
    if interactive:
        window.show(scene)

    arr = window.snapshot(scene)
    report = window.analyze_snapshot(arr, colors=colors)
    npt.assert_equal(report.objects, 8)


@pytest.mark.skipif(
    skip_win,
    reason='This test does not work on Windows'
    ' due to snapshot (memory access'
    ' violation). Check what is causing this'
    ' issue with shader',
)
def test_sdf_actor(interactive=False):
    scene = window.Scene()
    scene.background((1, 1, 1))
    centers = np.array([[2, 0, 0], [0, 2, 0], [0, 0, 0], [2, 2, 0]]) * 11
    colors = np.array([[1, 0, 0], [0, 1, 0], [0, 0, 1], [1, 1, 0]])
    directions = np.array([[0, 1, 0], [1, 0, 0], [0, 0, 1], [1, 1, 0]])
    scales = [1, 2, 3, 4]
    primitive = ['sphere', 'ellipsoid', 'torus', 'capsule']

    sdf_actor = actor.sdf(centers, directions, colors, primitive, scales)
    scene.add(sdf_actor)
    scene.add(actor.axes())
    if interactive:
        window.show(scene)

    arr = window.snapshot(scene)
    report = window.analyze_snapshot(arr, colors=colors)
    npt.assert_equal(report.objects, 4)

    # Draw 3 spheres as the primitive type is str
    scene.clear()
    primitive = 'sphere'
    sdf_actor = actor.sdf(centers, directions, colors, primitive, scales)
    scene.add(sdf_actor)
    scene.add(actor.axes())
    if interactive:
        window.show(scene)

    arr = window.snapshot(scene)
    report = window.analyze_snapshot(arr, colors=colors)
    npt.assert_equal(report.objects, 4)

    # A sphere and default back to two torus
    # as the primitive type is list
    scene.clear()
    primitive = ['sphere']
    with npt.assert_warns(UserWarning):
        sdf_actor = actor.sdf(centers, directions, colors, primitive, scales)

    scene.add(sdf_actor)
    scene.add(actor.axes())
    if interactive:
        window.show(scene)

    arr = window.snapshot(scene)
    report = window.analyze_snapshot(arr, colors=colors)
    npt.assert_equal(report.objects, 4)

    # One sphere and ellipsoid each
    # Default to torus
    scene.clear()
    primitive = ['sphere', 'ellipsoid']
    with npt.assert_warns(UserWarning):
        sdf_actor = actor.sdf(centers, directions, colors, primitive, scales)

    scene.add(sdf_actor)
    scene.add(actor.axes())
    if interactive:
        window.show(scene)

    arr = window.snapshot(scene)
    report = window.analyze_snapshot(arr, colors=colors)
    npt.assert_equal(report.objects, 4)


@pytest.mark.skipif(
    skip_linux,
    reason='This test does not work on Ubuntu. It '
    'works on a local machine. Check after '
    'fixing memory leak with RenderWindow.',
)
def test_marker_actor(interactive=False):
    scene = window.Scene()
    scene.background((1, 1, 1))
    centers_3do = np.array([[4, 0, 0], [4, 4, 0], [4, 8, 0]])
    markers_2d = ['o', 's', 'd', '^', 'p', 'h', 's6', 'x', '+']
    center_markers_2d = np.array([[0, i * 2, 0] for i in range(len(markers_2d))])
    fake_spheres = actor.markers(centers_3do, colors=(0, 1, 0), scales=1, marker='3d')
    markers_2d = actor.markers(
        center_markers_2d, colors=(0, 1, 0), scales=1, marker=markers_2d
    )
    scene.add(fake_spheres)
    scene.add(markers_2d)

    if interactive:
        window.show(scene)

    arr = window.snapshot(scene)

    colors = np.array([[0, 1, 0] for i in range(12)])
    report = window.analyze_snapshot(arr, colors=colors)
    npt.assert_equal(report.objects, 12)


def test_actors_primitives_count():
    centers = np.array([[1, 1, 1], [2, 2, 2]])
    directions = np.array([[1, 0, 0], [1, 0, 0]])
    colors = np.array([[1, 0, 0], [1, 0, 0]])
    lines = np.array([[[0, 0, 0], [1, 1, 1]], [[1, 1, 1], [2, 2, 2]]])

    args_1 = {'centers': centers}
    args_2 = {**args_1, 'colors': colors}
    args_3 = {**args_2, 'directions': directions}

    cen_c = len(centers)
    lin_c = len(lines)

    actors_test_cases = [
        [actor.box, args_1, cen_c],
        [actor.rectangle, args_1, cen_c],
        [actor.square, args_1, cen_c],
        [actor.cube, args_1, cen_c],
        [actor.sphere, {**args_2, 'use_primitive': True}, cen_c],
        [actor.sphere, {**args_2, 'use_primitive': False}, cen_c],
        [actor.sdf, args_1, cen_c],
        [actor.billboard, args_1, cen_c],
        [actor.superquadric, args_1, cen_c],
        [actor.markers, args_1, cen_c],
        [actor.octagonalprism, args_1, cen_c],
        [actor.frustum, args_1, cen_c],
        [actor.pentagonalprism, args_1, cen_c],
        [actor.triangularprism, args_1, cen_c],
        [actor.rhombicuboctahedron, args_1, cen_c],
        [actor.cylinder, args_3, cen_c],
        [actor.disk, args_3, cen_c],
        [actor.cone, {**args_3, 'use_primitive': False}, cen_c],
        [actor.cone, {**args_3, 'use_primitive': True}, cen_c],
        [actor.arrow, {**args_3, 'repeat_primitive': False}, cen_c],
        [actor.arrow, {**args_3, 'repeat_primitive': True}, cen_c],
        [actor.dot, {'points': centers}, cen_c],
        [actor.point, {'points': centers, 'colors': colors}, cen_c],
        [actor.line, {'lines': lines}, lin_c],
        [actor.streamtube, {'lines': lines}, lin_c],
    ]
    for test_case in actors_test_cases:
        act_func = test_case[0]
        args = test_case[1]
        primitives_count = test_case[2]
        act = act_func(**args)
        npt.assert_equal(primitives_count_from_actor(act), primitives_count)<|MERGE_RESOLUTION|>--- conflicted
+++ resolved
@@ -42,11 +42,8 @@
     from fury.convert import matplotlib_figure_to_numpy
 
 
-<<<<<<< HEAD
-class Sphere():
-=======
 class Sphere:
->>>>>>> d9924119
+
     vertices = None
     faces = None
 
