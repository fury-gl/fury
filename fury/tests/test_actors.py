--- conflicted
+++ resolved
@@ -1526,38 +1526,6 @@
     npt.assert_equal(report.objects, 4)
 
 
-<<<<<<< HEAD
-def test_parametric_surface_actor(interactive=False):
-    centers = np.array([[0, -15, 3], [0, 0, 3], [0, 15, 3]])
-    colors = np.array([[1, 0, 0, 0.9], [0, 1, 0, 0.8], [0, 0, 1, 0.5]])
-    directions = np.array([[1, 0, 1]])
-    scale_list = [1, 2, (1, 1, 1), [3, 2, 1], np.array([1, 2, 3]),
-                  np.array([[1, 2, 3], [1, 3, 2], [3, 1, 2]])]
-    list_parametric_names = ["mobius_strip", "kleins_bottle", "roman_surface",
-                             "boys_surface", "bohemian_dome", "dinis_surface",
-                             "pluckers_conoid"]
-    npoints = 100
-
-    # Test Errors
-    npt.assert_raises(ValueError, actor.parametric_surface,
-                      centers=np.random.rand(1, 3), name="cube")
-
-    for name in list_parametric_names:
-        for scale in scale_list:
-            scene = window.Scene()
-            g_actor = actor.parametric_surface(centers=centers, colors=colors,
-                                               directions=directions,
-                                               scales=scale, name=name,
-                                               npoints=npoints)
-            scene.add(g_actor)
-            if interactive:
-                window.show(scene)
-
-            arr = window.snapshot(scene)
-            report = window.analyze_snapshot(arr, colors=colors)
-            msg = 'Failed with {}, scale={}'.format(name, scale)
-            npt.assert_equal(report.objects, 3, err_msg=msg)
-=======
 def test_marker_actor(interactive=False):
     scene = window.Scene()
     scene.background((1, 1, 1))
@@ -1588,4 +1556,35 @@
     colors = np.array([[0, 1, 0] for i in range(12)])
     report = window.analyze_snapshot(arr, colors=colors)
     npt.assert_equal(report.objects, 12)
->>>>>>> 39a28039
+
+
+def test_parametric_surface_actor(interactive=False):
+    centers = np.array([[0, -15, 3], [0, 0, 3], [0, 15, 3]])
+    colors = np.array([[1, 0, 0, 0.9], [0, 1, 0, 0.8], [0, 0, 1, 0.5]])
+    directions = np.array([[1, 0, 1]])
+    scale_list = [1, 2, (1, 1, 1), [3, 2, 1], np.array([1, 2, 3]),
+                  np.array([[1, 2, 3], [1, 3, 2], [3, 1, 2]])]
+    list_parametric_names = ["mobius_strip", "kleins_bottle", "roman_surface",
+                             "boys_surface", "bohemian_dome", "dinis_surface",
+                             "pluckers_conoid"]
+    npoints = 100
+
+    # Test Errors
+    npt.assert_raises(ValueError, actor.parametric_surface,
+                      centers=np.random.rand(1, 3), name="cube")
+
+    for name in list_parametric_names:
+        for scale in scale_list:
+            scene = window.Scene()
+            g_actor = actor.parametric_surface(centers=centers, colors=colors,
+                                               directions=directions,
+                                               scales=scale, name=name,
+                                               npoints=npoints)
+            scene.add(g_actor)
+            if interactive:
+                window.show(scene)
+
+            arr = window.snapshot(scene)
+            report = window.analyze_snapshot(arr, colors=colors)
+            msg = 'Failed with {}, scale={}'.format(name, scale)
+            npt.assert_equal(report.objects, 3, err_msg=msg)