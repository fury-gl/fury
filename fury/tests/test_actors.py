import os
import itertools
from tempfile import mkstemp, TemporaryDirectory as InTemporaryDirectory

import pytest
import numpy as np
import numpy.testing as npt
from scipy.ndimage.measurements import center_of_mass

from fury import shaders
from fury import actor, window
from fury.actor import grid
<<<<<<< HEAD
from fury.utils import shallow_copy, rotate
import itertools

import numpy.testing as npt
import pytest
from fury.tmpdirs import InTemporaryDirectory
=======
from fury.utils import shallow_copy
>>>>>>> cc1cec62
from fury.testing import assert_greater, assert_greater_equal

# Allow import, but disable doctests if we don't have dipy
from fury.optpkg import optional_package
dipy, have_dipy, _ = optional_package('dipy')
matplotlib, have_matplotlib, _ = optional_package('matplotlib')

if have_dipy:
    from dipy.tracking.streamline import (center_streamlines,
                                          transform_streamlines)
    from dipy.align.tests.test_streamlinear import fornix_streamlines
    from dipy.reconst.dti import color_fa, fractional_anisotropy
    from dipy.data import get_sphere

if have_matplotlib:
    import matplotlib.pyplot as plt
    from fury.utils import matplotlib_figure_to_numpy


def test_slicer(verbose=False):
    scene = window.Scene()
    data = (255 * np.random.rand(50, 50, 50))
    affine = np.eye(4)
    slicer = actor.slicer(data, affine, value_range=[data.min(), data.max()])
    slicer.display(None, None, 25)
    scene.add(slicer)

    scene.reset_camera()
    scene.reset_clipping_range()
    # window.show(scene)

    # copy pixels in numpy array directly
    arr = window.snapshot(scene, 'test_slicer.png', offscreen=True)

    if verbose:
        print(arr.sum())
        print(np.sum(arr == 0))
        print(np.sum(arr > 0))
        print(arr.shape)
        print(arr.dtype)

    report = window.analyze_snapshot(arr, find_objects=True)

    npt.assert_equal(report.objects, 1)
    # print(arr[..., 0])

    # The slicer can cut directly a smaller part of the image
    slicer.display_extent(10, 30, 10, 30, 35, 35)
    scene.ResetCamera()

    scene.add(slicer)

    # save pixels in png file not a numpy array
    with InTemporaryDirectory() as tmpdir:
        fname = os.path.join(tmpdir, 'slice.png')
        window.snapshot(scene, fname, offscreen=True)
        report = window.analyze_snapshot(fname, find_objects=True)
        npt.assert_equal(report.objects, 1)

    # Test Errors
    data_4d = (255 * np.random.rand(50, 50, 50, 50))
    npt.assert_raises(ValueError, actor.slicer, data_4d)
    npt.assert_raises(ValueError, actor.slicer, np.ones(10))

    scene.clear()

    rgb = np.zeros((30, 30, 30, 3), dtype='f8')
    rgb[..., 0] = 255
    rgb_actor = actor.slicer(rgb)

    scene.add(rgb_actor)

    scene.reset_camera()
    scene.reset_clipping_range()

    arr = window.snapshot(scene, offscreen=True)
    report = window.analyze_snapshot(arr, colors=[(255, 0, 0)])
    npt.assert_equal(report.objects, 1)
    npt.assert_equal(report.colors_found, [True])

    lut = actor.colormap_lookup_table(scale_range=(0, 255),
                                      hue_range=(0.4, 1.),
                                      saturation_range=(1, 1.),
                                      value_range=(0., 1.))
    scene.clear()
    slicer_lut = actor.slicer(data, lookup_colormap=lut)

    slicer_lut.display(10, None, None)
    slicer_lut.display(None, 10, None)
    slicer_lut.display(None, None, 10)

    slicer_lut.opacity(0.5)
    slicer_lut.tolerance(0.03)
    slicer_lut2 = slicer_lut.copy()
    npt.assert_equal(slicer_lut2.GetOpacity(), 0.5)
    npt.assert_equal(slicer_lut2.picker.GetTolerance(), 0.03)
    slicer_lut2.opacity(1)
    slicer_lut2.tolerance(0.025)
    slicer_lut2.display(None, None, 10)
    scene.add(slicer_lut2)

    scene.reset_clipping_range()

    arr = window.snapshot(scene, offscreen=True)
    report = window.analyze_snapshot(arr, find_objects=True)
    npt.assert_equal(report.objects, 1)

    scene.clear()

    data = (255 * np.random.rand(50, 50, 50))
    affine = np.diag([1, 3, 2, 1])
    slicer = actor.slicer(data, affine, interpolation='nearest')
    slicer.display(None, None, 25)

    scene.add(slicer)
    scene.reset_camera()
    scene.reset_clipping_range()

    arr = window.snapshot(scene, offscreen=True)
    report = window.analyze_snapshot(arr, find_objects=True)
    npt.assert_equal(report.objects, 1)
    npt.assert_equal(data.shape, slicer.shape)
    slicer2 = slicer.copy()
    npt.assert_equal(slicer2.shape, slicer.shape)

    scene.clear()

    data = (255 * np.random.rand(50, 50, 50))
    affine = np.diag([1, 3, 2, 1])

    from dipy.align.reslice import reslice

    data2, affine2 = reslice(data, affine, zooms=(1, 3, 2),
                             new_zooms=(1, 1, 1))

    slicer = actor.slicer(data2, affine2, interpolation='linear')
    slicer.display(None, None, 25)

    scene.add(slicer)
    scene.reset_camera()
    scene.reset_clipping_range()

    # window.show(scene, reset_camera=False)
    arr = window.snapshot(scene, offscreen=True)
    report = window.analyze_snapshot(arr, find_objects=True)
    npt.assert_equal(report.objects, 1)
    npt.assert_array_equal([1, 3, 2] * np.array(data.shape),
                           np.array(slicer.shape))


def test_surface():
    import math
    import random
    from scipy.spatial import Delaunay
    size = 11
    vertices = list()
    for i in range(-size, size):
        for j in range(-size, size):
            fact1 = - math.sin(i) * math.cos(j)
            fact2 = - math.exp(abs(1 - math.sqrt(i ** 2 + j ** 2) / math.pi))
            z_coord = -abs(fact1 * fact2)
            vertices.append([i, j, z_coord])

    c_arr = np.random.rand(len(vertices), 3)
    random.shuffle(vertices)
    vertices = np.array(vertices)
    tri = Delaunay(vertices[:, [0, 1]])
    faces = tri.simplices

    c_loop = [None, c_arr]
    f_loop = [None, faces]
    s_loop = [None, "butterfly", "loop"]

    for smooth_type in s_loop:
        for face in f_loop:
            for color in c_loop:
                scene = window.Scene(background=(1, 1, 1))
                surface_actor = actor.surface(vertices, faces=face,
                                              colors=color, smooth=smooth_type)
                scene.add(surface_actor)
                # window.show(scene, size=(600, 600), reset_camera=False)
                arr = window.snapshot(scene, 'test_surface.png',
                                      offscreen=True)
                report = window.analyze_snapshot(arr, find_objects=True)
                npt.assert_equal(report.objects, 1)


def test_contour_from_roi():

    # Render volume
    scene = window.Scene()
    data = np.zeros((50, 50, 50))
    data[20:30, 25, 25] = 1.
    data[25, 20:30, 25] = 1.
    affine = np.eye(4)
    surface = actor.contour_from_roi(data, affine,
                                     color=np.array([1, 0, 1]),
                                     opacity=.5)
    scene.add(surface)

    scene.reset_camera()
    scene.reset_clipping_range()
    # window.show(scene)

    # Test Errors
    npt.assert_raises(ValueError, actor.contour_from_roi, np.ones(50))

    # Test binarization
    scene2 = window.Scene()
    data2 = np.zeros((50, 50, 50))
    data2[20:30, 25, 25] = 1.
    data2[35:40, 25, 25] = 1.
    affine = np.eye(4)
    surface2 = actor.contour_from_roi(data2, affine,
                                      color=np.array([0, 1, 1]),
                                      opacity=.5)
    scene2.add(surface2)

    scene2.reset_camera()
    scene2.reset_clipping_range()
    # window.show(scene2)

    arr = window.snapshot(scene, 'test_surface.png', offscreen=True)
    arr2 = window.snapshot(scene2, 'test_surface2.png', offscreen=True)

    report = window.analyze_snapshot(arr, find_objects=True)
    report2 = window.analyze_snapshot(arr2, find_objects=True)

    npt.assert_equal(report.objects, 1)
    npt.assert_equal(report2.objects, 2)

    # test on real streamlines using tracking example
    if have_dipy:
        from dipy.data import read_stanford_labels
        from dipy.reconst.shm import CsaOdfModel
        from dipy.data import default_sphere
        from dipy.direction import peaks_from_model
        from fury.colormap import line_colors
        from dipy.tracking import utils
        try:
            from dipy.tracking.local import ThresholdTissueClassifier \
                as ThresholdStoppingCriterion
            from dipy.tracking.local import LocalTracking
        except ImportError:
            from dipy.tracking.stopping_criterion import \
                ThresholdStoppingCriterion
            from dipy.tracking.local_tracking import LocalTracking

        hardi_img, gtab, labels_img = read_stanford_labels()
        data = hardi_img.get_data()
        labels = labels_img.get_data()
        affine = hardi_img.affine

        white_matter = (labels == 1) | (labels == 2)

        csa_model = CsaOdfModel(gtab, sh_order=6)
        csa_peaks = peaks_from_model(csa_model, data, default_sphere,
                                     relative_peak_threshold=.8,
                                     min_separation_angle=45,
                                     mask=white_matter)

        classifier = ThresholdStoppingCriterion(csa_peaks.gfa, .25)

        seed_mask = labels == 2
        seeds = utils.seeds_from_mask(seed_mask, density=[1, 1, 1],
                                      affine=affine)

        # Initialization of LocalTracking.
        # The computation happens in the next step.
        streamlines = LocalTracking(csa_peaks, classifier, seeds, affine,
                                    step_size=2)

        # Compute streamlines and store as a list.
        streamlines = list(streamlines)

        # Prepare the display objects.
        streamlines_actor = actor.line(streamlines, line_colors(streamlines))
        seedroi_actor = actor.contour_from_roi(seed_mask, affine,
                                               [0, 1, 1], 0.5)

        # Create the 3d display.
        r = window.Scene()
        r2 = window.Scene()
        r.add(streamlines_actor)
        arr3 = window.snapshot(r, 'test_surface3.png', offscreen=True)
        report3 = window.analyze_snapshot(arr3, find_objects=True)
        r2.add(streamlines_actor)
        r2.add(seedroi_actor)
        arr4 = window.snapshot(r2, 'test_surface4.png', offscreen=True)
        report4 = window.analyze_snapshot(arr4, find_objects=True)

        # assert that the seed ROI rendering is not far
        # away from the streamlines (affine error)
        npt.assert_equal(report3.objects, report4.objects)
        # window.show(r)
        # window.show(r2)


def test_streamtube_and_line_actors():
    scene = window.Scene()

    line1 = np.array([[0, 0, 0], [1, 1, 1], [2, 2, 2.]])
    line2 = line1 + np.array([0.5, 0., 0.])

    lines = [line1, line2]
    colors = np.array([[1, 0, 0], [0, 0, 1.]])
    c = actor.line(lines, colors, linewidth=3)
    scene.add(c)

    c = actor.line(lines, colors, spline_subdiv=5, linewidth=3)
    scene.add(c)

    # create streamtubes of the same lines and shift them a bit
    c2 = actor.streamtube(lines, colors, linewidth=.1)
    c2.SetPosition(2, 0, 0)
    scene.add(c2)

    arr = window.snapshot(scene)

    report = window.analyze_snapshot(arr,
                                     colors=[(255, 0, 0), (0, 0, 255)],
                                     find_objects=True)

    npt.assert_equal(report.objects, 4)
    npt.assert_equal(report.colors_found, [True, True])

    # as before with splines
    c2 = actor.streamtube(lines, colors, spline_subdiv=5, linewidth=.1)
    c2.SetPosition(2, 0, 0)
    scene.add(c2)

    arr = window.snapshot(scene)

    report = window.analyze_snapshot(arr,
                                     colors=[(255, 0, 0), (0, 0, 255)],
                                     find_objects=True)

    npt.assert_equal(report.objects, 4)
    npt.assert_equal(report.colors_found, [True, True])

    c3 = actor.line(lines, colors, depth_cue=True, fake_tube=True)

    mapper_code = c3.GetMapper().GetGeometryShaderCode()
    file_code = shaders.load("line.geom")
    npt.assert_equal(mapper_code, file_code)

    npt.assert_equal(c3.GetProperty().GetRenderLinesAsTubes(), True)


@pytest.mark.skipif(not have_dipy, reason="Requires DIPY")
def test_bundle_maps():
    scene = window.Scene()
    bundle = fornix_streamlines()
    bundle, _ = center_streamlines(bundle)

    mat = np.array([[1, 0, 0, 100],
                    [0, 1, 0, 100],
                    [0, 0, 1, 100],
                    [0, 0, 0, 1.]])

    bundle = transform_streamlines(bundle, mat)

    # metric = np.random.rand(*(200, 200, 200))
    metric = 100 * np.ones((200, 200, 200))

    # add lower values
    metric[100, :, :] = 100 * 0.5

    # create a nice orange-red colormap
    lut = actor.colormap_lookup_table(scale_range=(0., 100.),
                                      hue_range=(0., 0.1),
                                      saturation_range=(1, 1),
                                      value_range=(1., 1))

    line = actor.line(bundle, metric, linewidth=0.1, lookup_colormap=lut)
    scene.add(line)
    scene.add(actor.scalar_bar(lut, ' '))

    report = window.analyze_scene(scene)

    npt.assert_almost_equal(report.actors, 1)
    # window.show(scene)

    scene.clear()

    nb_points = np.sum([len(b) for b in bundle])
    values = 100 * np.random.rand(nb_points)
    # values[:nb_points/2] = 0

    line = actor.streamtube(bundle, values, linewidth=0.1, lookup_colormap=lut)
    scene.add(line)
    # window.show(scene)

    report = window.analyze_scene(scene)
    npt.assert_equal(report.actors_classnames[0], 'vtkLODActor')

    scene.clear()

    colors = np.random.rand(nb_points, 3)
    # values[:nb_points/2] = 0

    line = actor.line(bundle, colors, linewidth=2)
    scene.add(line)
    # window.show(scene)

    report = window.analyze_scene(scene)
    npt.assert_equal(report.actors_classnames[0], 'vtkLODActor')
    # window.show(scene)

    arr = window.snapshot(scene)
    report2 = window.analyze_snapshot(arr)
    npt.assert_equal(report2.objects, 1)

    # try other input options for colors
    scene.clear()
    actor.line(bundle, (1., 0.5, 0))
    actor.line(bundle, np.arange(len(bundle)))
    actor.line(bundle)
    colors = [np.random.rand(*b.shape) for b in bundle]
    actor.line(bundle, colors=colors)


@pytest.mark.skipif(not have_dipy, reason="Requires DIPY")
def test_odf_slicer(interactive=False):

    sphere = get_sphere('symmetric362')

    shape = (11, 11, 11, sphere.vertices.shape[0])

    fid, fname = mkstemp(suffix='_odf_slicer.mmap')
    print(fid)
    print(fname)

    odfs = np.memmap(fname, dtype=np.float64, mode='w+',
                     shape=shape)

    odfs[:] = 1

    affine = np.eye(4)
    scene = window.Scene()

    mask = np.ones(odfs.shape[:3])
    mask[:4, :4, :4] = 0

    odfs[..., 0] = 1

    odf_actor = actor.odf_slicer(odfs, affine,
                                 mask=mask, sphere=sphere, scale=.25,
                                 colormap='blues')
    fa = 0. * np.zeros(odfs.shape[:3])
    fa[:, 0, :] = 1.
    fa[:, -1, :] = 1.
    fa[0, :, :] = 1.
    fa[-1, :, :] = 1.
    fa[5, 5, 5] = 1

    k = 5
    I, J, _ = odfs.shape[:3]

    fa_actor = actor.slicer(fa, affine)
    fa_actor.display_extent(0, I, 0, J, k, k)
    scene.add(odf_actor)
    scene.reset_camera()
    scene.reset_clipping_range()

    odf_actor.display_extent(0, I, 0, J, k, k)
    odf_actor.GetProperty().SetOpacity(1.0)
    if interactive:
        window.show(scene, reset_camera=False)

    arr = window.snapshot(scene)
    report = window.analyze_snapshot(arr, find_objects=True)
    npt.assert_equal(report.objects, 11 * 11)

    scene.clear()
    scene.add(fa_actor)
    scene.reset_camera()
    scene.reset_clipping_range()
    if interactive:
        window.show(scene)

    mask[:] = 0
    mask[5, 5, 5] = 1
    fa[5, 5, 5] = 0
    fa_actor = actor.slicer(fa, None)
    fa_actor.display(None, None, 5)
    odf_actor = actor.odf_slicer(odfs, None, mask=mask,
                                 sphere=sphere, scale=.25,
                                 colormap='blues',
                                 norm=False, global_cm=True)
    scene.clear()
    scene.add(fa_actor)
    scene.add(odf_actor)
    scene.reset_camera()
    scene.reset_clipping_range()
    if interactive:
        window.show(scene)

    scene.clear()
    scene.add(odf_actor)
    scene.add(fa_actor)
    odfs[:, :, :] = 1
    mask = np.ones(odfs.shape[:3])
    odf_actor = actor.odf_slicer(odfs, None, mask=mask,
                                 sphere=sphere, scale=.25,
                                 colormap='blues',
                                 norm=False, global_cm=True)

    scene.clear()
    scene.add(odf_actor)
    scene.add(fa_actor)
    scene.add(actor.axes((11, 11, 11)))
    for i in range(11):
        odf_actor.display(i, None, None)
        fa_actor.display(i, None, None)
        if interactive:
            window.show(scene)
    for j in range(11):
        odf_actor.display(None, j, None)
        fa_actor.display(None, j, None)
        if interactive:
            window.show(scene)
    # with mask equal to zero everything should be black
    mask = np.zeros(odfs.shape[:3])
    odf_actor = actor.odf_slicer(odfs, None, mask=mask,
                                 sphere=sphere, scale=.25,
                                 colormap='blues',
                                 norm=False, global_cm=True)
    scene.clear()
    scene.add(odf_actor)
    scene.reset_camera()
    scene.reset_clipping_range()
    if interactive:
        window.show(scene)

    npt.assert_raises(IOError, actor.odf_slicer, odfs, None, mask=None,
                      sphere=sphere, scale=.25, colormap=None, norm=False,
                      global_cm=True)

    # colormap=None and global_cm=False results in directionally encoded colors
    scene.clear()
    scene.add(odf_actor)
    scene.add(fa_actor)
    odfs[:, :, :] = 1
    odf_actor = actor.odf_slicer(odfs, None, mask=None,
                                 sphere=sphere, scale=.25,
                                 colormap=None,
                                 norm=False, global_cm=False)

    report = window.analyze_scene(scene)
    npt.assert_equal(report.actors, 1)
    npt.assert_equal(report.actors_classnames[0], 'vtkLODActor')

    del odf_actor
    odfs._mmap.close()
    del odfs
    os.close(fid)

    os.remove(fname)


def test_peak_slicer(interactive=False):

    _peak_dirs = np.array([[1, 0, 0], [0, 1, 0], [0, 0, 1]], dtype='f4')
    # peak_dirs.shape = (1, 1, 1) + peak_dirs.shape

    peak_dirs = np.zeros((11, 11, 11, 3, 3))

    peak_values = np.random.rand(11, 11, 11, 3)

    peak_dirs[:, :, :] = _peak_dirs

    scene = window.Scene()
    peak_actor = actor.peak_slicer(peak_dirs)
    scene.add(peak_actor)
    scene.add(actor.axes((11, 11, 11)))
    if interactive:
        window.show(scene)

    scene.clear()
    scene.add(peak_actor)
    scene.add(actor.axes((11, 11, 11)))
    for k in range(11):
        peak_actor.display_extent(0, 10, 0, 10, k, k)

    for j in range(11):
        peak_actor.display_extent(0, 10, j, j, 0, 10)

    for i in range(11):
        peak_actor.display(i, None, None)

    scene.rm_all()

    peak_actor = actor.peak_slicer(
        peak_dirs,
        peak_values,
        mask=None,
        affine=np.diag([3, 2, 1, 1]),
        colors=None,
        opacity=0.8,
        linewidth=3,
        lod=True,
        lod_points=10 ** 4,
        lod_points_size=3)

    scene.add(peak_actor)
    scene.add(actor.axes((11, 11, 11)))
    if interactive:
        window.show(scene)

    report = window.analyze_scene(scene)
    ex = ['vtkLODActor', 'vtkOpenGLActor']
    npt.assert_equal(report.actors_classnames, ex)

    # 6d data
    data_6d = (255 * np.random.rand(5, 5, 5, 5, 5, 5))
    npt.assert_raises(ValueError, actor.peak_slicer, data_6d, data_6d)


@pytest.mark.skipif(not have_dipy, reason="Requires DIPY")
def test_tensor_slicer(interactive=False):

    evals = np.array([1.4, .35, .35]) * 10 ** (-3)
    evecs = np.eye(3)

    mevals = np.zeros((3, 2, 4, 3))
    mevecs = np.zeros((3, 2, 4, 3, 3))

    mevals[..., :] = evals
    mevecs[..., :, :] = evecs

    from dipy.data import get_sphere

    sphere = get_sphere('symmetric724')

    affine = np.eye(4)
    scene = window.Scene()

    tensor_actor = actor.tensor_slicer(mevals, mevecs, affine=affine,
                                       sphere=sphere, scale=.3, opacity=0.4)
    _, J, K = mevals.shape[:3]
    scene.add(tensor_actor)
    scene.reset_camera()
    scene.reset_clipping_range()

    tensor_actor.display_extent(0, 1, 0, J, 0, K)
    if interactive:
        window.show(scene, reset_camera=False)

    tensor_actor.GetProperty().SetOpacity(1.0)
    if interactive:
        window.show(scene, reset_camera=False)

    npt.assert_equal(scene.GetActors().GetNumberOfItems(), 1)

    # Test extent
    big_extent = scene.GetActors().GetLastActor().GetBounds()
    big_extent_x = abs(big_extent[1] - big_extent[0])
    tensor_actor.display(x=2)

    if interactive:
        window.show(scene, reset_camera=False)

    small_extent = scene.GetActors().GetLastActor().GetBounds()
    small_extent_x = abs(small_extent[1] - small_extent[0])
    npt.assert_equal(big_extent_x > small_extent_x, True)

    # Test empty mask
    empty_actor = actor.tensor_slicer(mevals, mevecs, affine=affine,
                                      mask=np.zeros(mevals.shape[:3]),
                                      sphere=sphere, scale=.3)
    npt.assert_equal(empty_actor.GetMapper(), None)

    # Test mask
    mask = np.ones(mevals.shape[:3])
    mask[:2, :3, :3] = 0
    cfa = color_fa(fractional_anisotropy(mevals), mevecs)
    tensor_actor = actor.tensor_slicer(mevals, mevecs, affine=affine,
                                       mask=mask, scalar_colors=cfa,
                                       sphere=sphere, scale=.3)
    scene.clear()
    scene.add(tensor_actor)
    scene.reset_camera()
    scene.reset_clipping_range()

    if interactive:
        window.show(scene, reset_camera=False)

    mask_extent = scene.GetActors().GetLastActor().GetBounds()
    mask_extent_x = abs(mask_extent[1] - mask_extent[0])
    npt.assert_equal(big_extent_x > mask_extent_x, True)

    # test display
    tensor_actor.display()
    current_extent = scene.GetActors().GetLastActor().GetBounds()
    current_extent_x = abs(current_extent[1] - current_extent[0])
    npt.assert_equal(big_extent_x > current_extent_x, True)
    if interactive:
        window.show(scene, reset_camera=False)

    tensor_actor.display(y=1)
    current_extent = scene.GetActors().GetLastActor().GetBounds()
    current_extent_y = abs(current_extent[3] - current_extent[2])
    big_extent_y = abs(big_extent[3] - big_extent[2])
    npt.assert_equal(big_extent_y > current_extent_y, True)
    if interactive:
        window.show(scene, reset_camera=False)

    tensor_actor.display(z=1)
    current_extent = scene.GetActors().GetLastActor().GetBounds()
    current_extent_z = abs(current_extent[5] - current_extent[4])
    big_extent_z = abs(big_extent[5] - big_extent[4])
    npt.assert_equal(big_extent_z > current_extent_z, True)
    if interactive:
        window.show(scene, reset_camera=False)

    # Test error handling of the method when
    # incompatible dimension of mevals and evecs are passed.
    mevals = np.zeros((3, 2, 3))
    mevecs = np.zeros((3, 2, 4, 3, 3))

    with npt.assert_raises(RuntimeError):
        tensor_actor = actor.tensor_slicer(mevals, mevecs, affine=affine,
                                           mask=mask, scalar_colors=cfa,
                                           sphere=sphere, scale=.3)


def test_dots(interactive=False):
    points = np.array([[0, 0, 0], [0, 1, 0], [1, 0, 0]])

    dots_actor = actor.dots(points, color=(0, 255, 0))

    scene = window.Scene()
    scene.add(dots_actor)
    scene.reset_camera()
    scene.reset_clipping_range()

    if interactive:
        window.show(scene, reset_camera=False)

    npt.assert_equal(scene.GetActors().GetNumberOfItems(), 1)

    extent = scene.GetActors().GetLastActor().GetBounds()
    npt.assert_equal(extent, (0.0, 1.0, 0.0, 1.0, 0.0, 0.0))

    arr = window.snapshot(scene)
    report = window.analyze_snapshot(arr,
                                     colors=(0, 255, 0))
    npt.assert_equal(report.objects, 3)

    # Test one point
    points = np.array([0, 0, 0])
    dot_actor = actor.dots(points, color=(0, 0, 255))

    scene.clear()
    scene.add(dot_actor)
    scene.reset_camera()
    scene.reset_clipping_range()

    arr = window.snapshot(scene)
    report = window.analyze_snapshot(arr,
                                     colors=(0, 0, 255))
    npt.assert_equal(report.objects, 1)


def test_points(interactive=False):
    points = np.array([[0, 0, 0], [0, 1, 0], [1, 0, 0]])
    colors = np.array([[1, 0, 0], [0, 1, 0], [0, 0, 1]])

    points_actor = actor.point(points, colors)

    scene = window.Scene()
    scene.add(points_actor)
    scene.reset_camera()
    scene.reset_clipping_range()

    if interactive:
        window.show(scene, reset_camera=False)

    npt.assert_equal(scene.GetActors().GetNumberOfItems(), 1)

    arr = window.snapshot(scene)
    report = window.analyze_snapshot(arr,
                                     colors=colors)
    npt.assert_equal(report.objects, 3)


def test_labels(interactive=False):

    text_actor = actor.label("Hello")

    scene = window.Scene()
    scene.add(text_actor)
    scene.reset_camera()
    scene.reset_clipping_range()

    if interactive:
        window.show(scene, reset_camera=False)

    npt.assert_equal(scene.GetActors().GetNumberOfItems(), 1)


def test_spheres(interactive=False):

    xyzr = np.array([[0, 0, 0, 10], [100, 0, 0, 25], [200, 0, 0, 50]])
    colors = np.array([[1, 0, 0, 0.3], [0, 1, 0, 0.4], [0, 0, 1., 0.99]])

    scene = window.Scene()
    sphere_actor = actor.sphere(centers=xyzr[:, :3], colors=colors[:],
                                radii=xyzr[:, 3])
    scene.add(sphere_actor)

    if interactive:
        window.show(scene, order_transparent=True)

    arr = window.snapshot(scene)
    report = window.analyze_snapshot(arr,
                                     colors=colors)
    npt.assert_equal(report.objects, 3)

    # test with an unique color for all centers
    scene.clear()
    sphere_actor = actor.sphere(centers=xyzr[:, :3],
                                colors=np.array([1, 0, 0]),
                                radii=xyzr[:, 3])
    scene.add(sphere_actor)
    arr = window.snapshot(scene)
    report = window.analyze_snapshot(arr, colors=(1, 0, 0))
    npt.assert_equal(report.colors_found, [True])


def test_cones_vertices_faces(interactive=False):

    scene = window.Scene()
    centers = np.array([[0, 0, 0], [20, 0, 0], [40, 0, 0]])
    directions = np.array([[0, 1, 0], [1, 0, 0], [0, 0, 1]])
    colors = np.array([[1, 0, 0, 0.3], [0, 1, 0, 0.4], [0, 0, 1., 0.99]])
    vertices = np.array([[0.0, 0.0, 0.0], [0.0, 10.0, 0.0],
                         [10.0, 0.0, 0.0], [0.0, 0.0, 10.0]])
    faces = np.array([[0, 1, 3], [0, 1, 2]])
    cone_actor = actor.cone(centers=centers, directions=directions,
                            colors=colors[:], vertices=vertices,
                            faces=faces)
    scene.add(cone_actor)

    if interactive:
        window.show(scene, order_transparent=True)
    arr = window.snapshot(scene)
    report = window.analyze_snapshot(arr, colors=[colors])
    npt.assert_equal(report.objects, 3)
    scene.clear()


def test_geometry_actor(interactive=False):

    xyz = np.array([[0, 0, 0], [50, 0, 0], [100, 0, 0]])
    dirs = np.array([[0, 1, 0], [1, 0, 0], [0, 0.5, 0.5]])

    actor_list = [[actor.cone, {'directions': dirs, 'resolution': 8}],
                  [actor.arrow, {'directions': dirs, 'resolution': 9}],
                  [actor.box, {'directions': dirs, 'size': (1, 3, 2)}],
                  [actor.cube, {'directions': dirs}],
                  [actor.cylinder, {'directions': dirs}]]

    scene = window.Scene()

    for act_func, extra_args in actor_list:
        colors = np.array([[1, 0, 0, 0.3], [0, 1, 0, 0.4], [1, 1, 0, 1]])
        heights = np.array([5, 7, 10])

        geom_actor = act_func(centers=xyz, heights=heights, colors=colors[:],
                              **extra_args)
        scene.add(geom_actor)

        if interactive:
            window.show(scene, order_transparent=True)
        arr = window.snapshot(scene)
        report = window.analyze_snapshot(arr, colors=colors)
        npt.assert_equal(report.objects, 3)

        colors = np.array([1.0, 1.0, 1.0, 1.0])
        heights = 10

        scene.clear()
        geom_actor = act_func(centers=xyz[:, :3], heights=10, colors=colors[:],
                              **extra_args)
        scene.add(geom_actor)

        if interactive:
            window.show(scene, order_transparent=True)
        arr = window.snapshot(scene)
        report = window.analyze_snapshot(arr, colors=[colors])
        npt.assert_equal(report.objects, 3)

        scene.clear()


def test_text_3d():
    msg = 'I \nlove\n FURY'

    txt_actor = actor.text_3d(msg)
    npt.assert_equal(txt_actor.get_message().lower(), msg.lower())
    npt.assert_raises(ValueError, txt_actor.justification, 'middle')
    npt.assert_raises(ValueError, txt_actor.vertical_justification, 'center')

    scene = window.Scene()
    scene.add(txt_actor)
    txt_actor.vertical_justification('middle')
    txt_actor.justification('right')
    arr_right = window.snapshot(scene, size=(1920, 1080), offscreen=True)
    scene.clear()
    txt_actor.vertical_justification('middle')
    txt_actor.justification('left')
    scene.add(txt_actor)
    arr_left = window.snapshot(scene, size=(1920, 1080), offscreen=True)
    # X axis of right alignment should have a lower center of mass position
    # than left
    assert_greater(center_of_mass(arr_left)[0], center_of_mass(arr_right)[0])
    scene.clear()
    txt_actor.justification('center')
    txt_actor.vertical_justification('top')
    scene.add(txt_actor)
    arr_top = window.snapshot(scene, size=(1920, 1080), offscreen=True)
    scene.clear()
    txt_actor.justification('center')
    txt_actor.vertical_justification('bottom')
    scene.add(txt_actor)
    arr_bottom = window.snapshot(scene, size=(1920, 1080), offscreen=True)
    assert_greater_equal(center_of_mass(arr_bottom)[0],
                         center_of_mass(arr_top)[0])

    scene.clear()
    txt_actor.font_style(bold=True, italic=True, shadow=True)
    scene.add(txt_actor)
    arr = window.snapshot(scene, size=(1920, 1080), offscreen=True)
    assert_greater_equal(arr.mean(), arr_bottom.mean())


def test_container():
    container = actor.Container()

    axes = actor.axes()
    container.add(axes)
    npt.assert_equal(len(container), 1)
    npt.assert_equal(container.GetBounds(), axes.GetBounds())
    npt.assert_equal(container.GetCenter(), axes.GetCenter())
    npt.assert_equal(container.GetLength(), axes.GetLength())

    container.clear()
    npt.assert_equal(len(container), 0)

    container.add(axes)
    container_shallow_copy = shallow_copy(container)
    container_shallow_copy.add(actor.axes())

    assert_greater(len(container_shallow_copy), len(container))
    npt.assert_equal(container_shallow_copy.GetPosition(),
                     container.GetPosition())
    npt.assert_equal(container_shallow_copy.GetVisibility(),
                     container.GetVisibility())

    # Check is the shallow_copy do not modify original container
    container_shallow_copy.SetVisibility(False)
    npt.assert_equal(container.GetVisibility(), True)

    container_shallow_copy.SetPosition((1, 1, 1))
    npt.assert_equal(container.GetPosition(), (0, 0, 0))


def test_grid(_interactive=False):

    vol1 = np.zeros((100, 100, 100))
    vol1[25:75, 25:75, 25:75] = 100
    contour_actor1 = actor.contour_from_roi(vol1, np.eye(4),
                                            (1., 0, 0), 1.)

    vol2 = np.zeros((100, 100, 100))
    vol2[25:75, 25:75, 25:75] = 100

    contour_actor2 = actor.contour_from_roi(vol2, np.eye(4),
                                            (1., 0.5, 0), 1.)
    vol3 = np.zeros((100, 100, 100))
    vol3[25:75, 25:75, 25:75] = 100

    contour_actor3 = actor.contour_from_roi(vol3, np.eye(4),
                                            (1., 0.5, 0.5), 1.)

    scene = window.Scene()
    actors = []
    texts = []

    actors.append(contour_actor1)
    text_actor1 = actor.text_3d('cube 1', justification='center')
    texts.append(text_actor1)

    actors.append(contour_actor2)
    text_actor2 = actor.text_3d('cube 2', justification='center')
    texts.append(text_actor2)

    actors.append(contour_actor3)
    text_actor3 = actor.text_3d('cube 3', justification='center')
    texts.append(text_actor3)

    actors.append(shallow_copy(contour_actor1))
    text_actor1 = 'cube 4'
    texts.append(text_actor1)

    actors.append(shallow_copy(contour_actor2))
    text_actor2 = 'cube 5'
    texts.append(text_actor2)

    actors.append(shallow_copy(contour_actor3))
    text_actor3 = 'cube 6'
    texts.append(text_actor3)

    # show the grid without the captions
    container = grid(actors=actors, captions=None,
                     caption_offset=(0, -40, 0),
                     cell_padding=(10, 10), dim=(2, 3))

    scene.add(container)

    scene.projection('orthogonal')

    counter = itertools.count()

    show_m = window.ShowManager(scene)

    show_m.initialize()

    def timer_callback(_obj, _event):
        cnt = next(counter)
        # show_m.scene.zoom(1)
        show_m.render()
        if cnt == 4:
            show_m.exit()
            show_m.destroy_timers()

    show_m.add_timer_callback(True, 200, timer_callback)
    show_m.start()

    arr = window.snapshot(scene)
    report = window.analyze_snapshot(arr)
    npt.assert_equal(report.objects, 6)

    scene.rm_all()

    counter = itertools.count()
    show_m = window.ShowManager(scene)
    show_m.initialize()
    # show the grid with the captions
    container = grid(actors=actors, captions=texts,
                     caption_offset=(0, -50, 0),
                     cell_padding=(10, 10),
                     dim=(3, 3))

    scene.add(container)

    show_m.add_timer_callback(True, 200, timer_callback)
    show_m.start()

    arr = window.snapshot(scene)
    report = window.analyze_snapshot(arr)
    npt.assert_equal(report.objects > 6, True)


def _square(scale=1):
    from fury.utils import set_polydata_vertices, set_polydata_triangles, vtk
    polydata = vtk.vtkPolyData()

    vertices = np.array([[0.0, 0.0, 0.0],
                         [0.0, 1.0, 0.0],
                         [1.0, 1.0, 0.0],
                         [1.0, 0.0, 0.0]])

    vertices -= np.array([0.5, 0.5, 0])

    vertices = scale * vertices

    triangles = np.array([[0, 1, 2], [2, 3, 0]], dtype='i8')

    set_polydata_vertices(polydata, vertices)
    set_polydata_triangles(polydata, triangles)
    return polydata


def _sphere(scale=1):

    from dipy.data import get_sphere

    sphere = get_sphere('symmetric362')

    from fury.utils import set_polydata_vertices, set_polydata_triangles, vtk
    polydata = vtk.vtkPolyData()

    set_polydata_vertices(polydata, scale*sphere.vertices)
    set_polydata_triangles(polydata, sphere.faces)
    from fury.utils import set_polydata_normals, normals_from_v_f

    normals = normals_from_v_f(scale*sphere.vertices, sphere.faces)
    set_polydata_normals(polydata, normals)
    return polydata, scale*sphere.vertices, normals


def test_direct_sphere_mapping():

    arr = 255 * np.ones((810, 1620, 3), dtype='uint8')
    rows, cols, _ = arr.shape

    rs = rows // 2
    cs = cols // 2
    w = 150 // 2

    arr[rs - w: rs + w, cs - 10 * w: cs + 10 * w] = np.array([255, 127, 0])
    # enable to see pacman on sphere
    # arr[0: 2 * w, cs - 10 * w: cs + 10 * w] = np.array([255, 127, 0])
    scene = window.Scene()
    tsa = actor.texture_on_sphere(arr)
    scene.add(tsa)
    rotate(tsa, rotation=(90, 0, 1, 0))
    display = window.snapshot(scene)
    res = window.analyze_snapshot(display, bg_color=(0, 0, 0),
                                  colors=[(255, 127, 0)],
                                  find_objects=False)
    npt.assert_equal(res.colors_found, [True])


def test_texture_mapping():

    arr = np.zeros((512, 212, 3), dtype='uint8')
    arr[:256, :] = np.array([255, 0, 0])
    arr[256:, :] = np.array([0, 255, 0])
    tp = actor.texture(arr,
                       interp=True)
    scene = window.Scene()
    scene.add(tp)
    display = window.snapshot(scene)
    res = window.analyze_snapshot(display, bg_color=(0, 0, 0),
                                  colors=[(255, 0, 0), (0, 255, 0)],
                                  find_objects=False)
    npt.assert_equal(res.colors_found, [True, True])


def test_figure_vs_texture_actor():

    arr = (255 * np.ones((512, 212, 4))).astype('uint8')

    arr[20:40, 20:40, 3] = 0
    tp = actor.figure(arr)
    arr[20:40, 20:40, :] = np.array([255, 0, 0, 255], dtype='uint8')
    tp2 = actor.texture(arr)
    scene = window.Scene()
    scene.add(tp)
    scene.add(tp2)
    tp2.SetPosition(0, 0, -50)
    display = window.snapshot(scene)
    res = window.analyze_snapshot(display, bg_color=(0, 0, 0),
                                  colors=[(255, 0, 0), (255, 255, 255)],
                                  find_objects=False)
    npt.assert_equal(res.colors_found, [True, True])


@pytest.mark.skipif(not have_matplotlib, reason="Requires MatplotLib")
def test_matplotlib_figure():

    names = ['group_a', 'group_b', 'group_c']
    values = [1, 10, 100]

    fig = plt.figure(figsize=(9, 3))

    plt.subplot(131)
    plt.bar(names, values)
    plt.subplot(132)
    plt.scatter(names, values)
    plt.subplot(133)
    plt.plot(names, values)
    plt.suptitle('Categorical Plotting')

    arr = matplotlib_figure_to_numpy(fig, dpi=300, transparent=True)
    fig_actor = actor.figure(arr, 'cubic')
    fig_actor2 = actor.figure(arr, 'cubic')
    scene = window.Scene()
    scene.background((1, 1, 1.))

    ax_actor = actor.axes(scale=(1000, 1000, 1000))
    scene.add(ax_actor)
    scene.add(fig_actor)
    scene.add(fig_actor2)
    ax_actor.SetPosition(0, 500, -800)
    fig_actor2.SetPosition(500, 800, -400)
    display = window.snapshot(scene, order_transparent=True)
    res = window.analyze_snapshot(display, bg_color=(255, 255, 255.),
                                  colors=[(31, 119, 180), (255, 0, 0)],
                                  find_objects=False)
    npt.assert_equal(res.colors_found, [True, True])


if __name__ == "__main__":
    npt.run_module_suite()<|MERGE_RESOLUTION|>--- conflicted
+++ resolved
@@ -10,16 +10,12 @@
 from fury import shaders
 from fury import actor, window
 from fury.actor import grid
-<<<<<<< HEAD
 from fury.utils import shallow_copy, rotate
 import itertools
 
 import numpy.testing as npt
 import pytest
 from fury.tmpdirs import InTemporaryDirectory
-=======
-from fury.utils import shallow_copy
->>>>>>> cc1cec62
 from fury.testing import assert_greater, assert_greater_equal
 
 # Allow import, but disable doctests if we don't have dipy
