import os
import itertools
from tempfile import TemporaryDirectory as InTemporaryDirectory

import pytest
import numpy as np
import numpy.testing as npt
from scipy.ndimage.measurements import center_of_mass
from scipy.signal import convolve

from fury import shaders
from fury import actor, window
from fury.actor import grid
from fury.decorators import skip_osx, skip_win
from fury.utils import shallow_copy, rotate, VTK_9_PLUS
from fury.testing import assert_greater, assert_greater_equal

# Allow import, but disable doctests if we don't have dipy
from fury.optpkg import optional_package
dipy, have_dipy, _ = optional_package('dipy')
matplotlib, have_matplotlib, _ = optional_package('matplotlib')

if have_dipy:
    from dipy.data import get_sphere
    from dipy.reconst.shm import sh_to_sf_matrix
    from dipy.tracking.streamline import (center_streamlines,
                                          transform_streamlines)
    from dipy.align.tests.test_streamlinear import fornix_streamlines
    from dipy.reconst.dti import color_fa, fractional_anisotropy

if have_matplotlib:
    import matplotlib.pyplot as plt
    from fury.convert import matplotlib_figure_to_numpy


def test_slicer(verbose=False):
    scene = window.Scene()
    data = (255 * np.random.rand(50, 50, 50))
    affine = np.eye(4)
    slicer = actor.slicer(data, affine, value_range=[data.min(), data.max()])
    slicer.display(None, None, 25)
    scene.add(slicer)

    scene.reset_camera()
    scene.reset_clipping_range()
    # window.show(scene)

    # copy pixels in numpy array directly
    arr = window.snapshot(scene, 'test_slicer.png', offscreen=True)

    if verbose:
        print(arr.sum())
        print(np.sum(arr == 0))
        print(np.sum(arr > 0))
        print(arr.shape)
        print(arr.dtype)

    report = window.analyze_snapshot(arr, find_objects=True)

    npt.assert_equal(report.objects, 1)
    # print(arr[..., 0])

    # The slicer can cut directly a smaller part of the image
    slicer.display_extent(10, 30, 10, 30, 35, 35)
    scene.ResetCamera()

    scene.add(slicer)

    # save pixels in png file not a numpy array
    with InTemporaryDirectory() as tmpdir:
        fname = os.path.join(tmpdir, 'slice.png')
        window.snapshot(scene, fname, offscreen=True)
        report = window.analyze_snapshot(fname, find_objects=True)
        npt.assert_equal(report.objects, 1)

    # Test Errors
    data_4d = (255 * np.random.rand(50, 50, 50, 50))
    npt.assert_raises(ValueError, actor.slicer, data_4d)
    npt.assert_raises(ValueError, actor.slicer, np.ones(10))

    scene.clear()

    rgb = np.zeros((30, 30, 30, 3), dtype='f8')
    rgb[..., 0] = 255
    rgb_actor = actor.slicer(rgb)

    scene.add(rgb_actor)

    scene.reset_camera()
    scene.reset_clipping_range()

    arr = window.snapshot(scene, offscreen=True)
    report = window.analyze_snapshot(arr, colors=[(255, 0, 0)])
    npt.assert_equal(report.objects, 1)
    npt.assert_equal(report.colors_found, [True])

    lut = actor.colormap_lookup_table(scale_range=(0, 255),
                                      hue_range=(0.4, 1.),
                                      saturation_range=(1, 1.),
                                      value_range=(0., 1.))
    scene.clear()
    slicer_lut = actor.slicer(data, lookup_colormap=lut)

    slicer_lut.display(10, None, None)
    slicer_lut.display(None, 10, None)
    slicer_lut.display(None, None, 10)

    slicer_lut.opacity(0.5)
    slicer_lut.tolerance(0.03)
    slicer_lut2 = slicer_lut.copy()
    npt.assert_equal(slicer_lut2.GetOpacity(), 0.5)
    npt.assert_equal(slicer_lut2.picker.GetTolerance(), 0.03)
    slicer_lut2.opacity(1)
    slicer_lut2.tolerance(0.025)
    slicer_lut2.display(None, None, 10)
    scene.add(slicer_lut2)

    scene.reset_clipping_range()

    arr = window.snapshot(scene, offscreen=True)
    report = window.analyze_snapshot(arr, find_objects=True)
    npt.assert_equal(report.objects, 1)

    scene.clear()

    data = (255 * np.random.rand(50, 50, 50))
    affine = np.diag([1, 3, 2, 1])
    slicer = actor.slicer(data, affine, interpolation='nearest')
    slicer.display(None, None, 25)

    scene.add(slicer)
    scene.reset_camera()
    scene.reset_clipping_range()

    arr = window.snapshot(scene, offscreen=True)
    report = window.analyze_snapshot(arr, find_objects=True)
    npt.assert_equal(report.objects, 1)
    npt.assert_equal(data.shape, slicer.shape)
    slicer2 = slicer.copy()
    npt.assert_equal(slicer2.shape, slicer.shape)

    scene.clear()

    data = (255 * np.random.rand(50, 50, 50))
    affine = np.diag([1, 3, 2, 1])

    if have_dipy:
        from dipy.align.reslice import reslice

        data2, affine2 = reslice(data, affine, zooms=(1, 3, 2),
                                 new_zooms=(1, 1, 1))

        slicer = actor.slicer(data2, affine2, interpolation='linear')
        slicer.display(None, None, 25)

        scene.add(slicer)
        scene.reset_camera()
        scene.reset_clipping_range()

        # window.show(scene, reset_camera=False)
        arr = window.snapshot(scene, offscreen=True)
        report = window.analyze_snapshot(arr, find_objects=True)
        npt.assert_equal(report.objects, 1)
        npt.assert_array_equal([1, 3, 2] * np.array(data.shape),
                               np.array(slicer.shape))


def test_surface():
    import math
    import random
    from scipy.spatial import Delaunay
    size = 11
    vertices = list()
    for i in range(-size, size):
        for j in range(-size, size):
            fact1 = - math.sin(i) * math.cos(j)
            fact2 = - math.exp(abs(1 - math.sqrt(i ** 2 + j ** 2) / math.pi))
            z_coord = -abs(fact1 * fact2)
            vertices.append([i, j, z_coord])

    c_arr = np.random.rand(len(vertices), 3)
    random.shuffle(vertices)
    vertices = np.array(vertices)
    tri = Delaunay(vertices[:, [0, 1]])
    faces = tri.simplices

    c_loop = [None, c_arr]
    f_loop = [None, faces]
    s_loop = [None, "butterfly", "loop"]

    for smooth_type in s_loop:
        for face in f_loop:
            for color in c_loop:
                scene = window.Scene(background=(1, 1, 1))
                surface_actor = actor.surface(vertices, faces=face,
                                              colors=color, smooth=smooth_type)
                scene.add(surface_actor)
                # window.show(scene, size=(600, 600), reset_camera=False)
                arr = window.snapshot(scene, 'test_surface.png',
                                      offscreen=True)
                report = window.analyze_snapshot(arr, find_objects=True)
                npt.assert_equal(report.objects, 1)


def test_contour_from_roi(interactive=False):

    # Render volume
    scene = window.Scene()
    data = np.zeros((50, 50, 50))
    data[20:30, 25, 25] = 1.
    data[25, 20:30, 25] = 1.
    affine = np.eye(4)
    surface = actor.contour_from_roi(data, affine,
                                     color=np.array([1, 0, 1]),
                                     opacity=.5)
    scene.add(surface)

    scene.reset_camera()
    scene.reset_clipping_range()
    if interactive:
        window.show(scene)

    # Test Errors
    npt.assert_raises(ValueError, actor.contour_from_roi, np.ones(50))

    # Test binarization
    scene2 = window.Scene()
    data2 = np.zeros((50, 50, 50))
    data2[20:30, 25, 25] = 1.
    data2[35:40, 25, 25] = 1.
    affine = np.eye(4)
    surface2 = actor.contour_from_roi(data2, affine,
                                      color=np.array([0, 1, 1]),
                                      opacity=.5)
    scene2.add(surface2)

    scene2.reset_camera()
    scene2.reset_clipping_range()
    if interactive:
        window.show(scene2)

    arr = window.snapshot(scene, 'test_surface.png', offscreen=True)
    arr2 = window.snapshot(scene2, 'test_surface2.png', offscreen=True)

    report = window.analyze_snapshot(arr, find_objects=True)
    report2 = window.analyze_snapshot(arr2, find_objects=True)

    npt.assert_equal(report.objects, 1)
    npt.assert_equal(report2.objects, 2)

    # test on real streamlines using tracking example
    if have_dipy:
        from dipy.data import read_stanford_labels
        from dipy.reconst.shm import CsaOdfModel
        from dipy.data import default_sphere
        from dipy.direction import peaks_from_model
        from fury.colormap import line_colors
        from dipy.tracking import utils
        try:
            from dipy.tracking.local import ThresholdTissueClassifier \
                as ThresholdStoppingCriterion
            from dipy.tracking.local import LocalTracking
        except ImportError:
            from dipy.tracking.stopping_criterion import \
                ThresholdStoppingCriterion
            from dipy.tracking.local_tracking import LocalTracking

        hardi_img, gtab, labels_img = read_stanford_labels()
        data = np.asanyarray(hardi_img.dataobj)
        labels = np.asanyarray(labels_img.dataobj)
        affine = hardi_img.affine

        white_matter = (labels == 1) | (labels == 2)

        csa_model = CsaOdfModel(gtab, sh_order=6)
        csa_peaks = peaks_from_model(csa_model, data, default_sphere,
                                     relative_peak_threshold=.8,
                                     min_separation_angle=45,
                                     mask=white_matter)

        classifier = ThresholdStoppingCriterion(csa_peaks.gfa, .25)

        seed_mask = labels == 2
        seeds = utils.seeds_from_mask(seed_mask, density=[1, 1, 1],
                                      affine=affine)

        # Initialization of LocalTracking.
        # The computation happens in the next step.
        streamlines = LocalTracking(csa_peaks, classifier, seeds, affine,
                                    step_size=2)

        # Compute streamlines and store as a list.
        streamlines = list(streamlines)

        # Prepare the display objects.
        streamlines_actor = actor.line(streamlines, line_colors(streamlines))
        seedroi_actor = actor.contour_from_roi(seed_mask, affine,
                                               [0, 1, 1], 0.5)

        # Create the 3d display.
        r = window.Scene()
        r2 = window.Scene()
        r.add(streamlines_actor)
        arr3 = window.snapshot(r, 'test_surface3.png', offscreen=True)
        report3 = window.analyze_snapshot(arr3, find_objects=True)
        r2.add(streamlines_actor)
        r2.add(seedroi_actor)
        arr4 = window.snapshot(r2, 'test_surface4.png', offscreen=True)
        report4 = window.analyze_snapshot(arr4, find_objects=True)

        # assert that the seed ROI rendering is not far
        # away from the streamlines (affine error)
        npt.assert_equal(report3.objects, report4.objects)
        # window.show(r)
        # window.show(r2)


@pytest.mark.skipif(skip_osx, reason="This test does not work on macOS + "
                                     "Travis. It works on a local machine"
                                     " with 3 different version of VTK. There"
                                     " are 2 problems to check: Travis macOS"
                                     " vs Azure macOS and an issue with"
                                     " vtkAssembly + actor opacity.")
def test_contour_from_label(interactive=False):
    # Render volumne
    scene = window.Scene()
    data = np.zeros((50, 50, 50))
    data[5:15, 1:10, 25] = 1.
    data[25:35, 1:10, 25] = 2.
    data[40:49, 1:10, 25] = 3.

    color = np.array([[255, 0, 0, 0.6],
                      [0, 255, 0, 0.5],
                      [0, 0, 255, 1.0]])

    surface = actor.contour_from_label(data, color=color)

    scene.add(surface)
    scene.reset_camera()
    scene.reset_clipping_range()
    if interactive:
        window.show(scene)

    # Test Errors
    with npt.assert_raises(ValueError):
        actor.contour_from_label(data, color=np.array([1, 2, 3]))
        actor.contour_from_label(np.ones(50))

    # Test binarization
    scene2 = window.Scene()
    data2 = np.zeros((50, 50, 50))
    data2[20:30, 25, 25] = 1.
    data2[25, 20:30, 25] = 2.

    color2 = np.array([[255, 0, 255],
                       [255, 255, 0]])

    surface2 = actor.contour_from_label(data2, color=color2)

    scene2.add(surface2)
    scene2.reset_camera()
    scene2.reset_clipping_range()
    if interactive:
        window.show(scene2)

    arr = window.snapshot(scene, 'test_surface.png', offscreen=True,
                          order_transparent=False)
    arr2 = window.snapshot(scene2, 'test_surface2.png', offscreen=True,
                           order_transparent=True)

    report = window.analyze_snapshot(arr, colors=[(255, 0, 0),
                                                  (0, 255, 0),
                                                  (0, 0, 255)],
                                     find_objects=True)
    report2 = window.analyze_snapshot(arr2, find_objects=True)

    npt.assert_equal(report.objects, 3)
    npt.assert_equal(report2.objects, 1)

    actor.contour_from_label(data)


def test_streamtube_and_line_actors():
    scene = window.Scene()

    line1 = np.array([[0, 0, 0], [1, 1, 1], [2, 2, 2.]])
    line2 = line1 + np.array([0.5, 0., 0.])

    lines = [line1, line2]
    colors = np.array([[1, 0, 0], [0, 0, 1.]])
    c = actor.line(lines, colors, linewidth=3)
    scene.add(c)

    c = actor.line(lines, colors, spline_subdiv=5, linewidth=3)
    scene.add(c)

    # create streamtubes of the same lines and shift them a bit
    c2 = actor.streamtube(lines, colors, linewidth=.1)
    c2.SetPosition(2, 0, 0)
    scene.add(c2)

    arr = window.snapshot(scene)

    report = window.analyze_snapshot(arr,
                                     colors=[(255, 0, 0), (0, 0, 255)],
                                     find_objects=True)

    npt.assert_equal(report.objects, 4)
    npt.assert_equal(report.colors_found, [True, True])

    # as before with splines
    c2 = actor.streamtube(lines, colors, spline_subdiv=5, linewidth=.1)
    c2.SetPosition(2, 0, 0)
    scene.add(c2)

    arr = window.snapshot(scene)

    report = window.analyze_snapshot(arr,
                                     colors=[(255, 0, 0), (0, 0, 255)],
                                     find_objects=True)

    npt.assert_equal(report.objects, 4)
    npt.assert_equal(report.colors_found, [True, True])

    c3 = actor.line(lines, colors, depth_cue=True, fake_tube=True)

    shader_obj = c3.GetShaderProperty() if VTK_9_PLUS else c3.GetMapper()
    mapper_code = shader_obj.GetGeometryShaderCode()
    file_code = shaders.load("line.geom")
    npt.assert_equal(mapper_code, file_code)

    npt.assert_equal(c3.GetProperty().GetRenderLinesAsTubes(), True)


@pytest.mark.skipif(not have_dipy, reason="Requires DIPY")
def test_bundle_maps():
    scene = window.Scene()
    bundle = fornix_streamlines()
    bundle, _ = center_streamlines(bundle)

    mat = np.array([[1, 0, 0, 100],
                    [0, 1, 0, 100],
                    [0, 0, 1, 100],
                    [0, 0, 0, 1.]])

    bundle = transform_streamlines(bundle, mat)

    # metric = np.random.rand(*(200, 200, 200))
    metric = 100 * np.ones((200, 200, 200))

    # add lower values
    metric[100, :, :] = 100 * 0.5

    # create a nice orange-red colormap
    lut = actor.colormap_lookup_table(scale_range=(0., 100.),
                                      hue_range=(0., 0.1),
                                      saturation_range=(1, 1),
                                      value_range=(1., 1))

    line = actor.line(bundle, metric, linewidth=0.1, lookup_colormap=lut)
    scene.add(line)
    scene.add(actor.scalar_bar(lut, ' '))

    report = window.analyze_scene(scene)

    npt.assert_almost_equal(report.actors, 1)
    # window.show(scene)

    scene.clear()

    nb_points = np.sum([len(b) for b in bundle])
    values = 100 * np.random.rand(nb_points)
    # values[:nb_points/2] = 0

    line = actor.streamtube(bundle, values, linewidth=0.1, lookup_colormap=lut)
    scene.add(line)
    # window.show(scene)

    report = window.analyze_scene(scene)
    npt.assert_equal(report.actors_classnames[0], 'vtkLODActor')

    scene.clear()

    colors = np.random.rand(nb_points, 3)
    # values[:nb_points/2] = 0

    line = actor.line(bundle, colors, linewidth=2)
    scene.add(line)
    # window.show(scene)

    report = window.analyze_scene(scene)
    npt.assert_equal(report.actors_classnames[0], 'vtkLODActor')
    # window.show(scene)

    arr = window.snapshot(scene)
    report2 = window.analyze_snapshot(arr)
    npt.assert_equal(report2.objects, 1)

    # try other input options for colors
    scene.clear()
    actor.line(bundle, (1., 0.5, 0))
    actor.line(bundle, np.arange(len(bundle)))
    actor.line(bundle)
    colors = [np.random.rand(*b.shape) for b in bundle]
    actor.line(bundle, colors=colors)


@pytest.mark.skipif(not have_dipy, reason="Requires DIPY")
def test_odf_slicer(interactive=False):
    # Prepare our data
    sphere = get_sphere('repulsion100')
    shape = (11, 11, 11, sphere.vertices.shape[0])
    odfs = np.ones(shape)

    affine = np.array([[2.0, 0.0, 0.0, 3.0],
                       [0.0, 2.0, 0.0, 3.0],
                       [0.0, 0.0, 2.0, 1.0],
                       [0.0, 0.0, 0.0, 1.0]])
    mask = np.ones(odfs.shape[:3], bool)
    mask[:4, :4, :4] = False

    # Test that affine and mask work
    odf_actor = actor.odf_slicer(odfs, sphere=sphere, affine=affine, mask=mask,
                                 scale=.25, colormap='blues')

    k = 2
    I, J, _ = odfs.shape[:3]
    odf_actor.display_extent(0, I - 1, 0, J - 1, k, k)

    scene = window.Scene()
    scene.add(odf_actor)
    scene.reset_camera()
    scene.reset_clipping_range()

    if interactive:
        window.show(scene, reset_camera=False)

    arr = window.snapshot(scene)
    report = window.analyze_snapshot(arr, find_objects=True)
    npt.assert_equal(report.objects, 11 * 11 - 16)

    # Test that global colormap works
    odf_actor = actor.odf_slicer(odfs, sphere=sphere, mask=mask, scale=.25,
                                 colormap='blues', norm=False, global_cm=True)
    scene.clear()
    scene.add(odf_actor)
    scene.reset_camera()
    scene.reset_clipping_range()
    if interactive:
        window.show(scene)

    # Test that the most basic odf_slicer instanciation works
    odf_actor = actor.odf_slicer(odfs)
    scene.clear()
    scene.add(odf_actor)
    scene.reset_camera()
    scene.reset_clipping_range()
    if interactive:
        window.show(scene)

    # Test that odf_slicer.display works properly
    scene.clear()
    scene.add(odf_actor)
    scene.add(actor.axes((11, 11, 11)))
    for i in range(11):
        odf_actor.display(i, None, None)
        if interactive:
            window.show(scene)
    for j in range(11):
        odf_actor.display(None, j, None)
        if interactive:
            window.show(scene)

    # With mask equal to zero everything should be black
    mask = np.zeros(odfs.shape[:3])
    odf_actor = actor.odf_slicer(odfs, sphere=sphere, mask=mask,
                                 scale=.25, colormap='blues',
                                 norm=False, global_cm=True)
    scene.clear()
    scene.add(odf_actor)
    scene.reset_camera()
    scene.reset_clipping_range()
    if interactive:
        window.show(scene)

    # global_cm=True with colormap=None should raise an error
    npt.assert_raises(IOError, actor.odf_slicer, odfs, sphere=sphere,
                      mask=None, scale=.25, colormap=None, norm=False,
                      global_cm=True)

    # Dimension mismatch between sphere vertices and number
    # of SF coefficients will raise an error.
    npt.assert_raises(ValueError, actor.odf_slicer, odfs, mask=None,
                      sphere=get_sphere('repulsion200'), scale=.25)

    # colormap=None and global_cm=False results in directionally encoded colors
    odf_actor = actor.odf_slicer(odfs, sphere=sphere, mask=None,
                                 scale=.25, colormap=None,
                                 norm=False, global_cm=False)
    scene.clear()
    scene.add(odf_actor)
    scene.reset_camera()
    scene.reset_clipping_range()
    if interactive:
        window.show(scene)

    # Test that SH coefficients input works
    B = sh_to_sf_matrix(sphere, sh_order=4, return_inv=False)
    odfs = np.zeros((11, 11, 11, B.shape[0]))
    odfs[..., 0] = 1.0
    odf_actor = actor.odf_slicer(odfs, sphere=sphere, B_matrix=B)

    scene.clear()
    scene.add(odf_actor)
    scene.reset_camera()
    scene.reset_clipping_range()
    if interactive:
        window.show(scene)

    # Dimension mismatch between sphere vertices and dimension of
    # B matrix will raise an error.
    npt.assert_raises(ValueError, actor.odf_slicer, odfs, mask=None,
                      sphere=get_sphere('repulsion200'))

    # Test that constant colormap color works. Also test that sphere
    # normals are oriented correctly. Will show purple spheres with
    # a white contour.
    odf_contour = actor.odf_slicer(odfs, sphere=sphere, B_matrix=B,
                                   colormap=(255, 255, 255))
    odf_contour.GetProperty().SetAmbient(1.0)
    odf_contour.GetProperty().SetFrontfaceCulling(True)

    odf_actor = actor.odf_slicer(odfs, sphere=sphere, B_matrix=B,
                                 colormap=(255, 0, 255), scale=0.4)
    scene.clear()
    scene.add(odf_contour)
    scene.add(odf_actor)
    scene.reset_camera()
    scene.reset_clipping_range()
    if interactive:
        window.show(scene)

    # Test that we can change the sphere on an active actor
    new_sphere = get_sphere('symmetric362')
    new_B = sh_to_sf_matrix(new_sphere, sh_order=4, return_inv=False)
    odf_actor.update_sphere(new_sphere.vertices, new_sphere.faces, new_B)
    if interactive:
        window.show(scene)

    del odf_actor
    del odfs


def test_peak_slicer(interactive=False):
    _peak_dirs = np.array([[1, 0, 0], [0, 1, 0], [0, 0, 1]], dtype='f4')
    # peak_dirs.shape = (1, 1, 1) + peak_dirs.shape

    peak_dirs = np.zeros((11, 11, 11, 3, 3))

    peak_values = np.random.rand(11, 11, 11, 3)

    peak_dirs[:, :, :] = _peak_dirs

    scene = window.Scene()
    peak_actor = actor.peak_slicer(peak_dirs)
    scene.add(peak_actor)
    scene.add(actor.axes((11, 11, 11)))
    if interactive:
        window.show(scene)

    scene.clear()
    scene.add(peak_actor)
    scene.add(actor.axes((11, 11, 11)))
    for k in range(11):
        peak_actor.display_extent(0, 10, 0, 10, k, k)

    for j in range(11):
        peak_actor.display_extent(0, 10, j, j, 0, 10)

    for i in range(11):
        peak_actor.display(i, None, None)

    scene.rm_all()

    peak_actor_sym = actor.peak_slicer(
        peak_dirs,
        peak_values,
        mask=None,
        affine=np.diag([3, 2, 1, 1]),
        colors=None,
        opacity=0.8,
        linewidth=3,
        lod=True,
        lod_points=10 ** 4,
        lod_points_size=3)

    peak_actor_asym = actor.peak_slicer(
        peak_dirs,
        peak_values,
        mask=None,
        affine=np.diag([3, 2, 1, 1]),
        colors=None,
        opacity=0.8,
        linewidth=3,
        lod=True,
        lod_points=10 ** 4,
        lod_points_size=3,
        symmetric=False)

    scene.add(peak_actor_sym)
    scene.add(peak_actor_asym)
    scene.add(actor.axes((11, 11, 11)))
    if interactive:
        window.show(scene)

    report = window.analyze_scene(scene)
    ex = ['vtkLODActor', 'vtkLODActor', 'vtkOpenGLActor']
    npt.assert_equal(report.actors_classnames, ex)

    # 6d data
    data_6d = (255 * np.random.rand(5, 5, 5, 5, 5, 5))
    npt.assert_raises(ValueError, actor.peak_slicer, data_6d, data_6d)


def test_peak():
    # 4D dirs data
    dirs_data_4d = np.random.rand(3, 4, 5, 6)
    npt.assert_raises(ValueError, actor.peak, dirs_data_4d)

    # 6D dirs data
    dirs_data_6d = np.random.rand(7, 8, 9, 10, 11, 12)
    npt.assert_raises(ValueError, actor.peak, dirs_data_6d)

    # 2D directions
    dirs_2d = np.random.rand(3, 4, 5, 6, 2)
    npt.assert_raises(ValueError, actor.peak, dirs_2d)

    # 4D directions
    dirs_4d = np.random.rand(3, 4, 5, 6, 4)
    npt.assert_raises(ValueError, actor.peak, dirs_4d)

    valid_dirs = np.random.rand(3, 4, 5, 6, 3)

    # 3D vals data
    vals_data_3d = np.random.rand(3, 4, 5)
    npt.assert_raises(ValueError, actor.peak, valid_dirs,
                      peaks_values=vals_data_3d)

    # 5D vals data
    vals_data_5d = np.random.rand(6, 7, 8, 9, 10)
    npt.assert_raises(ValueError, actor.peak, valid_dirs,
                      peaks_values=vals_data_5d)

    # Diff vals data #1
    vals_data_diff_1 = np.random.rand(3, 4, 5, 9)
    npt.assert_raises(ValueError, actor.peak, valid_dirs,
                      peaks_values=vals_data_diff_1)

    # Diff vals data #2
    vals_data_diff_2 = np.random.rand(7, 8, 9, 10)
    npt.assert_raises(ValueError, actor.peak, valid_dirs,
                      peaks_values=vals_data_diff_2)

    # 2D mask
    mask_2d = np.random.rand(2, 3)
    npt.assert_warns(UserWarning, actor.peak, valid_dirs, mask=mask_2d)

    # 4D mask
    mask_4d = np.random.rand(4, 5, 6, 7)
    npt.assert_warns(UserWarning, actor.peak, valid_dirs, mask=mask_4d)

    # Diff mask
    diff_mask = np.random.rand(6, 7, 8)
    npt.assert_warns(UserWarning, actor.peak, valid_dirs, mask=diff_mask)

    # Valid mask
    dirs000 = np.array([[1, 0, 0], [0, 1, 0], [0, 0, 1]])
    dirs100 = np.array([[0, 1, 1], [1, 0, 1], [1, 1, 0]])
    peaks_dirs = np.empty((2, 1, 1, 3, 3))
    peaks_dirs[0, 0, 0, :, :] = dirs000
    peaks_dirs[1, 0, 0, :, :] = dirs100
    peaks_vals = np.ones((2, 1, 1, 3)) * .5
    mask = np.zeros((2, 1, 1))
    mask[0, 0, 0] = 1
    peaks_actor = actor.peak(peaks_dirs, peaks_values=peaks_vals, mask=mask)
    npt.assert_equal(peaks_actor.min_centers, [0, 0, 0])
    npt.assert_equal(peaks_actor.max_centers, [0, 0, 0])


@pytest.mark.skipif(not have_dipy, reason="Requires DIPY")
def test_tensor_slicer(interactive=False):

    evals = np.array([1.4, .35, .35]) * 10 ** (-3)
    evecs = np.eye(3)

    mevals = np.zeros((3, 2, 4, 3))
    mevecs = np.zeros((3, 2, 4, 3, 3))

    mevals[..., :] = evals
    mevecs[..., :, :] = evecs

    sphere = get_sphere('symmetric724')

    affine = np.eye(4)
    scene = window.Scene()

    tensor_actor = actor.tensor_slicer(mevals, mevecs, affine=affine,
                                       sphere=sphere, scale=.3, opacity=0.4)
    _, J, K = mevals.shape[:3]
    scene.add(tensor_actor)
    scene.reset_camera()
    scene.reset_clipping_range()

    tensor_actor.display_extent(0, 1, 0, J, 0, K)
    if interactive:
        window.show(scene, reset_camera=False)

    tensor_actor.GetProperty().SetOpacity(1.0)
    if interactive:
        window.show(scene, reset_camera=False)

    npt.assert_equal(scene.GetActors().GetNumberOfItems(), 1)

    # Test extent
    big_extent = scene.GetActors().GetLastActor().GetBounds()
    big_extent_x = abs(big_extent[1] - big_extent[0])
    tensor_actor.display(x=2)

    if interactive:
        window.show(scene, reset_camera=False)

    small_extent = scene.GetActors().GetLastActor().GetBounds()
    small_extent_x = abs(small_extent[1] - small_extent[0])
    npt.assert_equal(big_extent_x > small_extent_x, True)

    # Test empty mask
    empty_actor = actor.tensor_slicer(mevals, mevecs, affine=affine,
                                      mask=np.zeros(mevals.shape[:3]),
                                      sphere=sphere, scale=.3)
    npt.assert_equal(empty_actor.GetMapper(), None)

    # Test mask
    mask = np.ones(mevals.shape[:3])
    mask[:2, :3, :3] = 0
    cfa = color_fa(fractional_anisotropy(mevals), mevecs)
    tensor_actor = actor.tensor_slicer(mevals, mevecs, affine=affine,
                                       mask=mask, scalar_colors=cfa,
                                       sphere=sphere, scale=.3)
    scene.clear()
    scene.add(tensor_actor)
    scene.reset_camera()
    scene.reset_clipping_range()

    if interactive:
        window.show(scene, reset_camera=False)

    mask_extent = scene.GetActors().GetLastActor().GetBounds()
    mask_extent_x = abs(mask_extent[1] - mask_extent[0])
    npt.assert_equal(big_extent_x > mask_extent_x, True)

    # test display
    tensor_actor.display()
    current_extent = scene.GetActors().GetLastActor().GetBounds()
    current_extent_x = abs(current_extent[1] - current_extent[0])
    npt.assert_equal(big_extent_x > current_extent_x, True)
    if interactive:
        window.show(scene, reset_camera=False)

    tensor_actor.display(y=1)
    current_extent = scene.GetActors().GetLastActor().GetBounds()
    current_extent_y = abs(current_extent[3] - current_extent[2])
    big_extent_y = abs(big_extent[3] - big_extent[2])
    npt.assert_equal(big_extent_y > current_extent_y, True)
    if interactive:
        window.show(scene, reset_camera=False)

    tensor_actor.display(z=1)
    current_extent = scene.GetActors().GetLastActor().GetBounds()
    current_extent_z = abs(current_extent[5] - current_extent[4])
    big_extent_z = abs(big_extent[5] - big_extent[4])
    npt.assert_equal(big_extent_z > current_extent_z, True)
    if interactive:
        window.show(scene, reset_camera=False)

    # Test error handling of the method when
    # incompatible dimension of mevals and evecs are passed.
    mevals = np.zeros((3, 2, 3))
    mevecs = np.zeros((3, 2, 4, 3, 3))

    with npt.assert_raises(RuntimeError):
        tensor_actor = actor.tensor_slicer(mevals, mevecs, affine=affine,
                                           mask=mask, scalar_colors=cfa,
                                           sphere=sphere, scale=.3)


def test_dots(interactive=False):
    points = np.array([[0, 0, 0], [0, 1, 0], [1, 0, 0]])

    dots_actor = actor.dots(points, color=(0, 255, 0))

    scene = window.Scene()
    scene.add(dots_actor)
    scene.reset_camera()
    scene.reset_clipping_range()

    if interactive:
        window.show(scene, reset_camera=False)

    npt.assert_equal(scene.GetActors().GetNumberOfItems(), 1)

    extent = scene.GetActors().GetLastActor().GetBounds()
    npt.assert_equal(extent, (0.0, 1.0, 0.0, 1.0, 0.0, 0.0))

    arr = window.snapshot(scene)
    report = window.analyze_snapshot(arr,
                                     colors=(0, 255, 0))
    npt.assert_equal(report.objects, 3)

    # Test one point
    points = np.array([0, 0, 0])
    dot_actor = actor.dots(points, color=(0, 0, 255))

    scene.clear()
    scene.add(dot_actor)
    scene.reset_camera()
    scene.reset_clipping_range()

    arr = window.snapshot(scene)
    report = window.analyze_snapshot(arr,
                                     colors=(0, 0, 255))
    npt.assert_equal(report.objects, 1)


def test_points(interactive=False):
    points = np.array([[0, 0, 0], [0, 1, 0], [1, 0, 0]])
    colors = np.array([[1, 0, 0], [0, 1, 0], [0, 0, 1]])
    opacity = 0.5

    points_actor = actor.point(points, colors, opacity=opacity)

    scene = window.Scene()
    scene.add(points_actor)
    scene.reset_camera()
    scene.reset_clipping_range()

    if interactive:
        window.show(scene, reset_camera=False)

    npt.assert_equal(scene.GetActors().GetNumberOfItems(), 1)
    npt.assert_equal(points_actor.GetProperty().GetOpacity(), opacity)

    arr = window.snapshot(scene)
    report = window.analyze_snapshot(arr,
                                     colors=colors)
    npt.assert_equal(report.objects, 3)


def test_labels(interactive=False):
    text_actor = actor.label("Hello")

    scene = window.Scene()
    scene.add(text_actor)
    scene.reset_camera()
    scene.reset_clipping_range()

    if interactive:
        window.show(scene, reset_camera=False)

    npt.assert_equal(scene.GetActors().GetNumberOfItems(), 1)


def test_spheres(interactive=False):
    xyzr = np.array([[0, 0, 0, 10], [100, 0, 0, 25], [200, 0, 0, 50]])
    colors = np.array([[1, 0, 0, 0.3], [0, 1, 0, 0.4], [0, 0, 1., 0.99]])
    opacity = 0.5

    scene = window.Scene()
    sphere_actor = actor.sphere(centers=xyzr[:, :3], colors=colors[:],
                                radii=xyzr[:, 3], opacity=opacity)
    scene.add(sphere_actor)

    if interactive:
        window.show(scene, order_transparent=True)

    arr = window.snapshot(scene)
    report = window.analyze_snapshot(arr,
                                     colors=colors)
    npt.assert_equal(report.objects, 3)
    npt.assert_equal(sphere_actor.GetProperty().GetOpacity(), opacity)

    # test with an unique color for all centers
    scene.clear()
    sphere_actor = actor.sphere(centers=xyzr[:, :3],
                                colors=np.array([1, 0, 0]),
                                radii=xyzr[:, 3])
    scene.add(sphere_actor)
    arr = window.snapshot(scene)
    report = window.analyze_snapshot(arr, colors=(1, 0, 0))
    npt.assert_equal(report.colors_found, [True])


def test_cones_vertices_faces(interactive=False):
    scene = window.Scene()
    centers = np.array([[0, 0, 0], [20, 0, 0], [40, 0, 0]])
    directions = np.array([[0, 1, 0], [1, 0, 0], [0, 0, 1]])
    colors = np.array([[1, 0, 0, 0.3], [0, 1, 0, 0.4], [0, 0, 1., 0.99]])
    vertices = np.array([[0.0, 0.0, 0.0], [0.0, 10.0, 0.0],
                         [10.0, 0.0, 0.0], [0.0, 0.0, 10.0]])
    faces = np.array([[0, 1, 3], [0, 1, 2]])
    cone_actor = actor.cone(centers=centers, directions=directions,
                            colors=colors[:], vertices=vertices,
                            faces=faces)
    scene.add(cone_actor)

    if interactive:
        window.show(scene, order_transparent=True)
    arr = window.snapshot(scene)
    report = window.analyze_snapshot(arr, colors=colors)
    npt.assert_equal(report.objects, 3)
    scene.clear()


def test_basic_geometry_actor(interactive=False):
    centers = np.array([[4, 0, 0], [0, 4, 0], [0, 0, 0]])
    colors = np.array([[1, 0, 0, 0.4], [0, 1, 0, 0.8], [0, 0, 1, 0.5]])
    directions = np.array([[1, 1, 0]])
    scale_list = [1, 2, (1, 1, 1), [3, 2, 1], np.array([1, 2, 3]),
                  np.array([[1, 2, 3], [1, 3, 2], [3, 1, 2]])]

    actor_list = [[actor.cube, {}],
                  [actor.box, {}],
                  [actor.square, {}],
                  [actor.rectangle, {}],
                  [actor.frustum, {}],
                  [actor.octagonalprism, {}],
                  [actor.pentagonalprism, {}],
                  [actor.triangularprism, {}]]

    for act_func, extra_args in actor_list:
        for scale in scale_list:
            scene = window.Scene()
            g_actor = act_func(centers=centers, colors=colors,
                               directions=directions, scales=scale,
                               **extra_args)

            scene.add(g_actor)
            if interactive:
                window.show(scene)

            arr = window.snapshot(scene)
            report = window.analyze_snapshot(arr, colors=colors)
            msg = 'Failed with {}, scale={}'.format(act_func.__name__, scale)
            npt.assert_equal(report.objects, 3, err_msg=msg)


def test_advanced_geometry_actor(interactive=False):
    xyz = np.array([[0, 0, 0], [50, 0, 0], [100, 0, 0]])
    dirs = np.array([[0, 1, 0], [1, 0, 0], [0, 0.5, 0.5]])

    actor_list = [[actor.cone, {'directions': dirs, 'resolution': 8}],
                  [actor.arrow, {'directions': dirs, 'resolution': 9}],
                  [actor.cylinder, {'directions': dirs}]]

    scene = window.Scene()

    for act_func, extra_args in actor_list:
        colors = np.array([[1, 0, 0, 0.3], [0, 1, 0, 0.4], [1, 1, 0, 1]])
        heights = np.array([5, 7, 10])

        geom_actor = act_func(centers=xyz, heights=heights, colors=colors[:],
                              **extra_args)
        scene.add(geom_actor)

        if interactive:
            window.show(scene, order_transparent=True)
        arr = window.snapshot(scene)
        report = window.analyze_snapshot(arr, colors=colors)
        npt.assert_equal(report.objects, 3)

        colors = np.array([1.0, 1.0, 1.0, 1.0])
        heights = 10

        scene.clear()
        geom_actor = act_func(centers=xyz[:, :3], heights=10, colors=colors[:],
                              **extra_args)
        scene.add(geom_actor)

        if interactive:
            window.show(scene, order_transparent=True)
        arr = window.snapshot(scene)
        report = window.analyze_snapshot(arr, colors=[colors])
        npt.assert_equal(report.objects, 3)

        scene.clear()


def test_text_3d():
    msg = 'I \nlove\n FURY'

    txt_actor = actor.text_3d(msg)
    npt.assert_equal(txt_actor.get_message().lower(), msg.lower())
    npt.assert_raises(ValueError, txt_actor.justification, 'middle')
    npt.assert_raises(ValueError, txt_actor.vertical_justification, 'center')

    scene = window.Scene()
    scene.add(txt_actor)
    txt_actor.vertical_justification('middle')
    txt_actor.justification('right')
    arr_right = window.snapshot(scene, size=(1920, 1080), offscreen=True)
    scene.clear()
    txt_actor.vertical_justification('middle')
    txt_actor.justification('left')
    scene.add(txt_actor)
    arr_left = window.snapshot(scene, size=(1920, 1080), offscreen=True)
    # X axis of right alignment should have a lower center of mass position
    # than left
    assert_greater(center_of_mass(arr_left)[0], center_of_mass(arr_right)[0])
    scene.clear()
    txt_actor.justification('center')
    txt_actor.vertical_justification('top')
    scene.add(txt_actor)
    arr_top = window.snapshot(scene, size=(1920, 1080), offscreen=True)
    scene.clear()
    txt_actor.justification('center')
    txt_actor.vertical_justification('bottom')
    scene.add(txt_actor)
    arr_bottom = window.snapshot(scene, size=(1920, 1080), offscreen=True)
    assert_greater_equal(center_of_mass(arr_bottom)[0],
                         center_of_mass(arr_top)[0])

    scene.clear()
    txt_actor.font_style(bold=True, italic=True, shadow=True)
    scene.add(txt_actor)
    arr = window.snapshot(scene, size=(1920, 1080), offscreen=True)
    assert_greater_equal(arr.mean(), arr_bottom.mean())


def test_container():
    container = actor.Container()

    axes = actor.axes()
    container.add(axes)
    npt.assert_equal(len(container), 1)
    npt.assert_equal(container.GetBounds(), axes.GetBounds())
    npt.assert_equal(container.GetCenter(), axes.GetCenter())
    npt.assert_equal(container.GetLength(), axes.GetLength())

    container.clear()
    npt.assert_equal(len(container), 0)

    container.add(axes)
    container_shallow_copy = shallow_copy(container)
    container_shallow_copy.add(actor.axes())

    assert_greater(len(container_shallow_copy), len(container))
    npt.assert_equal(container_shallow_copy.GetPosition(),
                     container.GetPosition())
    npt.assert_equal(container_shallow_copy.GetVisibility(),
                     container.GetVisibility())

    # Check is the shallow_copy do not modify original container
    container_shallow_copy.SetVisibility(False)
    npt.assert_equal(container.GetVisibility(), True)

    container_shallow_copy.SetPosition((1, 1, 1))
    npt.assert_equal(container.GetPosition(), (0, 0, 0))


def test_grid(_interactive=False):
    vol1 = np.zeros((100, 100, 100))
    vol1[25:75, 25:75, 25:75] = 100
    contour_actor1 = actor.contour_from_roi(vol1, np.eye(4),
                                            (1., 0, 0), 1.)

    vol2 = np.zeros((100, 100, 100))
    vol2[25:75, 25:75, 25:75] = 100

    contour_actor2 = actor.contour_from_roi(vol2, np.eye(4),
                                            (1., 0.5, 0), 1.)
    vol3 = np.zeros((100, 100, 100))
    vol3[25:75, 25:75, 25:75] = 100

    contour_actor3 = actor.contour_from_roi(vol3, np.eye(4),
                                            (1., 0.5, 0.5), 1.)

    scene = window.Scene()
    actors = []
    texts = []

    actors.append(contour_actor1)
    text_actor1 = actor.text_3d('cube 1', justification='center')
    texts.append(text_actor1)

    actors.append(contour_actor2)
    text_actor2 = actor.text_3d('cube 2', justification='center')
    texts.append(text_actor2)

    actors.append(contour_actor3)
    text_actor3 = actor.text_3d('cube 3', justification='center')
    texts.append(text_actor3)

    actors.append(shallow_copy(contour_actor1))
    text_actor1 = 'cube 4'
    texts.append(text_actor1)

    actors.append(shallow_copy(contour_actor2))
    text_actor2 = 'cube 5'
    texts.append(text_actor2)

    actors.append(shallow_copy(contour_actor3))
    text_actor3 = 'cube 6'
    texts.append(text_actor3)

    # show the grid without the captions
    container = grid(actors=actors, captions=None,
                     caption_offset=(0, -40, 0),
                     cell_padding=(10, 10), dim=(2, 3))

    scene.add(container)

    scene.projection('orthogonal')

    counter = itertools.count()

    show_m = window.ShowManager(scene)

    show_m.initialize()

    def timer_callback(_obj, _event):
        nonlocal counter
        cnt = next(counter)
        # show_m.scene.zoom(1)
        show_m.render()
        if cnt == 4:
            show_m.exit()
            show_m.destroy_timers()

    show_m.add_timer_callback(True, 200, timer_callback)
    show_m.start()

    arr = window.snapshot(scene)
    arr[arr < 20] = 0
    report = window.analyze_snapshot(arr)
    npt.assert_equal(report.objects, 6)

    scene.rm_all()

    counter = itertools.count()
    show_m = window.ShowManager(scene)
    show_m.initialize()
    # show the grid with the captions
    container = grid(actors=actors, captions=texts,
                     caption_offset=(0, -50, 0),
                     cell_padding=(10, 10),
                     dim=(3, 3))

    scene.add(container)

    show_m.add_timer_callback(True, 200, timer_callback)
    show_m.start()

    arr = window.snapshot(scene)
    report = window.analyze_snapshot(arr)
    npt.assert_equal(report.objects > 6, True)


def test_direct_sphere_mapping():
    arr = 255 * np.ones((810, 1620, 3), dtype='uint8')
    rows, cols, _ = arr.shape

    rs = rows // 2
    cs = cols // 2
    w = 150 // 2

    arr[rs - w: rs + w, cs - 10 * w: cs + 10 * w] = np.array([255, 127, 0])
    # enable to see pacman on sphere
    # arr[0: 2 * w, cs - 10 * w: cs + 10 * w] = np.array([255, 127, 0])
    scene = window.Scene()
    tsa = actor.texture_on_sphere(arr)
    scene.add(tsa)
    rotate(tsa, rotation=(90, 0, 1, 0))
    display = window.snapshot(scene)
    res = window.analyze_snapshot(display, bg_color=(0, 0, 0),
                                  colors=[(255, 127, 0)],
                                  find_objects=False)
    npt.assert_equal(res.colors_found, [True])


def test_texture_mapping():
    arr = np.zeros((512, 212, 3), dtype='uint8')
    arr[:256, :] = np.array([255, 0, 0])
    arr[256:, :] = np.array([0, 255, 0])
    tp = actor.texture(arr,
                       interp=True)
    scene = window.Scene()
    scene.add(tp)
    display = window.snapshot(scene)
    res = window.analyze_snapshot(display, bg_color=(0, 0, 0),
                                  colors=[(255, 0, 0), (0, 255, 0)],
                                  find_objects=False)
    npt.assert_equal(res.colors_found, [True, True])


def test_texture_update():
    arr = np.zeros((512, 212, 3), dtype='uint8')
    arr[:256, :] = np.array([255, 0, 0])
    arr[256:, :] = np.array([0, 255, 0])
    # create a texture on plane
    tp = actor.texture(arr, interp=True)
    scene = window.Scene()
    scene.add(tp)
    display = window.snapshot(scene)
    res1 = window.analyze_snapshot(display, bg_color=(0, 0, 0),
                                   colors=[(255, 255, 255),
                                           (255, 0, 0),
                                           (0, 255, 0)],
                                   find_objects=False)

    # update the texture
    new_arr = np.zeros((512, 212, 3), dtype='uint8')
    new_arr[:, :] = np.array([255, 255, 255])
    actor.texture_update(tp, new_arr)
    display = window.snapshot(scene)
    res2 = window.analyze_snapshot(display, bg_color=(0, 0, 0),
                                   colors=[(255, 255, 255),
                                           (255, 0, 0),
                                           (0, 255, 0)],
                                   find_objects=False)

    # Test for original colors
    npt.assert_equal(res1.colors_found, [False, True, True])
    # Test for changed colors of the actor
    npt.assert_equal(res2.colors_found, [True, False, False])


def test_figure_vs_texture_actor():
    arr = (255 * np.ones((512, 212, 4))).astype('uint8')

    arr[20:40, 20:40, 3] = 0
    tp = actor.figure(arr)
    arr[20:40, 20:40, :] = np.array([255, 0, 0, 255], dtype='uint8')
    tp2 = actor.texture(arr)
    scene = window.Scene()
    scene.add(tp)
    scene.add(tp2)
    tp2.SetPosition(0, 0, -50)
    display = window.snapshot(scene)
    res = window.analyze_snapshot(display, bg_color=(0, 0, 0),
                                  colors=[(255, 0, 0), (255, 255, 255)],
                                  find_objects=False)
    npt.assert_equal(res.colors_found, [True, True])


@pytest.mark.skipif(not have_matplotlib, reason="Requires MatplotLib")
def test_matplotlib_figure():
    names = ['group_a', 'group_b', 'group_c']
    values = [1, 10, 100]

    fig = plt.figure(figsize=(9, 3))

    plt.subplot(131)
    plt.bar(names, values)
    plt.subplot(132)
    plt.scatter(names, values)
    plt.subplot(133)
    plt.plot(names, values)
    plt.suptitle('Categorical Plotting')

    arr = matplotlib_figure_to_numpy(fig, dpi=500, transparent=True)
    plt.close('all')
    fig_actor = actor.figure(arr, 'cubic')
    fig_actor2 = actor.figure(arr, 'cubic')
    scene = window.Scene()
    scene.background((1, 1, 1.))

    ax_actor = actor.axes(scale=(1000, 1000, 1000))
    scene.add(ax_actor)
    scene.add(fig_actor)
    scene.add(fig_actor2)
    ax_actor.SetPosition(-50, 500, -800)
    fig_actor2.SetPosition(500, 800, -400)
    display = window.snapshot(scene, 'test_mpl.png', order_transparent=False,
                              offscreen=True)
    res = window.analyze_snapshot(display, bg_color=(255, 255, 255.),
                                  colors=[(31, 119, 180)],
                                  find_objects=False)
    # omit assert from now until we know why snapshot creates
    # different colors in Github Actions but not on our computers
    # npt.assert_equal(res.colors_found, [True, True])
    # TODO: investigate further this issue with snapshot in Actions
    pass


def test_superquadric_actor(interactive=False):
    scene = window.Scene()
    centers = np.array([[8, 0, 0], [0, 8, 0], [0, 0, 0]])
    colors = np.array([[1, 0, 0], [0, 1, 0], [0, 0, 1]])
    directions = np.array([[0.27753247, 0.15332503, 0.63670953],
                           [0.14138223, 0.76031677, 0.14669451],
                           [0.23416946, 0.12816617, 0.92596145]])

    scales = [1, 2, 3]
    roundness = np.array([[1, 1], [1, 2], [2, 1]])

    sq_actor = actor.superquadric(centers, roundness=roundness,
                                  directions=directions,
                                  colors=colors.astype(np.uint8),
                                  scales=scales)
    scene.add(sq_actor)
    if interactive:
        window.show(scene)

    arr = window.snapshot(scene, offscreen=True)
    arr[arr > 0] = 255  # Normalization
    report = window.analyze_snapshot(arr, colors=255*colors.astype(np.uint8))
    npt.assert_equal(report.objects, 3)
    npt.assert_equal(report.colors_found, [True, True, True])


def test_billboard_actor(interactive=False):
    scene = window.Scene()
    scene.background((1, 1, 1))
    centers = np.array([[0, 0, 0], [5, -5, 5], [-7, 7, -7], [10, 10, 10],
                        [10.5, 11.5, 11.5], [12, -12, -12], [-17, 17, 17],
                        [-22, -22, 22]])
    colors = np.array([[1, 1, 0], [0, 0, 0], [1, 0, 1], [0, 0, 1], [1, 1, 1],
                       [1, 0, 0], [0, 1, 0], [0, 1, 1]])
    scales = [6, .4, 1.2, 1, .2, .7, 3, 2]

    fake_sphere = \
        """
        float len = length(point);
        float radius = 1.;
        if(len > radius)
            {discard;}

        vec3 normalizedPoint = normalize(vec3(point.xy, sqrt(1. - len)));
        vec3 direction = normalize(vec3(1., 1., 1.));
        float df_1 = max(0, dot(direction, normalizedPoint));
        float sf_1 = pow(df_1, 24);
        fragOutput0 = vec4(max(df_1 * color, sf_1 * vec3(1)), 1);
        """

    billboard_actor = actor.billboard(centers, colors=colors, scales=scales,
                                      fs_impl=fake_sphere)
    scene.add(billboard_actor)
    scene.add(actor.axes())
    if interactive:
        window.show(scene)

    arr = window.snapshot(scene)
    report = window.analyze_snapshot(arr, colors=colors)
    npt.assert_equal(report.objects, 8)


@pytest.mark.skipif(skip_win, reason="This test does not work on Windows"
                                     " due to snapshot (memory access"
                                     " violation). Check what is causing this"
                                     " issue with shader")
def test_sdf_actor(interactive=False):
    scene = window.Scene()
    scene.background((1, 1, 1))
    centers = np.array([[2, 0, 0], [0, 2, 0], [0, 0, 0], [2, 2, 0]]) * 11
    colors = np.array([[1, 0, 0], [0, 1, 0], [0, 0, 1], [1, 1, 0]])
    directions = np.array([[0, 1, 0], [1, 0, 0], [0, 0, 1], [1, 1, 0]])
    scales = [1, 2, 3, 4]
    primitive = ['sphere', 'ellipsoid', 'torus', 'capsule']

    sdf_actor = actor.sdf(centers, directions,
                          colors, primitive, scales)
    scene.add(sdf_actor)
    scene.add(actor.axes())
    if interactive:
        window.show(scene)

    arr = window.snapshot(scene)
    report = window.analyze_snapshot(arr, colors=colors)
    npt.assert_equal(report.objects, 4)

    # Draw 3 spheres as the primitive type is str
    scene.clear()
    primitive = 'sphere'
    sdf_actor = actor.sdf(centers, directions,
                          colors, primitive, scales)
    scene.add(sdf_actor)
    scene.add(actor.axes())
    if interactive:
        window.show(scene)

    arr = window.snapshot(scene)
    report = window.analyze_snapshot(arr, colors=colors)
    npt.assert_equal(report.objects, 4)

    # A sphere and default back to two torus
    # as the primitive type is list
    scene.clear()
    primitive = ['sphere']
    with npt.assert_warns(UserWarning):
        sdf_actor = actor.sdf(centers, directions, colors,
                              primitive, scales)

    scene.add(sdf_actor)
    scene.add(actor.axes())
    if interactive:
        window.show(scene)

    arr = window.snapshot(scene)
    report = window.analyze_snapshot(arr, colors=colors)
    npt.assert_equal(report.objects, 4)

    # One sphere and ellipsoid each
    # Default to torus
    scene.clear()
    primitive = ['sphere', 'ellipsoid']
    with npt.assert_warns(UserWarning):
        sdf_actor = actor.sdf(centers, directions,
                              colors, primitive, scales)

    scene.add(sdf_actor)
    scene.add(actor.axes())
    if interactive:
        window.show(scene)

    arr = window.snapshot(scene)
    report = window.analyze_snapshot(arr, colors=colors)
    npt.assert_equal(report.objects, 4)


<<<<<<< HEAD
def test_parametric_surface_actor(interactive=False):
    centers = np.array([[0, -15, 3], [0, 0, 3], [0, 15, 3]])
    colors = np.array([[1, 0, 0, 0.9], [0, 1, 0, 0.8], [0, 0, 1, 0.5]])
    directions = np.array([[1, 0, 1]])
    scale_list = [1, 2, (1, 1, 1), [3, 2, 1], np.array([1, 2, 3]),
                  np.array([[1, 2, 3], [1, 3, 2], [3, 1, 2]])]
    list_parametric_names = ["mobius_strip", "kleins_bottle", "roman_surface",
                             "boys_surface", "bohemian_dome", "dinis_surface",
                             "pluckers_conoid"]
    npoints = 100

    # Test Errors
    npt.assert_raises(ValueError, actor.parametric_surface,
                      centers=np.random.rand(1, 3), name="cube")

    for name in list_parametric_names:
        for scale in scale_list:
            scene = window.Scene()
            g_actor = actor.parametric_surface(centers=centers, colors=colors,
                                               directions=directions,
                                               scales=scale, name=name,
                                               npoints=npoints)
            scene.add(g_actor)
            if interactive:
                window.show(scene)

            arr = window.snapshot(scene)
            report = window.analyze_snapshot(arr, colors=colors)
            msg = 'Failed with {}, scale={}'.format(name, scale)
            npt.assert_equal(report.objects, 3, err_msg=msg)
=======
def test_marker_actor(interactive=False):
    scene = window.Scene()
    scene.background((1, 1, 1))
    centers_3do = np.array([[4, 0, 0], [4, 4, 0], [4, 8, 0]])
    markers_2d = ['o', 's', 'd', '^', 'p', 'h', 's6', 'x', '+']
    center_markers_2d = np.array(
        [[0, i*2, 0] for i in range(len(markers_2d))])
    fake_spheres = actor.markers(
        centers_3do,
        colors=(0, 1, 0),
        scales=1,
        marker='3d'
    )
    markers_2d = actor.markers(
        center_markers_2d,
        colors=(0, 1, 0),
        scales=1,
        marker=markers_2d
    )
    scene.add(fake_spheres)
    scene.add(markers_2d)

    if interactive:
        window.show(scene)

    arr = window.snapshot(scene)

    colors = np.array([[0, 1, 0] for i in range(12)])
    report = window.analyze_snapshot(arr, colors=colors)
    npt.assert_equal(report.objects, 12)
>>>>>>> 39a28039
<|MERGE_RESOLUTION|>--- conflicted
+++ resolved
@@ -1526,7 +1526,6 @@
     npt.assert_equal(report.objects, 4)
 
 
-<<<<<<< HEAD
 def test_parametric_surface_actor(interactive=False):
     centers = np.array([[0, -15, 3], [0, 0, 3], [0, 15, 3]])
     colors = np.array([[1, 0, 0, 0.9], [0, 1, 0, 0.8], [0, 0, 1, 0.5]])
@@ -1557,7 +1556,8 @@
             report = window.analyze_snapshot(arr, colors=colors)
             msg = 'Failed with {}, scale={}'.format(name, scale)
             npt.assert_equal(report.objects, 3, err_msg=msg)
-=======
+
+
 def test_marker_actor(interactive=False):
     scene = window.Scene()
     scene.background((1, 1, 1))
@@ -1587,5 +1587,4 @@
 
     colors = np.array([[0, 1, 0] for i in range(12)])
     report = window.analyze_snapshot(arr, colors=colors)
-    npt.assert_equal(report.objects, 12)
->>>>>>> 39a28039
+    npt.assert_equal(report.objects, 12)