import itertools
import os

from PIL import Image
import numpy as np
import numpy.testing as npt
from packaging.version import parse
import pytest
from scipy.ndimage import center_of_mass
from scipy.version import short_version

from fury import actor, utils, window
from fury.animation import Timeline
from fury.data import fetch_gltf, read_viz_gltf
from fury.gltf import export_scene, glTF
from fury.testing import assert_equal, assert_greater

SCIPY_1_8_PLUS = parse(short_version) >= parse("1.8.0")

if SCIPY_1_8_PLUS:
    from scipy.ndimage._measurements import _stats
else:
    from scipy.ndimage.measurements import _stats


def test_load_gltf():
    fetch_gltf("Duck")
    filename = read_viz_gltf("Duck", "glTF")
    importer = glTF(filename)
    polydatas = importer.polydatas
    vertices = utils.get_polydata_vertices(polydatas[0])
    triangles = utils.get_polydata_triangles(polydatas[0])

    npt.assert_equal(vertices.shape, (2399, 3))
    npt.assert_equal(triangles.shape, (4212, 3))
    os.remove(filename)

    scene = window.Scene()
    scene.add(utils.get_actor_from_polydata(polydatas[0]))
    display = window.snapshot(scene)
    res = window.analyze_snapshot(display)
    npt.assert_equal(res.objects, 1)
    scene.clear()


def test_load_texture():
    fetch_gltf("Duck")
    filename = read_viz_gltf("Duck", "glTF")
    importer = glTF(filename)
    actor = importer.actors()[0]

    scene = window.Scene()
    scene.add(actor)
    display = window.snapshot(scene)
    res = window.analyze_snapshot(
        display, bg_color=(0, 0, 0), colors=[(149, 126, 19), (136, 115, 19), (143, 121, 19)], find_objects=False
    )
    npt.assert_equal(res.colors_found, [True, True, True])
    scene.clear()


@pytest.mark.skipif(True, reason="This test is failing on CI, not sure why yet")
def test_colors():
    # vertex colors
    fetch_gltf("BoxVertexColors")
    file = read_viz_gltf("BoxVertexColors", "glTF")
    importer = glTF(file)
    actor = importer.actors()[0]
    scene = window.Scene()
    scene.add(actor)
    display = window.snapshot(scene)
    res = window.analyze_snapshot(
        display,
        bg_color=(0, 0, 0),
        colors=[(250, 11, 11), (136, 245, 6), (31, 41, 232)],
        find_objects=False,
    )
    npt.assert_equal(res.colors_found, [True, True, True])
    scene.clear()

    # material colors
    fetch_gltf("BoxAnimated")
    file = read_viz_gltf("BoxAnimated", "glTF")
    importer = glTF(file)
    actors = importer.actors()
    scene.add(*actors)
    display = window.snapshot(scene)
    res = window.analyze_snapshot(
        display, bg_color=(0, 0, 0), colors=[(77, 136, 204)], find_objects=True
    )

    npt.assert_equal(res.colors_found, [True])
    npt.assert_equal(res.objects, 1)
    scene.clear()


def test_orientation():
    fetch_gltf("BoxTextured", "glTF-Embedded")
    file = read_viz_gltf("BoxTextured", "glTF-Embedded")
    importer = glTF(file)
    actor = importer.actors()[0]

    scene = window.Scene()
    scene.add(actor)
    # if oriented correctly avg of blues on top half will be greater
    # than the bottom half
    display = window.snapshot(scene)

    # save screenshot
    img = Image.fromarray(display)
    img.save('test_orientation.png')
    res = window.analyze_snapshot(
        display,
        bg_color=(0, 0, 0),
        colors=[(128, 128, 128), (56, 79, 30), (64, 101, 130)],
        find_objects=False,
    )
    npt.assert_equal(res.colors_found, [True, True, True])
    blue = display[:, :, -1:].reshape((300, 300))
    upper, lower = np.split(blue, 2)
    upper = np.mean(upper)
    lower = np.mean(lower)

    assert_greater(upper, lower)
    scene.clear()


def test_export_gltf():
    scene = window.Scene()

    centers = np.zeros((3, 3))
    colors = np.array([1, 1, 1])

    cube = actor.cube(np.add(centers, np.array([2, 0, 0])), colors=colors)
    scene.add(cube)
    export_scene(scene, "test.gltf")
    gltf_obj = glTF("test.gltf")
    actors = gltf_obj.actors()
    npt.assert_equal(len(actors), 1)

    sphere = actor.sphere(centers, np.array([1, 0, 0]), use_primitive=False)
    scene.add(sphere)
    export_scene(scene, "test.gltf")
    gltf_obj = glTF("test.gltf")
    actors = gltf_obj.actors()

    scene.clear()
    scene.add(*actors)
    npt.assert_equal(len(actors), 2)

    scene.set_camera(
        position=(150.0, 10.0, 10.0),
        focal_point=(0.0, 0.0, 0.0),
        view_up=(0.0, 0.0, 1.0),
    )
    export_scene(scene, "test.gltf")
    gltf_obj = glTF("test.gltf")
    actors = gltf_obj.actors()

    scene.clear()
    scene.add(*actors)
    display = window.snapshot(scene)
    res = window.analyze_snapshot(display)
    npt.assert_equal(res.objects, 1)

    scene.reset_camera_tight()
    scene.clear()

    fetch_gltf("BoxTextured", "glTF")
    filename = read_viz_gltf("BoxTextured")
    gltf_obj = glTF(filename)
    box_actor = gltf_obj.actors()
    scene.add(*box_actor)
    export_scene(scene, "test.gltf")
    scene.clear()

    gltf_obj = glTF("test.gltf")
    actors = gltf_obj.actors()
    scene.add(*actors)

    display = window.snapshot(scene)
    res = window.analyze_snapshot(
        display,
        bg_color=(0, 0, 0),
        colors=[(108, 173, 223), (92, 135, 39)],
        find_objects=False,
    )
    npt.assert_equal(res.colors_found, [True, True])


def test_simple_animation():
    fetch_gltf("BoxAnimated", "glTF")
    file = read_viz_gltf("BoxAnimated")
    gltf_obj = glTF(file)
    timeline = Timeline()
    animation = gltf_obj.main_animation()
    timeline.add_animation(animation)
    scene = window.Scene()
    showm = window.ShowManager(scene, size=(900, 768))
    showm.initialize()

    scene.add(timeline)

    # timestamp animation seek
    timeline.seek(0.0)
    showm.save_screenshot("keyframe1.png")

    timeline.seek(2.57)
<<<<<<< HEAD
    showm.save_screenshot('keyframe2.png')

    res_1 = window.analyze_snapshot(
        "keyframe1.png", colors=[(87, 112, 134), (134, 100, 133)]
    )
    res_2 = window.analyze_snapshot(
        "keyframe2.png", colors=[(87, 112, 134), (134, 100, 133)]
=======
    showm.save_screenshot("keyframe2.png")
    res1 = window.analyze_snapshot(
        "keyframe1.png", colors=[(77, 136, 204), (204, 106, 203)]
    )
    res2 = window.analyze_snapshot(
        "keyframe2.png", colors=[(77, 136, 204), (204, 106, 203)]
>>>>>>> da7d735b
    )
    # inside box adds more colors
    assert_greater(res_2.objects, res_1.objects)
    # bluish box should exist in both images, but
    # not the purple one in the first image
    npt.assert_equal(res_1.colors_found, [True, False])
    npt.assert_equal(res_2.colors_found, [True, True])


def test_skinning():
    # animation test
    fetch_gltf("SimpleSkin", "glTF")
    file = read_viz_gltf("SimpleSkin")
    gltf_obj = glTF(file)
    animation = gltf_obj.skin_animation()["anim_0"]
    timeline = Timeline(animation)
    # checking weights and joints
    weights = np.array(
        [
            [1.00, 0.00, 0.0, 0.0],
            [1.00, 0.00, 0.0, 0.0],
            [0.75, 0.25, 0.0, 0.0],
            [0.75, 0.25, 0.0, 0.0],
            [0.50, 0.50, 0.0, 0.0],
            [0.50, 0.50, 0.0, 0.0],
            [0.25, 0.75, 0.0, 0.0],
            [0.25, 0.75, 0.0, 0.0],
            [0.00, 1.00, 0.0, 0.0],
            [0.00, 1.00, 0.0, 0.0],
        ]
    )
    joints = np.array(
        [
            [0, 0, 0, 0],
            [0, 0, 0, 0],
            [0, 1, 0, 0],
            [0, 1, 0, 0],
            [0, 1, 0, 0],
            [0, 1, 0, 0],
            [0, 1, 0, 0],
            [0, 1, 0, 0],
            [0, 1, 0, 0],
            [0, 1, 0, 0],
        ]
    )
    npt.assert_equal(weights, gltf_obj.weights_0[0])
    npt.assert_equal(joints, gltf_obj.joints_0[0])

    joints, ibms = gltf_obj.get_skin_data(0)
    npt.assert_equal([1, 2], joints)
    npt.assert_equal(len(ibms), 2)

    scene = window.Scene()
    showm = window.ShowManager(scene, size=(900, 768))
    showm.initialize()

    scene.add(timeline)
    timeline.seek(1.0)

    timeline.seek(4.00)
    showm.save_screenshot("keyframe2.png")
    res1 = np.asarray(Image.open("keyframe1.png"))
    res2 = np.asarray(Image.open("keyframe2.png"))

    avg = center_of_mass(res1)
    print(avg)
    avg = center_of_mass(res2)
    print(avg)
    timeline.play()
    counter = itertools.count()

    actor = gltf_obj.actors()[0]
    vertices = utils.vertices_from_actor(actor)
    clone = np.copy(vertices)
    timeline.play()

    def timer_callback(_obj, _event):
        nonlocal timer_id
        cnt = next(counter)
        animation.update_animation()

        print(cnt)
        joint_matrices = []
        ibms = []
        for i, bone in enumerate(gltf_obj.bones[0]):
            if animation.is_interpolatable(f"transform{bone}"):
                deform = animation.get_value(
                    f"transform{bone}", animation.current_timestamp
                )
                ibm = gltf_obj.ibms[0][i].T
                ibms.append(ibm)

                parent_transform = gltf_obj.bone_tranforms[bone]
                joint_mat = np.dot(parent_transform, deform)
                joint_mat = np.dot(joint_mat, ibm)
                joint_matrices.append(joint_mat)

        vertices[:] = gltf_obj.apply_skin_matrix(clone, joint_matrices, None)
        utils.update_actor(actor)
        showm.render()

        if cnt == 10:
            showm.save_screenshot("keyframe1.png")
        if cnt == 100:
            showm.save_screenshot("keyframe2.png")

        if cnt == 150:
            showm.destroy_timer(timer_id)
            # showm.exit()

    timer_id = showm.add_timer_callback(True, 10, timer_callback)
    showm.destroy_timer(timer_id)


def test_morphing():
    fetch_gltf("MorphStressTest", "glTF")
    file = read_viz_gltf("MorphStressTest")
    gltf_obj = glTF(file)
    animations = gltf_obj.morph_animation()

    npt.assert_equal(len(gltf_obj._actors), 2)
    npt.assert_equal(len(gltf_obj.morph_weights), 16)
    npt.assert_equal(list(animations.keys()), ["Individuals", "TheWave", "Pulse"])
    anim_1 = animations["TheWave"]
    gltf_obj.update_morph(anim_1)

    scene = window.Scene()
    showm = window.ShowManager(scene, size=(900, 768))
    showm.initialize()

    timeline_1 = Timeline()
    timeline_1.add_animation(anim_1)
    scene.add(timeline_1)

    timeline_1.seek(0.1)
    gltf_obj.update_morph(anim_1)
    showm.save_screenshot("keyframe1.png")
    res_1 = window.analyze_snapshot("keyframe1.png")

    timeline_1.seek(1.50)
    gltf_obj.update_morph(anim_1)
    showm.save_screenshot("keyframe2.png")
    res_2 = window.analyze_snapshot("keyframe2.png")

    npt.assert_equal(res_1.colors_found, res_2.colors_found)

    img_1 = np.asarray(Image.open("keyframe1.png").convert("L"))
    img_2 = np.asarray(Image.open("keyframe2.png").convert("L"))
    stats_1, stats_2 = _stats(img_1), _stats(img_2)
    # Assert right image size
    assert_equal(stats_1[0], stats_2[0])
    # Assert the sum of colors are a lot more in the second image than the
    # first one.
    assert_greater(stats_2[1], stats_1[1])<|MERGE_RESOLUTION|>--- conflicted
+++ resolved
@@ -206,7 +206,6 @@
     showm.save_screenshot("keyframe1.png")
 
     timeline.seek(2.57)
-<<<<<<< HEAD
     showm.save_screenshot('keyframe2.png')
 
     res_1 = window.analyze_snapshot(
@@ -214,14 +213,6 @@
     )
     res_2 = window.analyze_snapshot(
         "keyframe2.png", colors=[(87, 112, 134), (134, 100, 133)]
-=======
-    showm.save_screenshot("keyframe2.png")
-    res1 = window.analyze_snapshot(
-        "keyframe1.png", colors=[(77, 136, 204), (204, 106, 203)]
-    )
-    res2 = window.analyze_snapshot(
-        "keyframe2.png", colors=[(77, 136, 204), (204, 106, 203)]
->>>>>>> da7d735b
     )
     # inside box adds more colors
     assert_greater(res_2.objects, res_1.objects)
