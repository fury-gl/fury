<<<<<<< HEAD
import trees
from fury import window, actor, lib
=======
from fury import window, actor, lib, trees
>>>>>>> bf446e79
import numpy as np


# TESTING A QUADTREE OF RANDOM 2D POINTS
br = trees.Branch2d(4, 0.0, 1.0, 0.0, 1.0)

npoints = 200

points = np.random.rand(npoints, 2)

tree = trees.Tree2d(br)
for i in range(npoints):
    tree.AddPoint(trees.Point2d(points[i, 0], points[i, 1]))

print(tree)


actorslist = trees.GetActorFromBranch2d(tree.GetRoot(), (1.0, 1.0, 1.0), 1.0)

zeros = np.zeros((npoints, 1))
actorPoints = actor.dots(np.hstack((points, zeros)), (1.0, 0.5, 0.4), 1, 5)

scene = window.Scene()
scene.set_camera(position=(-6, 5, -10),
                 focal_point=(tree.GetRoot().GetXMiddlePoint(),
                              tree.GetRoot().GetYMiddlePoint(),
                              0.0),
                 view_up=(0.0, 0.0, 0.0))
showmanager = window.ShowManager(
    scene,
    "trees demo",
    (1080,
     1080),
    reset_camera=True,
    order_transparent=True)

scene.add(actorPoints)

if tree.GetRoot().IsDivided():
    for i in range(len(actorslist)):
        scene.add(actorslist[i])
else:
    scene.add(actorslist)


interactor = lib.RenderWindowInteractor()
interactor.SetRenderWindow(showmanager.window)

interactor.Initialize()
showmanager.render()
interactor.Start()


xl = 1.0
yl = 2.0
zl = 3.0


# TESTING AN OCTREE WITH RANDOM 3D POINTS
br = trees.Branch3d(4, 0.0, xl, 0.0, yl, 0.0, zl)
npoints = 200

data = np.random.rand(npoints, 3)
data[:, 0] = xl*data[:, 0]
data[:, 1] = yl*data[:, 1]
data[:, 2] = zl*data[:, 2]
np.random.seed()

tree = trees.Tree3d(br)
for i in range(npoints):
    tree.AddPoint(trees.Point3d(data[i, 0], data[i, 1], data[i, 2]))

print(tree)


# BELOW, THE ABSTRACT PROCESSING METHOD
def abstract(branch : trees.Branch3d, number):
    print(number + branch.GetPointsNumber())


tree.GetRoot().ProcessBranch(abstract, 10)


# FOR THIS EXAMPLE, LET'S RENDER THE OCTREE WITH THE PROVIDED FUNCTIONS
scene = window.Scene()
scene.set_camera(position=(-6, 5, -10),
                 focal_point=(tree.GetRoot().GetXMiddlePoint(),
                              tree.GetRoot().GetYMiddlePoint(),
                              tree.GetRoot().GetZMiddlePoint()),
                 view_up=(0.0, 0.0, 0.0))
showmanager = window.ShowManager(
    scene,
    "trees demo",
    (1080,
     1080),
    reset_camera=True,
    order_transparent=True)


actorPoints = actor.dots(data, (1.0, 0.5, 0.4), 1, 5)
scene.add(actorPoints)


actorslist = trees.GetActorFromBranch3d(tree.GetRoot(), (1.0, 1.0, 1.0), 1.0)


if tree.GetRoot().IsDivided():
    for i in range(len(actorslist)):
        scene.add(actorslist[i])
else:
    scene.add(actorslist)


interactor = lib.RenderWindowInteractor()
interactor.SetRenderWindow(showmanager.window)

interactor.Initialize()
showmanager.render()
interactor.Start()<|MERGE_RESOLUTION|>--- conflicted
+++ resolved
@@ -1,9 +1,7 @@
-<<<<<<< HEAD
+import sys
+sys.path.append('C:/Users/Lampada/Desktop/GSoC/fury/fury/')
 import trees
 from fury import window, actor, lib
-=======
-from fury import window, actor, lib, trees
->>>>>>> bf446e79
 import numpy as np
 
 
@@ -22,8 +20,7 @@
 
 
 actorslist = trees.GetActorFromBranch2d(tree.GetRoot(), (1.0, 1.0, 1.0), 1.0)
-
-zeros = np.zeros((npoints, 1))
+zeros = np.zeros((10, 1))
 actorPoints = actor.dots(np.hstack((points, zeros)), (1.0, 0.5, 0.4), 1, 5)
 
 scene = window.Scene()
@@ -40,7 +37,7 @@
     reset_camera=True,
     order_transparent=True)
 
-scene.add(actorPoints)
+# scene.add(actorPoints)
 
 if tree.GetRoot().IsDivided():
     for i in range(len(actorslist)):
@@ -55,6 +52,8 @@
 interactor.Initialize()
 showmanager.render()
 interactor.Start()
+
+
 
 
 xl = 1.0
