import numpy as np

from fury import material, window
from fury.geometry import buffer_to_geometry, create_mesh
from fury.lib import (
    PointsGaussianBlobMaterial,
    PointsMarkerMaterial,
    PointsMaterial,
<<<<<<< HEAD
    TextMaterial,
=======
>>>>>>> 050f10ad
)
from fury.material import _create_mesh_material
from fury.primitive import prim_sphere


def test_create_mesh_material():
    color = (1, 0, 0)
    mat = material._create_mesh_material(
        material="phong", color=color, opacity=0.5, mode="auto"
    )
    assert isinstance(mat, material.MeshPhongMaterial)
    assert mat.color == color + (0.5,)
    assert mat.color_mode == "auto"

    color = (1, 0, 0, 0.5)
    mat = material._create_mesh_material(
        material="phong", color=color, opacity=0.5, mode="auto", flat_shading=False
    )
    assert isinstance(mat, material.MeshPhongMaterial)
    assert mat.color == (1, 0, 0, 0.25)
    assert mat.color_mode == "auto"
    assert mat.flat_shading is False

    color = (1, 0, 0)
    mat = material._create_mesh_material(
        material="phong", color=color, opacity=0.5, mode="vertex"
    )
    assert isinstance(mat, material.MeshPhongMaterial)
    assert mat.color == (1, 1, 1)
    assert mat.color_mode == "vertex"

    color = (1, 0, 0)
    mat = material._create_mesh_material(
        material="basic",
        color=color,
        mode="vertex",
        enable_picking=False,
        flat_shading=True,
    )
    assert isinstance(mat, material.MeshBasicMaterial)
    assert mat.color == (1, 1, 1)
    assert mat.color_mode == "vertex"
    assert mat.flat_shading is True

    verts, faces = prim_sphere()

    geo = buffer_to_geometry(
        indices=faces.astype("int32"),
        positions=verts.astype("float32"),
        texcoords=verts.astype("float32"),
        colors=np.ones_like(verts).astype("float32"),
    )

    mat = _create_mesh_material(
        material="phong", enable_picking=False, flat_shading=False
    )

    obj = create_mesh(geometry=geo, material=mat)

    scene = window.Scene()

    scene.add(obj)

    # window.snapshot(scene=scene, fname="mat_test_1.png")
    #
    # img = Image.open("mat_test_1.png")
    # img_array = np.array(img)
    #
    # mean_r, mean_g, mean_b, _ = np.mean(
    #     img_array.reshape(-1, img_array.shape[2]), axis=0
    # )
    #
    # assert 0 <= mean_r <= 255 and 0 <= mean_g <= 255 and 0 <= mean_b <= 255
    #
    # assert sum([mean_r, mean_g, mean_b]) > 0


def test_create_point_material():
    color = (1, 0, 0)
    mat = material._create_points_material(
        material="basic", color=color, opacity=0.5, mode="auto"
    )
    assert isinstance(mat, PointsMaterial)
    assert mat.color == color + (0.5,)
    assert mat.color_mode == "auto"

    color = (1, 0, 0)
    mat = material._create_points_material(
        material="gaussian", color=color, opacity=0.5, mode="auto"
    )
    assert isinstance(mat, PointsGaussianBlobMaterial)
<<<<<<< HEAD
=======
    assert mat.color == color + (0.5,)
    assert mat.color_mode == "auto"

    color = (1, 0, 0)
    mat = material._create_points_material(
        material="marker", color=color, opacity=0.5, mode="auto"
    )
    assert isinstance(mat, PointsMarkerMaterial)
>>>>>>> 050f10ad
    assert mat.color == color + (0.5,)
    assert mat.color_mode == "auto"

    color = (1, 0, 0, 0.5)
    mat = material._create_points_material(
        material="basic", color=color, opacity=0.5, mode="auto"
    )
    assert isinstance(mat, PointsMaterial)
    assert mat.color == (1, 0, 0, 0.25)
    assert mat.color_mode == "auto"

    color = (1, 0, 0)
    mat = material._create_points_material(
        material="basic", color=color, opacity=0.5, mode="vertex"
    )
    assert isinstance(mat, PointsMaterial)
    assert mat.color == (1, 1, 1)
    assert mat.color_mode == "vertex"


def test_create_marker_material():
    color = (1, 0, 0)
    mat = material._create_marker_material(color=color, opacity=0.5, mode="auto")
    assert isinstance(mat, PointsMarkerMaterial)
    assert mat.color == color + (0.5,)
    assert mat.color_mode == "auto"

    color = (1, 0, 0, 0.5)
    mat = material._create_marker_material(color=color, opacity=0.5, mode="auto")
    assert isinstance(mat, PointsMarkerMaterial)
    assert mat.color == (1, 0, 0, 0.25)
    assert mat.color_mode == "auto"

    color = (1, 0, 0)
    mat = material._create_marker_material(color=color, opacity=0.5, mode="vertex")
    assert isinstance(mat, PointsMarkerMaterial)
    assert mat.color == (1, 1, 1)
    assert mat.color_mode == "vertex"


def test_create_text_material():
    color = (1, 0, 0)
    mat = material._create_text_material(color=color, opacity=0.5)
    assert isinstance(mat, TextMaterial)
    assert mat.color == color + (0.5,)
    assert mat.outline_color == (0, 0, 0)
    assert mat.outline_thickness == 0.0
    assert mat.weight_offset == 1.0
    assert mat.aa is True

    color = (1, 0, 0, 0.5)
    mat = material._create_text_material(color=color, opacity=0.5)
    assert isinstance(mat, TextMaterial)
    assert mat.color == (1, 0, 0, 0.25)
    assert mat.outline_color == (0, 0, 0)
    assert mat.outline_thickness == 0.0
    assert mat.weight_offset == 1.0
    assert mat.aa is True<|MERGE_RESOLUTION|>--- conflicted
+++ resolved
@@ -6,10 +6,7 @@
     PointsGaussianBlobMaterial,
     PointsMarkerMaterial,
     PointsMaterial,
-<<<<<<< HEAD
     TextMaterial,
-=======
->>>>>>> 050f10ad
 )
 from fury.material import _create_mesh_material
 from fury.primitive import prim_sphere
@@ -101,8 +98,6 @@
         material="gaussian", color=color, opacity=0.5, mode="auto"
     )
     assert isinstance(mat, PointsGaussianBlobMaterial)
-<<<<<<< HEAD
-=======
     assert mat.color == color + (0.5,)
     assert mat.color_mode == "auto"
 
@@ -111,7 +106,6 @@
         material="marker", color=color, opacity=0.5, mode="auto"
     )
     assert isinstance(mat, PointsMarkerMaterial)
->>>>>>> 050f10ad
     assert mat.color == color + (0.5,)
     assert mat.color_mode == "auto"
 
@@ -128,26 +122,6 @@
         material="basic", color=color, opacity=0.5, mode="vertex"
     )
     assert isinstance(mat, PointsMaterial)
-    assert mat.color == (1, 1, 1)
-    assert mat.color_mode == "vertex"
-
-
-def test_create_marker_material():
-    color = (1, 0, 0)
-    mat = material._create_marker_material(color=color, opacity=0.5, mode="auto")
-    assert isinstance(mat, PointsMarkerMaterial)
-    assert mat.color == color + (0.5,)
-    assert mat.color_mode == "auto"
-
-    color = (1, 0, 0, 0.5)
-    mat = material._create_marker_material(color=color, opacity=0.5, mode="auto")
-    assert isinstance(mat, PointsMarkerMaterial)
-    assert mat.color == (1, 0, 0, 0.25)
-    assert mat.color_mode == "auto"
-
-    color = (1, 0, 0)
-    mat = material._create_marker_material(color=color, opacity=0.5, mode="vertex")
-    assert isinstance(mat, PointsMarkerMaterial)
     assert mat.color == (1, 1, 1)
     assert mat.color_mode == "vertex"
 
