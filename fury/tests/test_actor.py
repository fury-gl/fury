--- conflicted
+++ resolved
@@ -6,17 +6,13 @@
 import pytest
 
 from fury import actor, window
-<<<<<<< HEAD
-from fury.lib import Group
+from fury.io import load_image_texture
+from fury.lib import Group, MeshBasicMaterial, MeshPhongMaterial, TextureMap
 from fury.material import (
     VectorFieldArrowMaterial,
     VectorFieldLineMaterial,
     VectorFieldThinLineMaterial,
 )
-from fury.utils import get_slices, set_group_visibility, show_slices
-=======
-from fury.io import load_image_texture
-from fury.lib import Group, MeshBasicMaterial, MeshPhongMaterial, TextureMap
 from fury.utils import (
     generate_planar_uvs,
     get_slices,
@@ -51,7 +47,6 @@
             pixels[x, y] = (r, g, b)
 
     return image
->>>>>>> f572950c
 
 
 def validate_actors(actor_type="actor_name", prim_count=1, **kwargs):
@@ -491,7 +486,83 @@
     assert visibilities == [False, True, False]
 
 
-<<<<<<< HEAD
+def test_surface_basic_vertices_and_faces():
+    """Test surface creation with basic vertices and faces."""
+    vertices = np.array([[0, 0, 0], [1, 0, 0], [0, 1, 0]], dtype=np.float32)
+    faces = np.array([[0, 1, 2]], dtype=np.int32)
+
+    surface_actor = actor.surface(vertices, faces)
+
+    assert np.array_equal(surface_actor.geometry.positions.data, vertices)
+    assert np.array_equal(surface_actor.geometry.indices.data, faces)
+    assert not hasattr(surface_actor.geometry, "texcoords")
+    assert not hasattr(surface_actor.geometry, "colors")
+    assert isinstance(surface_actor.material, MeshPhongMaterial)
+    assert surface_actor.material.opacity == 1.0
+
+
+def test_surface_with_vertex_colors():
+    """Test surface creation with vertex colors."""
+    vertices = np.array([[0, 0, 0], [1, 0, 0], [0, 1, 0]], dtype=np.float32)
+    faces = np.array([[0, 1, 2]], dtype=np.int32)
+    colors = np.array([[1, 0, 0], [0, 1, 0], [0, 0, 1]], dtype=np.float32)
+
+    surface_actor = actor.surface(vertices, faces, colors=colors)
+
+    assert np.array_equal(surface_actor.geometry.positions.data, vertices)
+    assert np.array_equal(surface_actor.geometry.indices.data, faces)
+    assert np.array_equal(surface_actor.geometry.colors.data, colors)
+
+    assert isinstance(surface_actor.material, MeshPhongMaterial)
+    assert surface_actor.material.opacity == 1.0
+
+
+def test_surface_with_texture(tmpdir):
+    """Test surface creation with texture."""
+    vertices = np.array([[0, 0, 0], [1, 0, 0], [0, 1, 0]], dtype=np.float32)
+    faces = np.array([[0, 1, 2]], dtype=np.int32)
+
+    # Create a dummy texture file
+    texture_file = tmpdir.join("texture.png")
+    image = random_png(10, 10)
+    image.save(str(texture_file), "PNG")
+
+    surface_actor = actor.surface(
+        vertices, faces, texture=str(texture_file), texture_axis="xy"
+    )
+
+    tex = load_image_texture(str(texture_file))
+    assert isinstance(surface_actor.material.map, TextureMap)
+    assert np.array_equal(surface_actor.material.map.texture.data, tex.data)
+    assert isinstance(surface_actor.material, MeshBasicMaterial)
+    assert surface_actor.material.opacity == 1.0
+
+    texcoords = generate_planar_uvs(vertices, axis="xy")
+    assert np.array_equal(surface_actor.geometry.texcoords.data, texcoords)
+    assert np.array_equal(surface_actor.geometry.positions.data, vertices)
+    assert np.array_equal(surface_actor.geometry.indices.data, faces)
+
+
+def test_surface_error_conditions():
+    """Test error conditions for invalid inputs."""
+    vertices = np.array([[0, 0, 0], [1, 0, 0], [0, 1, 0]], dtype=np.float32)
+    faces = np.array([[0, 1, 2]], dtype=np.int32)
+
+    # Test invalid colors format
+    with pytest.raises(ValueError):
+        actor.surface(vertices, faces, colors=[1, 0, 0, 1, 0])  # Invalid length
+
+    # Test non-existent texture file
+    with pytest.raises(FileNotFoundError):
+        actor.surface(vertices, faces, texture="nonexistent.png")
+
+    # Test invalid opacity
+    with pytest.raises(ValueError):
+        actor.surface(
+            vertices, faces, opacity=1.5
+        )  # Assuming validate_opacity raises for >1
+
+
 def test_vector_field_initialization_with_4d_field():
     """Test VectorField initialization with 4D field (X,Y,Z,3)."""
     field = np.random.rand(5, 5, 5, 3)
@@ -655,81 +726,4 @@
 
     # Test with zero thickness (should still work)
     vf = actor.VectorField(field, thickness=0.0)
-    assert vf.material.thickness == 0.0
-=======
-def test_surface_basic_vertices_and_faces():
-    """Test surface creation with basic vertices and faces."""
-    vertices = np.array([[0, 0, 0], [1, 0, 0], [0, 1, 0]], dtype=np.float32)
-    faces = np.array([[0, 1, 2]], dtype=np.int32)
-
-    surface_actor = actor.surface(vertices, faces)
-
-    assert np.array_equal(surface_actor.geometry.positions.data, vertices)
-    assert np.array_equal(surface_actor.geometry.indices.data, faces)
-    assert not hasattr(surface_actor.geometry, "texcoords")
-    assert not hasattr(surface_actor.geometry, "colors")
-    assert isinstance(surface_actor.material, MeshPhongMaterial)
-    assert surface_actor.material.opacity == 1.0
-
-
-def test_surface_with_vertex_colors():
-    """Test surface creation with vertex colors."""
-    vertices = np.array([[0, 0, 0], [1, 0, 0], [0, 1, 0]], dtype=np.float32)
-    faces = np.array([[0, 1, 2]], dtype=np.int32)
-    colors = np.array([[1, 0, 0], [0, 1, 0], [0, 0, 1]], dtype=np.float32)
-
-    surface_actor = actor.surface(vertices, faces, colors=colors)
-
-    assert np.array_equal(surface_actor.geometry.positions.data, vertices)
-    assert np.array_equal(surface_actor.geometry.indices.data, faces)
-    assert np.array_equal(surface_actor.geometry.colors.data, colors)
-
-    assert isinstance(surface_actor.material, MeshPhongMaterial)
-    assert surface_actor.material.opacity == 1.0
-
-
-def test_surface_with_texture(tmpdir):
-    """Test surface creation with texture."""
-    vertices = np.array([[0, 0, 0], [1, 0, 0], [0, 1, 0]], dtype=np.float32)
-    faces = np.array([[0, 1, 2]], dtype=np.int32)
-
-    # Create a dummy texture file
-    texture_file = tmpdir.join("texture.png")
-    image = random_png(10, 10)
-    image.save(str(texture_file), "PNG")
-
-    surface_actor = actor.surface(
-        vertices, faces, texture=str(texture_file), texture_axis="xy"
-    )
-
-    tex = load_image_texture(str(texture_file))
-    assert isinstance(surface_actor.material.map, TextureMap)
-    assert np.array_equal(surface_actor.material.map.texture.data, tex.data)
-    assert isinstance(surface_actor.material, MeshBasicMaterial)
-    assert surface_actor.material.opacity == 1.0
-
-    texcoords = generate_planar_uvs(vertices, axis="xy")
-    assert np.array_equal(surface_actor.geometry.texcoords.data, texcoords)
-    assert np.array_equal(surface_actor.geometry.positions.data, vertices)
-    assert np.array_equal(surface_actor.geometry.indices.data, faces)
-
-
-def test_surface_error_conditions():
-    """Test error conditions for invalid inputs."""
-    vertices = np.array([[0, 0, 0], [1, 0, 0], [0, 1, 0]], dtype=np.float32)
-    faces = np.array([[0, 1, 2]], dtype=np.int32)
-
-    # Test invalid colors format
-    with pytest.raises(ValueError):
-        actor.surface(vertices, faces, colors=[1, 0, 0, 1, 0])  # Invalid length
-
-    # Test non-existent texture file
-    with pytest.raises(FileNotFoundError):
-        actor.surface(vertices, faces, texture="nonexistent.png")
-
-    # Test invalid opacity
-    with pytest.raises(ValueError):
-        actor.surface(
-            vertices, faces, opacity=1.5
-        )  # Assuming validate_opacity raises for >1
->>>>>>> f572950c
+    assert vf.material.thickness == 0.0