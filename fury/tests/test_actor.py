from PIL import Image
import numpy as np
import numpy.testing as npt

from fury import actor, window


def test_sphere():
    scene = window.Scene()
    centers = np.array([[0, 0, 0]])
    colors = np.array([[1, 0, 0]])
    radii = np.array([1])

    sphere_actor = actor.sphere(centers=centers, colors=colors, radii=radii)
    scene.add(sphere_actor)

    window.snapshot(scene=scene, fname="sphere_test_1.png")

    img = Image.open("sphere_test_1.png")
    img_array = np.array(img)

    mean_r, mean_g, mean_b, _ = np.mean(
        img_array.reshape(-1, img_array.shape[2]), axis=0
    )

    assert mean_r > mean_b and mean_r > mean_g
    assert 0 <= mean_r <= 255 and 0 <= mean_g <= 255 and 0 <= mean_b <= 255

    npt.assert_array_equal(sphere_actor.local.position, centers[0])

    assert sphere_actor.prim_count == 1

    # center_pixel = img_array[img_array.shape[0] // 2, img_array.shape[1] // 2]
    # npt.assert_array_equal(center_pixel[0], colors[0][0] * 255)

    phi, theta = 100, 100
    sphere_actor_2 = actor.sphere(
        centers=centers,
        colors=colors,
        radii=radii,
        opacity=1,
        material="basic",
        phi=phi,
        theta=theta,
    )
    scene.remove(sphere_actor)
    scene.add(sphere_actor_2)

    window.snapshot(scene=scene, fname="sphere_test_2.png")

    img = Image.open("sphere_test_2.png")
    img_array = np.array(img)

    mean_r, mean_g, mean_b, mean_a = np.mean(
        img_array.reshape(-1, img_array.shape[2]), axis=0
    )

    assert mean_r > mean_b and mean_r > mean_g
    assert 0 <= mean_r <= 255 and 0 <= mean_g <= 255 and 0 <= mean_b <= 255
    assert mean_a == 255.0
    assert mean_b == 0.0
    assert mean_g == 0.0

    vertices = sphere_actor_2.geometry.positions.view
    faces = sphere_actor_2.geometry.indices.view
    colors = sphere_actor_2.geometry.colors.view

    vertices_mean = np.mean(vertices, axis=0)

    npt.assert_array_almost_equal(vertices_mean, centers[0])

    assert len(vertices) == len(colors)

    npt.assert_array_almost_equal(len(faces), (2 * phi * (theta - 2)))


def test_box():
    scene = window.Scene()
    centers = np.array([[0, 0, 0]])
    colors = np.array([[1, 0, 0]])
    scales = np.array([[1, 1, 7]])

    box_actor = actor.box(centers=centers, colors=colors, scales=scales)
    scene.add(box_actor)

    npt.assert_array_equal(box_actor.local.position, centers[0])

    mean_vertex = np.mean(box_actor.geometry.positions.view, axis=0)
    npt.assert_array_almost_equal(mean_vertex, centers[0])

    assert box_actor.prim_count == 1

    scene.remove(box_actor)


def test_cylinder():
    scene = window.Scene()
    centers = np.array([[0, 0, 0]])
    colors = np.array([[1, 0, 0]])
    sectors = 36
    capped = True

    cylinder_actor = actor.cylinder(
        centers=centers, colors=colors, sectors=sectors, capped=capped
    )
    scene.add(cylinder_actor)

    npt.assert_array_equal(cylinder_actor.local.position, centers[0])

    mean_vertex = np.mean(cylinder_actor.geometry.positions.view, axis=0)
    npt.assert_array_almost_equal(mean_vertex, centers[0], decimal=2)

    assert cylinder_actor.prim_count == 1

<<<<<<< HEAD
    # window.snapshot(scene=scene, fname="cylinder_test_1.png")

    # img = Image.open("cylinder_test_1.png")
    # img_array = np.array(img)

    # mean_r, mean_g, mean_b, mean_a = np.mean(
    #     img_array.reshape(-1, img_array.shape[2]), axis=0
    # )

    # assert mean_r > mean_b and mean_r > mean_g
    # assert 0 < mean_r < 255 and 0 < mean_g < 255 and 0 <= mean_b < 255

    # middle_pixel = img_array[img_array.shape[0] // 2, img_array.shape[1] // 2]
    # r, g, b, a = middle_pixel
    # assert r > g and r > b
    # assert g == b
    # assert r > 0 and g > 0 and b > 0

    scene.remove(cylinder_actor)

    # cylinder_actor_2 = actor.cylinder(
    #     centers=centers, colors=colors, sectors=sectors, capped=capped,
    #  material="basic"
    # )
    # scene.add(cylinder_actor_2)
    # window.snapshot(scene=scene, fname="cylinder_test_2.png")

    # img = Image.open("cylinder_test_2.png")
    # img_array = np.array(img)

    # mean_r, mean_g, mean_b, mean_a = np.mean(
    #     img_array.reshape(-1, img_array.shape[2]), axis=0
    # )

    # assert mean_r > mean_b and mean_r > mean_g
    # assert 0 < mean_r < 255
    # assert mean_g == 0 and mean_b == 0

    # middle_pixel = img_array[img_array.shape[0] // 2, img_array.shape[1] // 2]
    # r, g, b, a = middle_pixel
    # assert r > g and r > b
    # assert g == 0 and b == 0
    # assert r == 255
    # scene.remove(cylinder_actor_2)
=======
    window.snapshot(scene=scene, fname="cylinder_test_1.png")

    img = Image.open("cylinder_test_1.png")
    img_array = np.array(img)

    mean_r, mean_g, mean_b, mean_a = np.mean(
        img_array.reshape(-1, img_array.shape[2]), axis=0
    )

    assert mean_r > mean_b and mean_r > mean_g
    assert 0 < mean_r < 255 and 0 < mean_g < 255 and 0 <= mean_b < 255

    middle_pixel = img_array[img_array.shape[0] // 2, img_array.shape[1] // 2]
    r, g, b, a = middle_pixel
    assert r > g and r > b
    assert g == b
    assert r > 0 and g > 0 and b > 0

    scene.remove(cylinder_actor)

    cylinder_actor_2 = actor.cylinder(
        centers=centers, colors=colors, sectors=sectors, capped=capped, material="basic"
    )
    scene.add(cylinder_actor_2)
    window.snapshot(scene=scene, fname="cylinder_test_2.png")

    img = Image.open("cylinder_test_2.png")
    img_array = np.array(img)

    mean_r, mean_g, mean_b, mean_a = np.mean(
        img_array.reshape(-1, img_array.shape[2]), axis=0
    )

    assert mean_r > mean_b and mean_r > mean_g
    assert 0 < mean_r < 255
    assert mean_g == 0 and mean_b == 0

    middle_pixel = img_array[img_array.shape[0] // 2, img_array.shape[1] // 2]
    r, g, b, a = middle_pixel
    assert r > g and r > b
    assert g == 0 and b == 0
    assert r == 255
    scene.remove(cylinder_actor_2)
>>>>>>> be689dc5


def test_square():
    scene = window.Scene()
    centers = np.array([[0, 0, 0]])
    colors = np.array([[1, 0, 0]])

    square_actor = actor.square(centers=centers, colors=colors)
    scene.add(square_actor)

    npt.assert_array_equal(square_actor.local.position, centers[0])

    mean_vertex = np.mean(square_actor.geometry.positions.view, axis=0)
    npt.assert_array_almost_equal(mean_vertex, centers[0])

    assert square_actor.prim_count == 1
<<<<<<< HEAD
    scene.remove(square_actor)


def test_frustum():
    scene = window.Scene()
    centers = np.array([[0, 0, 0]])
    colors = np.array([[1, 0, 0]])

    frustum_actor = actor.frustum(centers=centers, colors=colors)
    scene.add(frustum_actor)

    npt.assert_array_equal(frustum_actor.local.position, centers[0])

    mean_vertex = np.mean(frustum_actor.geometry.positions.view, axis=0)
    npt.assert_array_almost_equal(mean_vertex, centers[0])

    assert frustum_actor.prim_count == 1
    scene.remove(frustum_actor)
=======
    scene.remove(square_actor)
>>>>>>> be689dc5
<|MERGE_RESOLUTION|>--- conflicted
+++ resolved
@@ -112,52 +112,6 @@
 
     assert cylinder_actor.prim_count == 1
 
-<<<<<<< HEAD
-    # window.snapshot(scene=scene, fname="cylinder_test_1.png")
-
-    # img = Image.open("cylinder_test_1.png")
-    # img_array = np.array(img)
-
-    # mean_r, mean_g, mean_b, mean_a = np.mean(
-    #     img_array.reshape(-1, img_array.shape[2]), axis=0
-    # )
-
-    # assert mean_r > mean_b and mean_r > mean_g
-    # assert 0 < mean_r < 255 and 0 < mean_g < 255 and 0 <= mean_b < 255
-
-    # middle_pixel = img_array[img_array.shape[0] // 2, img_array.shape[1] // 2]
-    # r, g, b, a = middle_pixel
-    # assert r > g and r > b
-    # assert g == b
-    # assert r > 0 and g > 0 and b > 0
-
-    scene.remove(cylinder_actor)
-
-    # cylinder_actor_2 = actor.cylinder(
-    #     centers=centers, colors=colors, sectors=sectors, capped=capped,
-    #  material="basic"
-    # )
-    # scene.add(cylinder_actor_2)
-    # window.snapshot(scene=scene, fname="cylinder_test_2.png")
-
-    # img = Image.open("cylinder_test_2.png")
-    # img_array = np.array(img)
-
-    # mean_r, mean_g, mean_b, mean_a = np.mean(
-    #     img_array.reshape(-1, img_array.shape[2]), axis=0
-    # )
-
-    # assert mean_r > mean_b and mean_r > mean_g
-    # assert 0 < mean_r < 255
-    # assert mean_g == 0 and mean_b == 0
-
-    # middle_pixel = img_array[img_array.shape[0] // 2, img_array.shape[1] // 2]
-    # r, g, b, a = middle_pixel
-    # assert r > g and r > b
-    # assert g == 0 and b == 0
-    # assert r == 255
-    # scene.remove(cylinder_actor_2)
-=======
     window.snapshot(scene=scene, fname="cylinder_test_1.png")
 
     img = Image.open("cylinder_test_1.png")
@@ -201,7 +155,6 @@
     assert g == 0 and b == 0
     assert r == 255
     scene.remove(cylinder_actor_2)
->>>>>>> be689dc5
 
 
 def test_square():
@@ -218,25 +171,4 @@
     npt.assert_array_almost_equal(mean_vertex, centers[0])
 
     assert square_actor.prim_count == 1
-<<<<<<< HEAD
-    scene.remove(square_actor)
-
-
-def test_frustum():
-    scene = window.Scene()
-    centers = np.array([[0, 0, 0]])
-    colors = np.array([[1, 0, 0]])
-
-    frustum_actor = actor.frustum(centers=centers, colors=colors)
-    scene.add(frustum_actor)
-
-    npt.assert_array_equal(frustum_actor.local.position, centers[0])
-
-    mean_vertex = np.mean(frustum_actor.geometry.positions.view, axis=0)
-    npt.assert_array_almost_equal(mean_vertex, centers[0])
-
-    assert frustum_actor.prim_count == 1
-    scene.remove(frustum_actor)
-=======
-    scene.remove(square_actor)
->>>>>>> be689dc5
+    scene.remove(square_actor)