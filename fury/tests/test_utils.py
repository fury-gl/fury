import numpy as np
import pytest

from fury.actor import slicer
<<<<<<< HEAD
from fury.lib import Group, Mesh
from fury.utils import (
    generate_planar_uvs,
=======
from fury.lib import AffineTransform, Group, Mesh, RecursiveTransform, WorldObject
from fury.utils import (
    apply_affine_to_actor,
    apply_affine_to_group,
>>>>>>> c769da3d
    get_slices,
    set_group_opacity,
    set_group_visibility,
    show_slices,
)


@pytest.fixture
def actor():
    return Mesh()


@pytest.fixture
def group_slicer():
    data = np.random.rand(10, 20, 30)
    return slicer(data)


# Test cases for set_group_visibility
def test_set_group_visibility_type_error():
    with pytest.raises(TypeError):
        set_group_visibility("not a group", True)


def test_set_group_visibility_single_bool():
    group = Group()
    group.visible = False
    set_group_visibility(group, True)
    assert group.visible is True


def test_set_group_visibility_list(group_slicer):
    visibility = [True, False, True]
    set_group_visibility(group_slicer, visibility)
    for actor, vis in zip(group_slicer.children, visibility, strict=False):
        assert actor.visible == vis


def test_set_group_visibility_tuple(group_slicer):
    visibility = (False, True, False)
    set_group_visibility(group_slicer, visibility)
    for actor, vis in zip(group_slicer.children, visibility, strict=False):
        assert actor.visible == vis


# Test cases for set_opacity
def test_set_opacity_type_error():
    with pytest.raises(TypeError):
        set_group_opacity("not a group", 0.5)


def test_set_opacity_valid(group_slicer):
    set_group_opacity(group_slicer, 0.7)
    for child in group_slicer.children:
        assert round(child.material.opacity, 2) == 0.7


# Test cases for get_slices
def test_get_slices_type_error():
    with pytest.raises(TypeError):
        get_slices("not a group")


def test_get_slices_value_error(actor):
    group = Group()
    group.add(actor, Mesh())
    with pytest.raises(ValueError):
        get_slices(group)


def test_get_slices_attribute_error(actor):
    group = Group()
    group.add(actor, Mesh(), Mesh())
    with pytest.raises(AttributeError):
        get_slices(group)


def test_get_slices_valid(group_slicer):
    for i, child in enumerate(group_slicer.children):
        child.material.plane = (0, 0, 0, i * 10)
    result = get_slices(group_slicer)
    expected = np.array([0, 10, 20])
    assert np.array_equal(result, expected)


# Test cases for show_slices
def test_show_slices_type_error():
    with pytest.raises(TypeError):
        show_slices("not a group", (1, 2, 3))


def test_show_slices_valid(group_slicer):
    for child in group_slicer.children:
        child.material.plane = (1, 2, 3, 0)
    position = (10, 20, 30)
    show_slices(group_slicer, position)
    for i, child in enumerate(group_slicer.children):
        expected_plane = (1, 2, 3, position[i])
        np.testing.assert_equal(child.material.plane, expected_plane)


def test_show_slices_with_list(group_slicer):
    position = [5, 6, 7]
    show_slices(group_slicer, position)
    for i, child in enumerate(group_slicer.children):
        assert child.material.plane[-1] == position[i]


<<<<<<< HEAD
def test_generate_planar_uvs_basic_projections():
    """Test generate_planar_uvs with all three projection axes using simple geometry"""
    vertices = np.array([[1.0, 2.0, 3.0], [4.0, 5.0, 6.0], [7.0, 8.0, 9.0]])

    # XY projection
    xy_expected = np.array([[0.0, 0.0], [0.5, 0.5], [1.0, 1.0]])
    assert np.allclose(generate_planar_uvs(vertices, axis="xy"), xy_expected)

    # XZ projection
    xz_expected = np.array([[0.0, 0.0], [0.5, 0.5], [1.0, 1.0]])
    assert np.allclose(generate_planar_uvs(vertices, axis="xz"), xz_expected)

    # YZ projection
    yz_expected = np.array([[0.0, 0.0], [0.5, 0.5], [1.0, 1.0]])
    assert np.allclose(generate_planar_uvs(vertices, axis="yz"), yz_expected)


def test_generate_planar_uvs_edge_cases():
    """Test generate_planar_uvs with various edge cases"""
    # All vertices same position
    with pytest.raises(ValueError):
        same_verts = np.array([[1.0, 1.0, 1.0]] * 3)
        generate_planar_uvs(same_verts)

    # Flat plane (zero range in one dimension)
    with pytest.raises(
        ValueError, match="Cannot generate UVs for flat geometry in the XY plane."
    ):
        flat_xy = np.array([[1.0, 2.0, 0.0], [2.0, 2.0, 0.0], [3.0, 2.0, 0.0]])
        generate_planar_uvs(flat_xy, axis="xy")

    with pytest.raises(
        ValueError, match="Cannot generate UVs for flat geometry in the XZ plane."
    ):
        flat_xz = np.array([[1.0, 0.0, 2.0], [2.0, 0.0, 2.0], [3.0, 0.0, 2.0]])
        generate_planar_uvs(flat_xz, axis="xz")

    with pytest.raises(
        ValueError, match="Cannot generate UVs for flat geometry in the YZ plane."
    ):
        flat_yz = np.array([[0.0, 1.0, 2.0], [0.0, 2.0, 2.0], [0.0, 3.0, 2.0]])
        generate_planar_uvs(flat_yz, axis="yz")


def test_generate_planar_uvs_input_validation():
    """Test generate_planar_uvs input validation and error cases"""
    # Invalid axis
    with pytest.raises(ValueError, match="axis must be one of 'xy', 'xz', or 'yz'."):
        generate_planar_uvs(np.array([[1, 2, 3]]), axis="invalid")

    # Wrong array dimensions
    with pytest.raises(ValueError):
        generate_planar_uvs(np.array([1, 2, 3]))  # 1D array

    with pytest.raises(ValueError):
        generate_planar_uvs(np.array([[1, 2]]))  # Wrong shape

    with pytest.raises(ValueError):
        generate_planar_uvs(np.array([[1, 2, 3]]))  # Single vertex

    # Empty array
    with pytest.raises(ValueError):
        generate_planar_uvs(np.empty((0, 3)))


def test_generate_planar_uvs_numerical_stability():
    """Test generate_planar_uvs with numerical edge cases"""
    # Very small range
    small_range = np.array([[1.0, 2.0, 3.0], [1.0 + 1e-10, 2.0 + 1e-10, 3.0 + 1e-10]])
    result = generate_planar_uvs(small_range, axis="xy")
    assert not np.any(np.isnan(result))
    assert np.allclose(result, np.array([[0.0, 0.0], [1.0, 1.0]]))

    # Very large coordinates
    large_coords = np.array([[1e20, 2e20, 3e20], [2e20, 3e20, 4e20]])
    result = generate_planar_uvs(large_coords, axis="yz")
    assert not np.any(np.isnan(result))
    assert np.allclose(result, np.array([[0.0, 0.0], [1.0, 1.0]]))

    # Mixed positive and negative coordinates
    mixed_coords = np.array([[-1.0, -2.0, -3.0], [1.0, 2.0, 3.0]])
    result = generate_planar_uvs(mixed_coords, axis="xz")
    assert np.allclose(result, np.array([[0.0, 0.0], [1.0, 1.0]]))
=======
def test_apply_affine_to_actor_valid_input():
    """Test apply_affine_to_actor with valid inputs."""
    # Create a mock actor
    actor = WorldObject()
    original_local = actor.local
    original_world = actor.world

    # Create test affine matrix
    affine = np.eye(4)
    affine[:3, :3] = 2 * np.eye(3)  # Scale by 2

    apply_affine_to_actor(actor, affine)

    # Check that the transforms were updated
    assert actor.local != original_local
    assert actor.world != original_world
    assert isinstance(actor.local, AffineTransform)
    assert isinstance(actor.world, RecursiveTransform)
    assert np.allclose(actor.local.matrix, affine)


def test_apply_affine_to_actor_invalid_actor():
    """Test apply_affine_to_actor with invalid actor type."""
    with pytest.raises(TypeError, match="actor must be an instance of WorldObject"):
        apply_affine_to_actor("not_an_actor", np.eye(4))


def test_apply_affine_to_actor_invalid_affine():
    """Test apply_affine_to_actor with invalid affine matrix."""
    actor = WorldObject()

    with pytest.raises(ValueError):
        # Wrong shape
        apply_affine_to_actor(actor, np.eye(3))

    with pytest.raises(ValueError):
        # Not a numpy array
        apply_affine_to_actor(
            actor, [[1, 0, 0, 0], [0, 1, 0, 0], [0, 0, 1, 0], [0, 0, 0, 1]]
        )


def test_apply_affine_to_group_valid_input(group_slicer):
    """Test apply_affine_to_group with valid inputs."""

    # Store original transforms
    original_transforms = [(c.local, c.world) for c in group_slicer.children]

    # Create test affine matrix
    affine = np.eye(4)
    affine[0, 3] = 10  # Translate in x by 10

    apply_affine_to_group(group_slicer, affine)

    # Check that all children were updated
    for child, (orig_local, orig_world) in zip(
        group_slicer.children, original_transforms, strict=False
    ):
        assert child.local != orig_local
        assert child.world != orig_world
        assert isinstance(child.local, AffineTransform)
        assert isinstance(child.world, RecursiveTransform)
        assert np.allclose(child.local.matrix, affine)


def test_apply_affine_to_group_empty_group():
    """Test apply_affine_to_group with an empty group."""
    group = Group()

    # This should not raise any exceptions
    apply_affine_to_group(group, np.eye(4))


def test_apply_affine_to_group_invalid_group():
    """Test apply_affine_to_group with invalid group type."""
    with pytest.raises(TypeError, match="group must be an instance of Group"):
        apply_affine_to_group("not_a_group", np.eye(4))


def test_affine_transform_properties():
    """Test that the affine transform properties are correctly set."""
    actor = WorldObject()
    affine = np.eye(4)
    affine[1, 1] = 3.0  # Scale y by 3

    apply_affine_to_actor(actor, affine)

    # Check transform properties
    assert actor.local.state_basis == "matrix"
    assert actor.local.is_camera_space == int(True)
    assert np.allclose(actor.local.matrix, affine)

    # Check recursive transform wraps the affine transform
    assert isinstance(actor.world, RecursiveTransform)
    assert actor.world.own == actor.local
>>>>>>> c769da3d
<|MERGE_RESOLUTION|>--- conflicted
+++ resolved
@@ -2,16 +2,11 @@
 import pytest
 
 from fury.actor import slicer
-<<<<<<< HEAD
-from fury.lib import Group, Mesh
-from fury.utils import (
-    generate_planar_uvs,
-=======
 from fury.lib import AffineTransform, Group, Mesh, RecursiveTransform, WorldObject
 from fury.utils import (
     apply_affine_to_actor,
     apply_affine_to_group,
->>>>>>> c769da3d
+    generate_planar_uvs,
     get_slices,
     set_group_opacity,
     set_group_visibility,
@@ -120,7 +115,103 @@
         assert child.material.plane[-1] == position[i]
 
 
-<<<<<<< HEAD
+def test_apply_affine_to_actor_valid_input():
+    """Test apply_affine_to_actor with valid inputs."""
+    # Create a mock actor
+    actor = WorldObject()
+    original_local = actor.local
+    original_world = actor.world
+
+    # Create test affine matrix
+    affine = np.eye(4)
+    affine[:3, :3] = 2 * np.eye(3)  # Scale by 2
+
+    apply_affine_to_actor(actor, affine)
+
+    # Check that the transforms were updated
+    assert actor.local != original_local
+    assert actor.world != original_world
+    assert isinstance(actor.local, AffineTransform)
+    assert isinstance(actor.world, RecursiveTransform)
+    assert np.allclose(actor.local.matrix, affine)
+
+
+def test_apply_affine_to_actor_invalid_actor():
+    """Test apply_affine_to_actor with invalid actor type."""
+    with pytest.raises(TypeError, match="actor must be an instance of WorldObject"):
+        apply_affine_to_actor("not_an_actor", np.eye(4))
+
+
+def test_apply_affine_to_actor_invalid_affine():
+    """Test apply_affine_to_actor with invalid affine matrix."""
+    actor = WorldObject()
+
+    with pytest.raises(ValueError):
+        # Wrong shape
+        apply_affine_to_actor(actor, np.eye(3))
+
+    with pytest.raises(ValueError):
+        # Not a numpy array
+        apply_affine_to_actor(
+            actor, [[1, 0, 0, 0], [0, 1, 0, 0], [0, 0, 1, 0], [0, 0, 0, 1]]
+        )
+
+
+def test_apply_affine_to_group_valid_input(group_slicer):
+    """Test apply_affine_to_group with valid inputs."""
+
+    # Store original transforms
+    original_transforms = [(c.local, c.world) for c in group_slicer.children]
+
+    # Create test affine matrix
+    affine = np.eye(4)
+    affine[0, 3] = 10  # Translate in x by 10
+
+    apply_affine_to_group(group_slicer, affine)
+
+    # Check that all children were updated
+    for child, (orig_local, orig_world) in zip(
+        group_slicer.children, original_transforms, strict=False
+    ):
+        assert child.local != orig_local
+        assert child.world != orig_world
+        assert isinstance(child.local, AffineTransform)
+        assert isinstance(child.world, RecursiveTransform)
+        assert np.allclose(child.local.matrix, affine)
+
+
+def test_apply_affine_to_group_empty_group():
+    """Test apply_affine_to_group with an empty group."""
+    group = Group()
+
+    # This should not raise any exceptions
+    apply_affine_to_group(group, np.eye(4))
+
+
+def test_apply_affine_to_group_invalid_group():
+    """Test apply_affine_to_group with invalid group type."""
+    with pytest.raises(TypeError, match="group must be an instance of Group"):
+        apply_affine_to_group("not_a_group", np.eye(4))
+
+
+def test_affine_transform_properties():
+    """Test that the affine transform properties are correctly set."""
+    actor = WorldObject()
+    affine = np.eye(4)
+    affine[1, 1] = 3.0  # Scale y by 3
+
+    apply_affine_to_actor(actor, affine)
+
+    # Check transform properties
+    assert actor.local.state_basis == "matrix"
+    assert actor.local.is_camera_space == int(True)
+    assert np.allclose(actor.local.matrix, affine)
+
+    # Check recursive transform wraps the affine transform
+    assert isinstance(actor.world, RecursiveTransform)
+    assert actor.world.own == actor.local
+
+
 def test_generate_planar_uvs_basic_projections():
     """Test generate_planar_uvs with all three projection axes using simple geometry"""
     vertices = np.array([[1.0, 2.0, 3.0], [4.0, 5.0, 6.0], [7.0, 8.0, 9.0]])
@@ -203,101 +294,4 @@
     # Mixed positive and negative coordinates
     mixed_coords = np.array([[-1.0, -2.0, -3.0], [1.0, 2.0, 3.0]])
     result = generate_planar_uvs(mixed_coords, axis="xz")
-    assert np.allclose(result, np.array([[0.0, 0.0], [1.0, 1.0]]))
-=======
-def test_apply_affine_to_actor_valid_input():
-    """Test apply_affine_to_actor with valid inputs."""
-    # Create a mock actor
-    actor = WorldObject()
-    original_local = actor.local
-    original_world = actor.world
-
-    # Create test affine matrix
-    affine = np.eye(4)
-    affine[:3, :3] = 2 * np.eye(3)  # Scale by 2
-
-    apply_affine_to_actor(actor, affine)
-
-    # Check that the transforms were updated
-    assert actor.local != original_local
-    assert actor.world != original_world
-    assert isinstance(actor.local, AffineTransform)
-    assert isinstance(actor.world, RecursiveTransform)
-    assert np.allclose(actor.local.matrix, affine)
-
-
-def test_apply_affine_to_actor_invalid_actor():
-    """Test apply_affine_to_actor with invalid actor type."""
-    with pytest.raises(TypeError, match="actor must be an instance of WorldObject"):
-        apply_affine_to_actor("not_an_actor", np.eye(4))
-
-
-def test_apply_affine_to_actor_invalid_affine():
-    """Test apply_affine_to_actor with invalid affine matrix."""
-    actor = WorldObject()
-
-    with pytest.raises(ValueError):
-        # Wrong shape
-        apply_affine_to_actor(actor, np.eye(3))
-
-    with pytest.raises(ValueError):
-        # Not a numpy array
-        apply_affine_to_actor(
-            actor, [[1, 0, 0, 0], [0, 1, 0, 0], [0, 0, 1, 0], [0, 0, 0, 1]]
-        )
-
-
-def test_apply_affine_to_group_valid_input(group_slicer):
-    """Test apply_affine_to_group with valid inputs."""
-
-    # Store original transforms
-    original_transforms = [(c.local, c.world) for c in group_slicer.children]
-
-    # Create test affine matrix
-    affine = np.eye(4)
-    affine[0, 3] = 10  # Translate in x by 10
-
-    apply_affine_to_group(group_slicer, affine)
-
-    # Check that all children were updated
-    for child, (orig_local, orig_world) in zip(
-        group_slicer.children, original_transforms, strict=False
-    ):
-        assert child.local != orig_local
-        assert child.world != orig_world
-        assert isinstance(child.local, AffineTransform)
-        assert isinstance(child.world, RecursiveTransform)
-        assert np.allclose(child.local.matrix, affine)
-
-
-def test_apply_affine_to_group_empty_group():
-    """Test apply_affine_to_group with an empty group."""
-    group = Group()
-
-    # This should not raise any exceptions
-    apply_affine_to_group(group, np.eye(4))
-
-
-def test_apply_affine_to_group_invalid_group():
-    """Test apply_affine_to_group with invalid group type."""
-    with pytest.raises(TypeError, match="group must be an instance of Group"):
-        apply_affine_to_group("not_a_group", np.eye(4))
-
-
-def test_affine_transform_properties():
-    """Test that the affine transform properties are correctly set."""
-    actor = WorldObject()
-    affine = np.eye(4)
-    affine[1, 1] = 3.0  # Scale y by 3
-
-    apply_affine_to_actor(actor, affine)
-
-    # Check transform properties
-    assert actor.local.state_basis == "matrix"
-    assert actor.local.is_camera_space == int(True)
-    assert np.allclose(actor.local.matrix, affine)
-
-    # Check recursive transform wraps the affine transform
-    assert isinstance(actor.world, RecursiveTransform)
-    assert actor.world.own == actor.local
->>>>>>> c769da3d
+    assert np.allclose(result, np.array([[0.0, 0.0], [1.0, 1.0]]))