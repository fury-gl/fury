import numpy as np
import pytest

<<<<<<< HEAD
from fury.actor import slicer
from fury.lib import Group, Mesh
from fury.utils import get_slices, set_group_opacity, set_group_visibility, show_slices
=======
from fury import actor, utils, window

# from fury.lib import (
#     VTK_DOUBLE,
#     VTK_FLOAT,
#     VTK_INT,
#     Actor2D,
#     CellArray,
#     DoubleArray,
#     Points,
#     PolyData,
#     PolyDataMapper2D,
#     Polygon,
#     TextActor3D,
#     UnsignedCharArray,
#     numpy_support,
# )
from fury.optpkg import optional_package
import fury.primitive as fp

# from fury.ui.containers import Panel2D
# from fury.ui.core import UI
# from fury.utils import (
#     add_polydata_numeric_field,
#     apply_affine_to_actor,
#     color_check,
#     compute_bounds,
#     get_actor_from_primitive,
#     get_bounds,
#     get_grid_cells_position,
#     get_polydata_field,
#     get_polydata_primitives_count,
#     get_polydata_tangents,
#     is_ui,
#     map_coordinates_3d_4d,
#     normals_from_actor,
#     normals_to_actor,
#     numpy_to_vtk_matrix,
#     primitives_count_from_actor,
#     primitives_count_to_actor,
#     represent_actor_as_wireframe,
#     rotate,
#     set_input,
#     set_polydata_primitives_count,
#     set_polydata_tangents,
#     tangents_from_actor,
#     tangents_from_direction_of_anisotropy,
#     tangents_to_actor,
#     update_actor,
#     update_surface_actor_colors,
#     vertices_from_actor,
#     vtk_matrix_to_numpy,
# )

dipy, have_dipy, _ = optional_package("dipy")

##############################################################################
# Temporary variable until we fix the tests and module import
VTK_DOUBLE, VTK_FLOAT, VTK_INT, Actor2D = None, None, None, None
CellArray, DoubleArray, Points, PolyData = None, None, None, None
PolyDataMapper2D, Polygon, TextActor3D, UnsignedCharArray = None, None, None, None
numpy_support, Panel2D, UI = None, None, None
add_polydata_numeric_field, apply_affine_to_actor, color_check = None, None, None
compute_bounds, get_actor_from_primitive, get_bounds = None, None, None
get_grid_cells_position, get_polydata_field = None, None
get_polydata_primitives_count, get_polydata_tangents, is_ui = None, None, None
map_coordinates_3d_4d, normals_from_actor, normals_to_actor = None, None, None
numpy_to_vtk_matrix, primitives_count_from_actor = None, None
primitives_count_to_actor, represent_actor_as_wireframe = None, None
rotate, set_input, set_polydata_primitives_count = None, None, None
set_polydata_tangents, tangents_from_actor = None, None
tangents_from_direction_of_anisotropy, tangents_to_actor = None, None
update_actor, update_surface_actor_colors, vertices_from_actor = None, None, None
vtk_matrix_to_numpy = None

# skip all the test in this module
pytest.skip(allow_module_level=True)
##############################################################################


def test_apply_affine_to_actor(interactive=False):
    text_act = actor.text_3d(
        "ALIGN TOP RIGHT", justification="right", vertical_justification="top"
    )

    text_act2 = TextActor3D()
    text_act2.SetInput("ALIGN TOP RIGHT")
    text_act2.GetTextProperty().SetFontFamilyToArial()
    text_act2.GetTextProperty().SetFontSize(24)
    text_act2.SetScale((1.0 / 24.0 * 12,) * 3)

    if interactive:
        scene = window.Scene()
        scene.add(text_act, text_act2)
        window.show(scene)

    text_bounds = [0, 0, 0, 0]
    text_act2.GetBoundingBox(text_bounds)
    _ = text_act2.GetBounds()

    affine = np.eye(4)
    affine[:3, -1] += (-text_bounds[1], 0, 0)
    affine[:3, -1] += (0, -text_bounds[3], 0)
    affine[:3, -1] *= text_act2.GetScale()
    apply_affine_to_actor(text_act2, affine)
    text_act2.GetBoundingBox(text_bounds)

    if interactive:
        scene = window.Scene()
        scene.add(text_act, text_act2)
        window.show(scene)

    updated_bounds = text_act2.GetBounds()
    original_bounds = text_act.GetBounds()
    npt.assert_array_almost_equal(updated_bounds, original_bounds, decimal=0)

    def compare(x, y):
        return np.isclose(x, y, rtol=1)

    npt.assert_array_compare(compare, updated_bounds, original_bounds)


def test_map_coordinates_3d_4d():
    data_1 = np.zeros((5, 5, 5))
    data_1[2, 2, 2] = 1
    data_2 = np.zeros((5, 5, 5, 5))
    data_2[2, 2, 2] = 1

    indices = np.array([[0, 0, 0], [1, 1, 1], [2, 2, 2], [1.5, 1.5, 1.5]])
    expected = np.array([0, 0, 1, 0.125])
    expected2 = np.array(
        [
            [0, 0, 0, 0, 0],
            [0, 0, 0, 0, 0],
            [1, 1, 1, 1, 1],
            [0.125, 0.125, 0.125, 0.125, 0.125],
        ]
    )

    for d, e in zip([data_1, data_2], [expected, expected2], strict=False):
        values = map_coordinates_3d_4d(d, indices)
        npt.assert_array_almost_equal(values, e)

    # Test error
    npt.assert_raises(ValueError, map_coordinates_3d_4d, np.ones(5), indices)
    npt.assert_raises(
        ValueError, map_coordinates_3d_4d, np.ones((5, 5, 5, 5, 5)), indices
    )


def test_polydata_lines():
    colors = np.array([[1, 0, 0], [0, 0, 1.0]])
    line_1 = np.array([[0, 0, 0], [2, 2, 2], [3, 3, 3.0]])
    line_2 = line_1 + np.array([0.5, 0.0, 0.0])
    lines = [line_1, line_2]

    pd_lines, is_cmap = utils.lines_to_vtk_polydata(lines, colors=colors)
    res_lines = utils.get_polydata_lines(pd_lines)
    npt.assert_array_equal(lines, res_lines)
    npt.assert_equal(is_cmap, False)

    res_colors = utils.get_polydata_colors(pd_lines)
    res_colors = np.unique(res_colors, axis=0) / 255
    npt.assert_array_equal(colors, np.flipud(res_colors))

    npt.assert_equal(utils.get_polydata_colors(PolyData()), None)


def test_polydata_polygon(interactive=False):
    # Create a cube
    my_triangles = np.array(
        [
            [0, 6, 4],
            [0, 2, 6],
            [0, 3, 2],
            [0, 1, 3],
            [2, 7, 6],
            [2, 3, 7],
            [4, 6, 7],
            [4, 7, 5],
            [0, 4, 5],
            [0, 5, 1],
            [1, 5, 7],
            [1, 7, 3],
        ],
        dtype="i8",
    )
    my_vertices = np.array(
        [
            [0.0, 0.0, 0.0],
            [0.0, 0.0, 1.0],
            [0.0, 1.0, 0.0],
            [0.0, 1.0, 1.0],
            [1.0, 0.0, 0.0],
            [1.0, 0.0, 1.0],
            [1.0, 1.0, 0.0],
            [1.0, 1.0, 1.0],
        ]
    )
    my_tcoords = np.array(
        [
            [6.0, 0.0],
            [5.0, 0.0],
            [6.0, 1.0],
            [5.0, 1.0],
            [4.0, 0.0],
            [5.0, 0.0],
            [4.0, 1.0],
            [5.0, 1.0],
            [2.0, 0.0],
            [1.0, 0.0],
            [2.0, 1.0],
            [1.0, 1.0],
            [3.0, 0.0],
            [4.0, 0.0],
            [3.0, 1.0],
            [4.0, 1.0],
            [3.0, 0.0],
            [2.0, 0.0],
            [3.0, 1.0],
            [2.0, 1.0],
            [0.0, 0.0],
            [0.0, 1.0],
            [1.0, 0.0],
            [1.0, 1.0],
        ]
    )
    colors = my_vertices * 255
    my_polydata = PolyData()

    utils.set_polydata_vertices(my_polydata, my_vertices)
    utils.set_polydata_triangles(my_polydata, my_triangles)
    utils.set_polydata_tcoords(my_polydata, my_tcoords)

    npt.assert_equal(len(my_vertices), my_polydata.GetNumberOfPoints())
    npt.assert_equal(len(my_triangles), my_polydata.GetNumberOfCells())
    npt.assert_equal(utils.get_polydata_normals(my_polydata), None)

    res_triangles = utils.get_polydata_triangles(my_polydata)
    res_vertices = utils.get_polydata_vertices(my_polydata)
    res_tcoords = utils.get_polydata_tcoord(my_polydata)

    npt.assert_array_equal(my_vertices, res_vertices)
    npt.assert_array_equal(my_triangles, res_triangles)
    npt.assert_array_equal(my_tcoords, res_tcoords)

    utils.set_polydata_colors(my_polydata, colors)
    npt.assert_equal(utils.get_polydata_colors(my_polydata), colors)

    utils.update_polydata_normals(my_polydata)
    normals = utils.get_polydata_normals(my_polydata)
    npt.assert_equal(len(normals), len(my_vertices))

    mapper = utils.get_polymapper_from_polydata(my_polydata)
    actor1 = utils.get_actor_from_polymapper(mapper)
    actor2 = utils.get_actor_from_polydata(my_polydata)

    scene = window.Scene()
    for act in [actor1, actor2]:
        scene.add(act)
        if interactive:
            window.show(scene)
        arr = window.snapshot(scene)

        report = window.analyze_snapshot(arr)
        npt.assert_equal(report.objects, 1)


def test_add_polydata_numeric_field():
    my_polydata = PolyData()
    poly_field_data = my_polydata.GetFieldData()
    npt.assert_equal(poly_field_data.GetNumberOfArrays(), 0)
    bool_data = True
    add_polydata_numeric_field(my_polydata, "Test Bool", bool_data)
    npt.assert_equal(poly_field_data.GetNumberOfArrays(), 1)
    npt.assert_equal(poly_field_data.GetArray("Test Bool").GetValue(0), bool_data)
    poly_field_data.RemoveArray("Test Bool")
    npt.assert_equal(poly_field_data.GetNumberOfArrays(), 0)
    int_data = 1
    add_polydata_numeric_field(my_polydata, "Test Int", int_data)
    npt.assert_equal(poly_field_data.GetNumberOfArrays(), 1)
    npt.assert_equal(poly_field_data.GetArray("Test Int").GetValue(0), int_data)
    poly_field_data.RemoveArray("Test Int")
    npt.assert_equal(poly_field_data.GetNumberOfArrays(), 0)
    float_data = 0.1
    add_polydata_numeric_field(
        my_polydata, "Test Float", float_data, array_type=VTK_FLOAT
    )
    npt.assert_equal(poly_field_data.GetNumberOfArrays(), 1)
    npt.assert_almost_equal(
        poly_field_data.GetArray("Test Float").GetValue(0), float_data
    )
    poly_field_data.RemoveArray("Test Float")
    npt.assert_equal(poly_field_data.GetNumberOfArrays(), 0)
    double_data = 0.1
    add_polydata_numeric_field(
        my_polydata, "Test Double", double_data, array_type=VTK_DOUBLE
    )
    npt.assert_equal(poly_field_data.GetNumberOfArrays(), 1)
    npt.assert_equal(poly_field_data.GetArray("Test Double").GetValue(0), double_data)
    poly_field_data.RemoveArray("Test Double")
    npt.assert_equal(poly_field_data.GetNumberOfArrays(), 0)
    array_data = [-1, 0, 1]
    add_polydata_numeric_field(my_polydata, "Test Array", array_data)
    npt.assert_equal(poly_field_data.GetNumberOfArrays(), 1)
    npt.assert_equal(
        numpy_support.vtk_to_numpy(poly_field_data.GetArray("Test Array")), array_data
    )
    poly_field_data.RemoveArray("Test Array")
    npt.assert_equal(poly_field_data.GetNumberOfArrays(), 0)
    ndarray_data = np.array([[-0.1, -0.1], [0, 0], [0.1, 0.1]])
    add_polydata_numeric_field(
        my_polydata, "Test NDArray", ndarray_data, array_type=VTK_FLOAT
    )
    npt.assert_equal(poly_field_data.GetNumberOfArrays(), 1)
    npt.assert_almost_equal(
        numpy_support.vtk_to_numpy(poly_field_data.GetArray("Test NDArray")),
        ndarray_data,
    )


def test_get_polydata_field():
    my_polydata = PolyData()
    field_data = get_polydata_field(my_polydata, "Test")
    npt.assert_equal(field_data, None)
    data = 1
    field_name = "Test"
    vtk_data = numpy_support.numpy_to_vtk(data)
    vtk_data.SetName(field_name)
    my_polydata.GetFieldData().AddArray(vtk_data)
    field_data = get_polydata_field(my_polydata, field_name)
    npt.assert_equal(field_data, data)


def test_get_polydata_tangents():
    my_polydata = PolyData()
    tangents = get_polydata_tangents(my_polydata)
    npt.assert_equal(tangents, None)
    array = np.array([[0, 0, 0], [1, 1, 1]])
    my_polydata.GetPointData().SetTangents(
        numpy_support.numpy_to_vtk(array, deep=True, array_type=VTK_FLOAT)
    )
    tangents = get_polydata_tangents(my_polydata)
    npt.assert_array_equal(tangents, array)


def test_set_polydata_tangents():
    my_polydata = PolyData()
    poly_point_data = my_polydata.GetPointData()
    npt.assert_equal(poly_point_data.GetNumberOfArrays(), 0)
    array = np.array([[0, 0, 0], [1, 1, 1]])
    set_polydata_tangents(my_polydata, array)
    npt.assert_equal(poly_point_data.GetNumberOfArrays(), 1)
    npt.assert_equal(poly_point_data.HasArray("Tangents"), True)


def test_asbytes():
    text = [b"test", "test"]

    for t in text:
        npt.assert_equal(utils.asbytes(t), b"test")


def trilinear_interp_numpy(input_array, indices):
    """Evaluate the input_array data at the given indices."""
    if input_array.ndim <= 2 or input_array.ndim >= 5:
        raise ValueError("Input array can only be 3d or 4d")

    x_indices = indices[:, 0]
    y_indices = indices[:, 1]
    z_indices = indices[:, 2]

    x0 = x_indices.astype(int)
    y0 = y_indices.astype(int)
    z0 = z_indices.astype(int)
    x1 = x0 + 1
    y1 = y0 + 1
    z1 = z0 + 1

    # Check if xyz1 is beyond array boundary:
    x1[np.where(x1 == input_array.shape[0])] = x0.max()
    y1[np.where(y1 == input_array.shape[1])] = y0.max()
    z1[np.where(z1 == input_array.shape[2])] = z0.max()

    if input_array.ndim == 3:
        x = x_indices - x0
        y = y_indices - y0
        z = z_indices - z0

    elif input_array.ndim == 4:
        x = np.expand_dims(x_indices - x0, axis=1)
        y = np.expand_dims(y_indices - y0, axis=1)
        z = np.expand_dims(z_indices - z0, axis=1)

    output = (
        input_array[x0, y0, z0] * (1 - x) * (1 - y) * (1 - z)
        + input_array[x1, y0, z0] * x * (1 - y) * (1 - z)
        + input_array[x0, y1, z0] * (1 - x) * y * (1 - z)
        + input_array[x0, y0, z1] * (1 - x) * (1 - y) * z
        + input_array[x1, y0, z1] * x * (1 - y) * z
        + input_array[x0, y1, z1] * (1 - x) * y * z
        + input_array[x1, y1, z0] * x * y * (1 - z)
        + input_array[x1, y1, z1] * x * y * z
    )

    return output


def test_trilinear_interp():
    A = np.zeros((5, 5, 5))
    A[2, 2, 2] = 1

    indices = np.array([[0, 0, 0], [1, 1, 1], [2, 2, 2], [1.5, 1.5, 1.5]])

    values = trilinear_interp_numpy(A, indices)
    values2 = map_coordinates_3d_4d(A, indices)
    npt.assert_almost_equal(values, values2)

    B = np.zeros((5, 5, 5, 3))
    B[2, 2, 2] = np.array([1, 1, 1])

    values = trilinear_interp_numpy(B, indices)
    values_4d = map_coordinates_3d_4d(B, indices)
    npt.assert_almost_equal(values, values_4d)


def test_vtk_matrix_to_numpy():
    A = np.array([[2.0, 0, 0, 0], [0, 2, 0, 0], [0, 0, 2, 0], [0, 0, 0, 1]])

    for shape in [3, 4]:
        vtkA = numpy_to_vtk_matrix(A[:shape, :shape])
        Anew = vtk_matrix_to_numpy(vtkA)
        npt.assert_array_almost_equal(A[:shape, :shape], Anew)

    npt.assert_equal(vtk_matrix_to_numpy(None), None)
    npt.assert_equal(numpy_to_vtk_matrix(None), None)
    npt.assert_raises(ValueError, numpy_to_vtk_matrix, np.array([A, A]))


def test_numpy_to_vtk_image_data():
    array = np.array(
        [
            [[1, 2, 3], [4, 5, 6]],
            [[7, 8, 9], [10, 11, 12]],
            [[21, 22, 23], [24, 25, 26]],
            [[27, 28, 29], [210, 211, 212]],
        ]
    )

    # converting numpy array to vtk_image_data
    vtk_image_data = utils.numpy_to_vtk_image_data(array)

    # extracting the image data from vtk_image_data
    w, h, depth = vtk_image_data.GetDimensions()
    vtk_img_array = vtk_image_data.GetPointData().GetScalars()
    elements = vtk_img_array.GetNumberOfComponents()

    # converting vtk array to numpy array
    numpy_img_array = numpy_support.vtk_to_numpy(vtk_img_array)
    npt.assert_equal(np.flipud(array), numpy_img_array.reshape(h, w, elements))

    npt.assert_raises(
        IOError,
        utils.numpy_to_vtk_image_data,
        np.array([1, 2, 3]),
        spacing=(1, 1, 1),
        origin=(0, 0, 0),
        deep=True,
    )


def test_get_grid_cell_position():
    shapes = 10 * [(50, 50), (50, 50), (50, 50), (80, 50)]

    npt.assert_raises(ValueError, get_grid_cells_position, shapes=shapes, dim=(1, 1))

    CS = get_grid_cells_position(shapes=shapes)
    npt.assert_equal(CS.shape, (42, 3))
    npt.assert_almost_equal(CS[-1], [480.0, -250.0, 0])


def test_rotate(interactive=False):
    A = np.zeros((50, 50, 50))

    A[20:30, 20:30, 10:40] = 100

    act = actor.contour_from_roi(A)

    scene = window.Scene()

    scene.add(act)

    if interactive:
        window.show(scene)
    else:
        arr = window.snapshot(scene, offscreen=True)
        red = arr[..., 0].sum()
        red_sum = np.sum(red)

    act2 = utils.shallow_copy(act)

    rot = (90, 1, 0, 0)

    rotate(act2, rotation=rot)

    act3 = utils.shallow_copy(act)

    scene.add(act2)

    rot = (90, 0, 1, 0)

    rotate(act3, rotation=rot)

    scene.add(act3)

    scene.add(actor.axes())

    if interactive:
        window.show(scene)
    else:
        arr = window.snapshot(scene, offscreen=True)
        red_sum_new = arr[..., 0].sum()
        npt.assert_equal(red_sum_new > red_sum, True)


def test_triangle_order():
    test_vert = np.array([[-1, -2, 0], [1, -1, 0], [2, 1, 0], [3, 0, 0]])

    test_tri = np.array([[0, 1, 2], [2, 1, 0]])

    clockwise1 = utils.triangle_order(test_vert, test_tri[0])
    clockwise2 = utils.triangle_order(test_vert, test_tri[1])

    npt.assert_equal(False, clockwise1)
    npt.assert_equal(False, clockwise2)


def test_change_vertices_order():
    triangles = np.array([[1, 2, 3], [3, 2, 1], [5, 4, 3], [3, 4, 5]])

    npt.assert_equal(triangles[0], utils.change_vertices_order(triangles[1]))
    npt.assert_equal(triangles[2], utils.change_vertices_order(triangles[3]))


def test_winding_order():
    vertices = np.array([[0, 0, 0], [1, 2, 0], [3, 0, 0], [2, 0, 0]])

    triangles = np.array([[0, 1, 3], [2, 1, 0]])

    expected_triangles = np.array([[0, 1, 3], [2, 1, 0]])

    npt.assert_equal(expected_triangles, utils.fix_winding_order(vertices, triangles))


def test_vertices_from_actor(interactive=False):
    expected = np.array(
        [
            [1.5, -0.5, 0.0],
            [1.5, 0.5, 0],
            [2.5, 0.5, 0],
            [2.5, -0.5, 0],
            [-1, 1, 0],
            [-1, 3, 0],
            [1, 3, 0],
            [1, 1, 0],
            [-0.5, -0.5, 0],
            [-0.5, 0.5, 0],
            [0.5, 0.5, 0],
            [0.5, -0.5, 0],
        ]
    )
    centers = np.array([[2, 0, 0], [0, 2, 0], [0, 0, 0]])
    colors = np.array([[255, 0, 0], [0, 255, 0], [0, 0, 255]])
    scales = [1, 2, 1]
    verts, faces = fp.prim_square()
    res = fp.repeat_primitive(
        verts, faces, centers=centers, colors=colors, scales=scales
    )

    big_verts = res[0]
    big_faces = res[1]
    big_colors = res[2]
    actr = get_actor_from_primitive(big_verts, big_faces, colors=big_colors)
    actr.GetProperty().BackfaceCullingOff()
    if interactive:
        scene = window.Scene()
        scene.add(actor.axes())
        scene.add(actr)
        window.show(scene)
    res_vertices = vertices_from_actor(actr)
    res_vertices_vtk = vertices_from_actor(actr, as_vtk=True)

    npt.assert_array_almost_equal(expected, res_vertices)
    npt.assert_equal(isinstance(res_vertices_vtk, DoubleArray), True)

    # test colors_from_actor:
    l_colors = utils.colors_from_actor(actr)
    l_colors_vtk = utils.colors_from_actor(actr, as_vtk=True)
    l_colors_none = utils.colors_from_actor(actr, array_name="col")

    npt.assert_equal(l_colors_none, None)
    npt.assert_equal(isinstance(l_colors_vtk, UnsignedCharArray), True)
    npt.assert_equal(np.unique(l_colors, axis=0).shape, colors.shape)

    l_array = utils.array_from_actor(actr, "colors")
    l_array_vtk = utils.array_from_actor(actr, "colors", as_vtk=True)
    l_array_none = utils.array_from_actor(actr, "col")

    npt.assert_array_equal(l_array, l_colors)
    npt.assert_equal(l_array_none, None)
    npt.assert_equal(isinstance(l_array_vtk, UnsignedCharArray), True)


def test_normals_from_actor():
    my_actor = actor.square(np.array([[0, 0, 0]]))
    normals = normals_from_actor(my_actor)
    npt.assert_equal(normals, None)
    array = np.array([[0, 0, 0], [1, 1, 1], [2, 2, 2], [3, 3, 3]])
    my_actor.GetMapper().GetInput().GetPointData().SetNormals(
        numpy_support.numpy_to_vtk(array, deep=True)
    )
    normals = normals_from_actor(my_actor)
    npt.assert_array_equal(normals, array)


def test_normals_to_actor():
    my_actor = actor.square(np.array([[0, 0, 0]]))
    poly_point_data = my_actor.GetMapper().GetInput().GetPointData()
    npt.assert_equal(poly_point_data.HasArray("Normals"), False)
    array = np.array([[0, 0, 0], [1, 1, 1], [2, 2, 2], [3, 3, 3]])
    normals_to_actor(my_actor, array)
    npt.assert_equal(poly_point_data.HasArray("Normals"), True)
    normals = numpy_support.vtk_to_numpy(poly_point_data.GetArray("Normals"))
    npt.assert_array_equal(normals, array)


def test_tangents_from_actor():
    my_actor = actor.square(np.array([[0, 0, 0]]))
    tangents = tangents_from_actor(my_actor)
    npt.assert_equal(tangents, None)
    array = np.array([[0, 0, 0], [1, 1, 1], [2, 2, 2], [3, 3, 3]])
    my_actor.GetMapper().GetInput().GetPointData().SetTangents(
        numpy_support.numpy_to_vtk(array, deep=True, array_type=VTK_FLOAT)
    )
    tangents = tangents_from_actor(my_actor)
    npt.assert_array_equal(tangents, array)


def test_tangents_from_direction_of_anisotropy():
    normals = np.array([[-1.0, 0.0, 0.0], [0.0, 0.0, 1.0]])
    doa = (0.0, 1.0, 0.0)
    expected = np.array([[0.0, 0.0, 1.0], [1.0, 0.0, 0.0]])
    actual = tangents_from_direction_of_anisotropy(normals, doa)
    npt.assert_array_equal(actual, expected)


def test_tangents_to_actor():
    my_actor = actor.square(np.array([[0, 0, 0]]))
    poly_point_data = my_actor.GetMapper().GetInput().GetPointData()
    npt.assert_equal(poly_point_data.HasArray("Tangents"), False)
    array = np.array([[0, 0, 0], [1, 1, 1], [2, 2, 2], [3, 3, 3]])
    tangents_to_actor(my_actor, array)
    npt.assert_equal(poly_point_data.HasArray("Tangents"), True)
    tangents = numpy_support.vtk_to_numpy(poly_point_data.GetArray("Tangents"))
    npt.assert_array_equal(tangents, array)


def test_get_actor_from_primitive():
    vertices, triangles = fp.prim_frustum()
    colors = np.array([1, 0, 0])
    npt.assert_raises(
        ValueError,
        get_actor_from_primitive,
        vertices,
        triangles,
        colors=colors,
        normals=None,
        backface_culling=True,
        prim_count=1,
    )


def test_compute_bounds():
    size = (15, 15)
    test_bounds = [0.0, 15, 0.0, 15, 0.0, 0.0]
    points = Points()
    points.InsertNextPoint(0, 0, 0)
    points.InsertNextPoint(size[0], 0, 0)
    points.InsertNextPoint(size[0], size[1], 0)
    points.InsertNextPoint(0, size[1], 0)

    # Create the polygon
    polygon = Polygon()
    polygon.GetPointIds().SetNumberOfIds(4)  # make a quad
    polygon.GetPointIds().SetId(0, 0)
    polygon.GetPointIds().SetId(1, 1)
    polygon.GetPointIds().SetId(2, 2)
    polygon.GetPointIds().SetId(3, 3)
    # Add the polygon to a list of polygons
    polygons = CellArray()
    polygons.InsertNextCell(polygon)
    # Create a PolyData
    polygonPolyData = PolyData()
    polygonPolyData.SetPoints(points)
    polygonPolyData.SetPolys(polygons)
    # Create a mapper and actor
    mapper = PolyDataMapper2D()
    mapper = set_input(mapper, polygonPolyData)
    actor = Actor2D()
    actor.SetMapper(mapper)
    npt.assert_equal(compute_bounds(actor), None)
    npt.assert_equal(actor.GetMapper().GetInput().GetBounds(), test_bounds)


def test_update_actor():
    size = (15, 15)
    test_bounds = [0.0, 15, 0.0, 15, 0.0, 0.0]
    points = Points()
    points.InsertNextPoint(0, 0, 0)
    points.InsertNextPoint(size[0], 0, 0)
    points.InsertNextPoint(size[0], size[1], 0)
    points.InsertNextPoint(0, size[1], 0)

    # Create the polygon
    polygon = Polygon()
    polygon.GetPointIds().SetNumberOfIds(4)  # make a quad
    polygon.GetPointIds().SetId(0, 0)
    polygon.GetPointIds().SetId(1, 1)
    polygon.GetPointIds().SetId(2, 2)
    polygon.GetPointIds().SetId(3, 3)
    # Add the polygon to a list of polygons
    polygons = CellArray()
    polygons.InsertNextCell(polygon)
    # Create a PolyData
    polygonPolyData = PolyData()
    polygonPolyData.SetPoints(points)
    polygonPolyData.SetPolys(polygons)
    # Create a mapper and actor
    mapper = PolyDataMapper2D()
    mapper = set_input(mapper, polygonPolyData)
    actor = Actor2D()
    actor.SetMapper(mapper)
    compute_bounds(actor)
    npt.assert_equal(actor.GetMapper().GetInput().GetBounds(), test_bounds)
    updated_size = (35, 35)
    points.SetPoint(0, 0, 0, 0.0)
    points.SetPoint(1, updated_size[0], 0, 0.0)
    points.SetPoint(2, updated_size[0], updated_size[1], 0.0)
    points.SetPoint(3, 0, updated_size[1], 0.0)
    polygonPolyData.SetPoints(points)
    test_bounds = [0.0, 35.0, 0.0, 35.0, 0.0, 0.0]
    compute_bounds(actor)
    npt.assert_equal(None, update_actor(actor))
    npt.assert_equal(test_bounds, actor.GetMapper().GetInput().GetBounds())


def test_get_bounds():
    size = (15, 15)
    test_bounds = [0.0, 15, 0.0, 15, 0.0, 0.0]
    points = Points()
    points.InsertNextPoint(0, 0, 0)
    points.InsertNextPoint(size[0], 0, 0)
    points.InsertNextPoint(size[0], size[1], 0)
    points.InsertNextPoint(0, size[1], 0)

    # Create the polygon
    polygon = Polygon()
    polygon.GetPointIds().SetNumberOfIds(4)  # make a quad
    polygon.GetPointIds().SetId(0, 0)
    polygon.GetPointIds().SetId(1, 1)
    polygon.GetPointIds().SetId(2, 2)
    polygon.GetPointIds().SetId(3, 3)
    # Add the polygon to a list of polygons
    polygons = CellArray()
    polygons.InsertNextCell(polygon)
    # Create a PolyData
    polygonPolyData = PolyData()
    polygonPolyData.SetPoints(points)
    polygonPolyData.SetPolys(polygons)
    # Create a mapper and actor
    mapper = PolyDataMapper2D()
    mapper = set_input(mapper, polygonPolyData)
    actor = Actor2D()
    actor.SetMapper(mapper)
    compute_bounds(actor)
    npt.assert_equal(get_bounds(actor), test_bounds)


def test_represent_actor_as_wireframe():
    my_actor = actor.square(np.array([[0, 0, 0]]))
    # 0: Points, 1: Wireframe, 2: Surface
    npt.assert_equal(my_actor.GetProperty().GetRepresentation(), 2)
    represent_actor_as_wireframe(my_actor)
    npt.assert_equal(my_actor.GetProperty().GetRepresentation(), 1)


def test_update_surface_actor_colors():
    x = np.linspace(-1, 1, 20)
    y = np.linspace(-1, 1, 20)
    x, y = np.meshgrid(x, y)
    x = x.reshape(-1)
    y = y.reshape(-1)
    z = x**2 + y**2
    colors = np.array([[0.2, 0.4, 0.8]] * 400)
    xyz = np.vstack([x, y, z]).T
    act = actor.surface(xyz)
    update_surface_actor_colors(act, colors)

    # Multiplying colors by 255 to convert them into RGB format used by VTK.
    colors *= 255

    # colors obtained from the surface
    surface_colors = numpy_support.vtk_to_numpy(
        act.GetMapper().GetInput().GetPointData().GetScalars()
    )

    # Checking if the colors passed to the function and colors assigned are
    # same.
    npt.assert_equal(colors, surface_colors)


class DummyActor:
    def __init__(self, act):
        self._act = act

    @property
    def act(self):
        return self._act

    def add_to_scene(self, ren):
        """Adds the items of this container to a given scene."""
        return ren


class DummyUI(UI):
    def __init__(self, act):
        super(DummyUI, self).__init__()
        self.act = act

    def _setup(self):
        pass

    def _get_actors(self):
        return []

    def _add_to_scene(self, scene):
        return scene

    def _get_size(self):
        return (5, 5)

    def _set_position(self, coords):
        return coords


def test_color_check():
    points = np.array([[0, 0, 0], [0, 1, 0], [1, 0, 0]])
    colors = np.array([[1, 0, 0, 0.5], [0, 1, 0, 0.5], [0, 0, 1, 0.5]])

    color_tuple = color_check(len(points), colors=colors)
    color_array, global_opacity = color_tuple

    npt.assert_equal(color_array, np.floor(colors * 255))
    npt.assert_equal(global_opacity, 0.5)

    points = np.array([[0, 0, 0], [0, 1, 0], [1, 0, 0]])
    colors = np.array([[1, 0, 0], [0, 1, 0], [0, 0, 1]])

    color_tuple = color_check(len(points), colors=colors)
    color_array, global_opacity = color_tuple

    npt.assert_equal(color_array, np.floor(colors * 255))
    npt.assert_equal(global_opacity, 1)

    points = np.array([[0, 0, 0], [0, 1, 0], [1, 0, 0]])
    colors = (1, 1, 1, 0.5)

    color_tuple = color_check(len(points), colors=colors)
    color_array, global_opacity = color_tuple

    npt.assert_equal(color_array, np.floor(np.array([colors] * 3) * 255))
    npt.assert_equal(global_opacity, 0.5)

    points = np.array([[0, 0, 0], [0, 1, 0], [1, 0, 0]])
    colors = (1, 0, 0)

    color_tuple = color_check(len(points), colors=colors)
    color_array, global_opacity = color_tuple

    npt.assert_equal(color_array, np.floor(np.array([colors] * 3) * 255))
    npt.assert_equal(global_opacity, 1)
>>>>>>> ed492c60


@pytest.fixture
def actor():
    return Mesh()


@pytest.fixture
def group_slicer():
    data = np.random.rand(10, 20, 30)
    return slicer(data)


# Test cases for set_group_visibility
def test_set_group_visibility_type_error():
    with pytest.raises(TypeError):
        set_group_visibility("not a group", True)


def test_set_group_visibility_single_bool():
    group = Group()
    group.visible = False
    set_group_visibility(group, True)
    assert group.visible is True


def test_set_group_visibility_list(group_slicer):
    visibility = [True, False, True]
    set_group_visibility(group_slicer, visibility)
    for actor, vis in zip(group_slicer.children, visibility):
        assert actor.visible == vis


def test_set_group_visibility_tuple(group_slicer):
    visibility = (False, True, False)
    set_group_visibility(group_slicer, visibility)
    for actor, vis in zip(group_slicer.children, visibility):
        assert actor.visible == vis


# Test cases for set_opacity
def test_set_opacity_type_error():
    with pytest.raises(TypeError):
        set_group_opacity("not a group", 0.5)


def test_set_opacity_valid(group_slicer):
    set_group_opacity(group_slicer, 0.7)
    for child in group_slicer.children:
        assert round(child.material.opacity, 2) == 0.7


# Test cases for get_slices
def test_get_slices_type_error():
    with pytest.raises(TypeError):
        get_slices("not a group")


def test_get_slices_value_error(actor):
    group = Group()
    group.add(actor, Mesh())
    with pytest.raises(ValueError):
        get_slices(group)


def test_get_slices_attribute_error(actor):
    group = Group()
    group.add(actor, Mesh(), Mesh())
    with pytest.raises(AttributeError):
        get_slices(group)


def test_get_slices_valid(group_slicer):
    for i, child in enumerate(group_slicer.children):
        child.material.plane = (0, 0, 0, i * 10)
    result = get_slices(group_slicer)
    expected = np.array([0, 10, 20])
    assert np.array_equal(result, expected)


# Test cases for show_slices
def test_show_slices_type_error():
    with pytest.raises(TypeError):
        show_slices("not a group", (1, 2, 3))


def test_show_slices_valid(group_slicer):
    for child in group_slicer.children:
        child.material.plane = (1, 2, 3, 0)
    position = (10, 20, 30)
    show_slices(group_slicer, position)
    for i, child in enumerate(group_slicer.children):
        expected_plane = (1, 2, 3, position[i])
        np.testing.assert_equal(child.material.plane, expected_plane)


def test_show_slices_with_list(group_slicer):
    position = [5, 6, 7]
    show_slices(group_slicer, position)
    for i, child in enumerate(group_slicer.children):
        assert child.material.plane[-1] == position[i]<|MERGE_RESOLUTION|>--- conflicted
+++ resolved
@@ -1,903 +1,9 @@
 import numpy as np
 import pytest
 
-<<<<<<< HEAD
 from fury.actor import slicer
 from fury.lib import Group, Mesh
 from fury.utils import get_slices, set_group_opacity, set_group_visibility, show_slices
-=======
-from fury import actor, utils, window
-
-# from fury.lib import (
-#     VTK_DOUBLE,
-#     VTK_FLOAT,
-#     VTK_INT,
-#     Actor2D,
-#     CellArray,
-#     DoubleArray,
-#     Points,
-#     PolyData,
-#     PolyDataMapper2D,
-#     Polygon,
-#     TextActor3D,
-#     UnsignedCharArray,
-#     numpy_support,
-# )
-from fury.optpkg import optional_package
-import fury.primitive as fp
-
-# from fury.ui.containers import Panel2D
-# from fury.ui.core import UI
-# from fury.utils import (
-#     add_polydata_numeric_field,
-#     apply_affine_to_actor,
-#     color_check,
-#     compute_bounds,
-#     get_actor_from_primitive,
-#     get_bounds,
-#     get_grid_cells_position,
-#     get_polydata_field,
-#     get_polydata_primitives_count,
-#     get_polydata_tangents,
-#     is_ui,
-#     map_coordinates_3d_4d,
-#     normals_from_actor,
-#     normals_to_actor,
-#     numpy_to_vtk_matrix,
-#     primitives_count_from_actor,
-#     primitives_count_to_actor,
-#     represent_actor_as_wireframe,
-#     rotate,
-#     set_input,
-#     set_polydata_primitives_count,
-#     set_polydata_tangents,
-#     tangents_from_actor,
-#     tangents_from_direction_of_anisotropy,
-#     tangents_to_actor,
-#     update_actor,
-#     update_surface_actor_colors,
-#     vertices_from_actor,
-#     vtk_matrix_to_numpy,
-# )
-
-dipy, have_dipy, _ = optional_package("dipy")
-
-##############################################################################
-# Temporary variable until we fix the tests and module import
-VTK_DOUBLE, VTK_FLOAT, VTK_INT, Actor2D = None, None, None, None
-CellArray, DoubleArray, Points, PolyData = None, None, None, None
-PolyDataMapper2D, Polygon, TextActor3D, UnsignedCharArray = None, None, None, None
-numpy_support, Panel2D, UI = None, None, None
-add_polydata_numeric_field, apply_affine_to_actor, color_check = None, None, None
-compute_bounds, get_actor_from_primitive, get_bounds = None, None, None
-get_grid_cells_position, get_polydata_field = None, None
-get_polydata_primitives_count, get_polydata_tangents, is_ui = None, None, None
-map_coordinates_3d_4d, normals_from_actor, normals_to_actor = None, None, None
-numpy_to_vtk_matrix, primitives_count_from_actor = None, None
-primitives_count_to_actor, represent_actor_as_wireframe = None, None
-rotate, set_input, set_polydata_primitives_count = None, None, None
-set_polydata_tangents, tangents_from_actor = None, None
-tangents_from_direction_of_anisotropy, tangents_to_actor = None, None
-update_actor, update_surface_actor_colors, vertices_from_actor = None, None, None
-vtk_matrix_to_numpy = None
-
-# skip all the test in this module
-pytest.skip(allow_module_level=True)
-##############################################################################
-
-
-def test_apply_affine_to_actor(interactive=False):
-    text_act = actor.text_3d(
-        "ALIGN TOP RIGHT", justification="right", vertical_justification="top"
-    )
-
-    text_act2 = TextActor3D()
-    text_act2.SetInput("ALIGN TOP RIGHT")
-    text_act2.GetTextProperty().SetFontFamilyToArial()
-    text_act2.GetTextProperty().SetFontSize(24)
-    text_act2.SetScale((1.0 / 24.0 * 12,) * 3)
-
-    if interactive:
-        scene = window.Scene()
-        scene.add(text_act, text_act2)
-        window.show(scene)
-
-    text_bounds = [0, 0, 0, 0]
-    text_act2.GetBoundingBox(text_bounds)
-    _ = text_act2.GetBounds()
-
-    affine = np.eye(4)
-    affine[:3, -1] += (-text_bounds[1], 0, 0)
-    affine[:3, -1] += (0, -text_bounds[3], 0)
-    affine[:3, -1] *= text_act2.GetScale()
-    apply_affine_to_actor(text_act2, affine)
-    text_act2.GetBoundingBox(text_bounds)
-
-    if interactive:
-        scene = window.Scene()
-        scene.add(text_act, text_act2)
-        window.show(scene)
-
-    updated_bounds = text_act2.GetBounds()
-    original_bounds = text_act.GetBounds()
-    npt.assert_array_almost_equal(updated_bounds, original_bounds, decimal=0)
-
-    def compare(x, y):
-        return np.isclose(x, y, rtol=1)
-
-    npt.assert_array_compare(compare, updated_bounds, original_bounds)
-
-
-def test_map_coordinates_3d_4d():
-    data_1 = np.zeros((5, 5, 5))
-    data_1[2, 2, 2] = 1
-    data_2 = np.zeros((5, 5, 5, 5))
-    data_2[2, 2, 2] = 1
-
-    indices = np.array([[0, 0, 0], [1, 1, 1], [2, 2, 2], [1.5, 1.5, 1.5]])
-    expected = np.array([0, 0, 1, 0.125])
-    expected2 = np.array(
-        [
-            [0, 0, 0, 0, 0],
-            [0, 0, 0, 0, 0],
-            [1, 1, 1, 1, 1],
-            [0.125, 0.125, 0.125, 0.125, 0.125],
-        ]
-    )
-
-    for d, e in zip([data_1, data_2], [expected, expected2], strict=False):
-        values = map_coordinates_3d_4d(d, indices)
-        npt.assert_array_almost_equal(values, e)
-
-    # Test error
-    npt.assert_raises(ValueError, map_coordinates_3d_4d, np.ones(5), indices)
-    npt.assert_raises(
-        ValueError, map_coordinates_3d_4d, np.ones((5, 5, 5, 5, 5)), indices
-    )
-
-
-def test_polydata_lines():
-    colors = np.array([[1, 0, 0], [0, 0, 1.0]])
-    line_1 = np.array([[0, 0, 0], [2, 2, 2], [3, 3, 3.0]])
-    line_2 = line_1 + np.array([0.5, 0.0, 0.0])
-    lines = [line_1, line_2]
-
-    pd_lines, is_cmap = utils.lines_to_vtk_polydata(lines, colors=colors)
-    res_lines = utils.get_polydata_lines(pd_lines)
-    npt.assert_array_equal(lines, res_lines)
-    npt.assert_equal(is_cmap, False)
-
-    res_colors = utils.get_polydata_colors(pd_lines)
-    res_colors = np.unique(res_colors, axis=0) / 255
-    npt.assert_array_equal(colors, np.flipud(res_colors))
-
-    npt.assert_equal(utils.get_polydata_colors(PolyData()), None)
-
-
-def test_polydata_polygon(interactive=False):
-    # Create a cube
-    my_triangles = np.array(
-        [
-            [0, 6, 4],
-            [0, 2, 6],
-            [0, 3, 2],
-            [0, 1, 3],
-            [2, 7, 6],
-            [2, 3, 7],
-            [4, 6, 7],
-            [4, 7, 5],
-            [0, 4, 5],
-            [0, 5, 1],
-            [1, 5, 7],
-            [1, 7, 3],
-        ],
-        dtype="i8",
-    )
-    my_vertices = np.array(
-        [
-            [0.0, 0.0, 0.0],
-            [0.0, 0.0, 1.0],
-            [0.0, 1.0, 0.0],
-            [0.0, 1.0, 1.0],
-            [1.0, 0.0, 0.0],
-            [1.0, 0.0, 1.0],
-            [1.0, 1.0, 0.0],
-            [1.0, 1.0, 1.0],
-        ]
-    )
-    my_tcoords = np.array(
-        [
-            [6.0, 0.0],
-            [5.0, 0.0],
-            [6.0, 1.0],
-            [5.0, 1.0],
-            [4.0, 0.0],
-            [5.0, 0.0],
-            [4.0, 1.0],
-            [5.0, 1.0],
-            [2.0, 0.0],
-            [1.0, 0.0],
-            [2.0, 1.0],
-            [1.0, 1.0],
-            [3.0, 0.0],
-            [4.0, 0.0],
-            [3.0, 1.0],
-            [4.0, 1.0],
-            [3.0, 0.0],
-            [2.0, 0.0],
-            [3.0, 1.0],
-            [2.0, 1.0],
-            [0.0, 0.0],
-            [0.0, 1.0],
-            [1.0, 0.0],
-            [1.0, 1.0],
-        ]
-    )
-    colors = my_vertices * 255
-    my_polydata = PolyData()
-
-    utils.set_polydata_vertices(my_polydata, my_vertices)
-    utils.set_polydata_triangles(my_polydata, my_triangles)
-    utils.set_polydata_tcoords(my_polydata, my_tcoords)
-
-    npt.assert_equal(len(my_vertices), my_polydata.GetNumberOfPoints())
-    npt.assert_equal(len(my_triangles), my_polydata.GetNumberOfCells())
-    npt.assert_equal(utils.get_polydata_normals(my_polydata), None)
-
-    res_triangles = utils.get_polydata_triangles(my_polydata)
-    res_vertices = utils.get_polydata_vertices(my_polydata)
-    res_tcoords = utils.get_polydata_tcoord(my_polydata)
-
-    npt.assert_array_equal(my_vertices, res_vertices)
-    npt.assert_array_equal(my_triangles, res_triangles)
-    npt.assert_array_equal(my_tcoords, res_tcoords)
-
-    utils.set_polydata_colors(my_polydata, colors)
-    npt.assert_equal(utils.get_polydata_colors(my_polydata), colors)
-
-    utils.update_polydata_normals(my_polydata)
-    normals = utils.get_polydata_normals(my_polydata)
-    npt.assert_equal(len(normals), len(my_vertices))
-
-    mapper = utils.get_polymapper_from_polydata(my_polydata)
-    actor1 = utils.get_actor_from_polymapper(mapper)
-    actor2 = utils.get_actor_from_polydata(my_polydata)
-
-    scene = window.Scene()
-    for act in [actor1, actor2]:
-        scene.add(act)
-        if interactive:
-            window.show(scene)
-        arr = window.snapshot(scene)
-
-        report = window.analyze_snapshot(arr)
-        npt.assert_equal(report.objects, 1)
-
-
-def test_add_polydata_numeric_field():
-    my_polydata = PolyData()
-    poly_field_data = my_polydata.GetFieldData()
-    npt.assert_equal(poly_field_data.GetNumberOfArrays(), 0)
-    bool_data = True
-    add_polydata_numeric_field(my_polydata, "Test Bool", bool_data)
-    npt.assert_equal(poly_field_data.GetNumberOfArrays(), 1)
-    npt.assert_equal(poly_field_data.GetArray("Test Bool").GetValue(0), bool_data)
-    poly_field_data.RemoveArray("Test Bool")
-    npt.assert_equal(poly_field_data.GetNumberOfArrays(), 0)
-    int_data = 1
-    add_polydata_numeric_field(my_polydata, "Test Int", int_data)
-    npt.assert_equal(poly_field_data.GetNumberOfArrays(), 1)
-    npt.assert_equal(poly_field_data.GetArray("Test Int").GetValue(0), int_data)
-    poly_field_data.RemoveArray("Test Int")
-    npt.assert_equal(poly_field_data.GetNumberOfArrays(), 0)
-    float_data = 0.1
-    add_polydata_numeric_field(
-        my_polydata, "Test Float", float_data, array_type=VTK_FLOAT
-    )
-    npt.assert_equal(poly_field_data.GetNumberOfArrays(), 1)
-    npt.assert_almost_equal(
-        poly_field_data.GetArray("Test Float").GetValue(0), float_data
-    )
-    poly_field_data.RemoveArray("Test Float")
-    npt.assert_equal(poly_field_data.GetNumberOfArrays(), 0)
-    double_data = 0.1
-    add_polydata_numeric_field(
-        my_polydata, "Test Double", double_data, array_type=VTK_DOUBLE
-    )
-    npt.assert_equal(poly_field_data.GetNumberOfArrays(), 1)
-    npt.assert_equal(poly_field_data.GetArray("Test Double").GetValue(0), double_data)
-    poly_field_data.RemoveArray("Test Double")
-    npt.assert_equal(poly_field_data.GetNumberOfArrays(), 0)
-    array_data = [-1, 0, 1]
-    add_polydata_numeric_field(my_polydata, "Test Array", array_data)
-    npt.assert_equal(poly_field_data.GetNumberOfArrays(), 1)
-    npt.assert_equal(
-        numpy_support.vtk_to_numpy(poly_field_data.GetArray("Test Array")), array_data
-    )
-    poly_field_data.RemoveArray("Test Array")
-    npt.assert_equal(poly_field_data.GetNumberOfArrays(), 0)
-    ndarray_data = np.array([[-0.1, -0.1], [0, 0], [0.1, 0.1]])
-    add_polydata_numeric_field(
-        my_polydata, "Test NDArray", ndarray_data, array_type=VTK_FLOAT
-    )
-    npt.assert_equal(poly_field_data.GetNumberOfArrays(), 1)
-    npt.assert_almost_equal(
-        numpy_support.vtk_to_numpy(poly_field_data.GetArray("Test NDArray")),
-        ndarray_data,
-    )
-
-
-def test_get_polydata_field():
-    my_polydata = PolyData()
-    field_data = get_polydata_field(my_polydata, "Test")
-    npt.assert_equal(field_data, None)
-    data = 1
-    field_name = "Test"
-    vtk_data = numpy_support.numpy_to_vtk(data)
-    vtk_data.SetName(field_name)
-    my_polydata.GetFieldData().AddArray(vtk_data)
-    field_data = get_polydata_field(my_polydata, field_name)
-    npt.assert_equal(field_data, data)
-
-
-def test_get_polydata_tangents():
-    my_polydata = PolyData()
-    tangents = get_polydata_tangents(my_polydata)
-    npt.assert_equal(tangents, None)
-    array = np.array([[0, 0, 0], [1, 1, 1]])
-    my_polydata.GetPointData().SetTangents(
-        numpy_support.numpy_to_vtk(array, deep=True, array_type=VTK_FLOAT)
-    )
-    tangents = get_polydata_tangents(my_polydata)
-    npt.assert_array_equal(tangents, array)
-
-
-def test_set_polydata_tangents():
-    my_polydata = PolyData()
-    poly_point_data = my_polydata.GetPointData()
-    npt.assert_equal(poly_point_data.GetNumberOfArrays(), 0)
-    array = np.array([[0, 0, 0], [1, 1, 1]])
-    set_polydata_tangents(my_polydata, array)
-    npt.assert_equal(poly_point_data.GetNumberOfArrays(), 1)
-    npt.assert_equal(poly_point_data.HasArray("Tangents"), True)
-
-
-def test_asbytes():
-    text = [b"test", "test"]
-
-    for t in text:
-        npt.assert_equal(utils.asbytes(t), b"test")
-
-
-def trilinear_interp_numpy(input_array, indices):
-    """Evaluate the input_array data at the given indices."""
-    if input_array.ndim <= 2 or input_array.ndim >= 5:
-        raise ValueError("Input array can only be 3d or 4d")
-
-    x_indices = indices[:, 0]
-    y_indices = indices[:, 1]
-    z_indices = indices[:, 2]
-
-    x0 = x_indices.astype(int)
-    y0 = y_indices.astype(int)
-    z0 = z_indices.astype(int)
-    x1 = x0 + 1
-    y1 = y0 + 1
-    z1 = z0 + 1
-
-    # Check if xyz1 is beyond array boundary:
-    x1[np.where(x1 == input_array.shape[0])] = x0.max()
-    y1[np.where(y1 == input_array.shape[1])] = y0.max()
-    z1[np.where(z1 == input_array.shape[2])] = z0.max()
-
-    if input_array.ndim == 3:
-        x = x_indices - x0
-        y = y_indices - y0
-        z = z_indices - z0
-
-    elif input_array.ndim == 4:
-        x = np.expand_dims(x_indices - x0, axis=1)
-        y = np.expand_dims(y_indices - y0, axis=1)
-        z = np.expand_dims(z_indices - z0, axis=1)
-
-    output = (
-        input_array[x0, y0, z0] * (1 - x) * (1 - y) * (1 - z)
-        + input_array[x1, y0, z0] * x * (1 - y) * (1 - z)
-        + input_array[x0, y1, z0] * (1 - x) * y * (1 - z)
-        + input_array[x0, y0, z1] * (1 - x) * (1 - y) * z
-        + input_array[x1, y0, z1] * x * (1 - y) * z
-        + input_array[x0, y1, z1] * (1 - x) * y * z
-        + input_array[x1, y1, z0] * x * y * (1 - z)
-        + input_array[x1, y1, z1] * x * y * z
-    )
-
-    return output
-
-
-def test_trilinear_interp():
-    A = np.zeros((5, 5, 5))
-    A[2, 2, 2] = 1
-
-    indices = np.array([[0, 0, 0], [1, 1, 1], [2, 2, 2], [1.5, 1.5, 1.5]])
-
-    values = trilinear_interp_numpy(A, indices)
-    values2 = map_coordinates_3d_4d(A, indices)
-    npt.assert_almost_equal(values, values2)
-
-    B = np.zeros((5, 5, 5, 3))
-    B[2, 2, 2] = np.array([1, 1, 1])
-
-    values = trilinear_interp_numpy(B, indices)
-    values_4d = map_coordinates_3d_4d(B, indices)
-    npt.assert_almost_equal(values, values_4d)
-
-
-def test_vtk_matrix_to_numpy():
-    A = np.array([[2.0, 0, 0, 0], [0, 2, 0, 0], [0, 0, 2, 0], [0, 0, 0, 1]])
-
-    for shape in [3, 4]:
-        vtkA = numpy_to_vtk_matrix(A[:shape, :shape])
-        Anew = vtk_matrix_to_numpy(vtkA)
-        npt.assert_array_almost_equal(A[:shape, :shape], Anew)
-
-    npt.assert_equal(vtk_matrix_to_numpy(None), None)
-    npt.assert_equal(numpy_to_vtk_matrix(None), None)
-    npt.assert_raises(ValueError, numpy_to_vtk_matrix, np.array([A, A]))
-
-
-def test_numpy_to_vtk_image_data():
-    array = np.array(
-        [
-            [[1, 2, 3], [4, 5, 6]],
-            [[7, 8, 9], [10, 11, 12]],
-            [[21, 22, 23], [24, 25, 26]],
-            [[27, 28, 29], [210, 211, 212]],
-        ]
-    )
-
-    # converting numpy array to vtk_image_data
-    vtk_image_data = utils.numpy_to_vtk_image_data(array)
-
-    # extracting the image data from vtk_image_data
-    w, h, depth = vtk_image_data.GetDimensions()
-    vtk_img_array = vtk_image_data.GetPointData().GetScalars()
-    elements = vtk_img_array.GetNumberOfComponents()
-
-    # converting vtk array to numpy array
-    numpy_img_array = numpy_support.vtk_to_numpy(vtk_img_array)
-    npt.assert_equal(np.flipud(array), numpy_img_array.reshape(h, w, elements))
-
-    npt.assert_raises(
-        IOError,
-        utils.numpy_to_vtk_image_data,
-        np.array([1, 2, 3]),
-        spacing=(1, 1, 1),
-        origin=(0, 0, 0),
-        deep=True,
-    )
-
-
-def test_get_grid_cell_position():
-    shapes = 10 * [(50, 50), (50, 50), (50, 50), (80, 50)]
-
-    npt.assert_raises(ValueError, get_grid_cells_position, shapes=shapes, dim=(1, 1))
-
-    CS = get_grid_cells_position(shapes=shapes)
-    npt.assert_equal(CS.shape, (42, 3))
-    npt.assert_almost_equal(CS[-1], [480.0, -250.0, 0])
-
-
-def test_rotate(interactive=False):
-    A = np.zeros((50, 50, 50))
-
-    A[20:30, 20:30, 10:40] = 100
-
-    act = actor.contour_from_roi(A)
-
-    scene = window.Scene()
-
-    scene.add(act)
-
-    if interactive:
-        window.show(scene)
-    else:
-        arr = window.snapshot(scene, offscreen=True)
-        red = arr[..., 0].sum()
-        red_sum = np.sum(red)
-
-    act2 = utils.shallow_copy(act)
-
-    rot = (90, 1, 0, 0)
-
-    rotate(act2, rotation=rot)
-
-    act3 = utils.shallow_copy(act)
-
-    scene.add(act2)
-
-    rot = (90, 0, 1, 0)
-
-    rotate(act3, rotation=rot)
-
-    scene.add(act3)
-
-    scene.add(actor.axes())
-
-    if interactive:
-        window.show(scene)
-    else:
-        arr = window.snapshot(scene, offscreen=True)
-        red_sum_new = arr[..., 0].sum()
-        npt.assert_equal(red_sum_new > red_sum, True)
-
-
-def test_triangle_order():
-    test_vert = np.array([[-1, -2, 0], [1, -1, 0], [2, 1, 0], [3, 0, 0]])
-
-    test_tri = np.array([[0, 1, 2], [2, 1, 0]])
-
-    clockwise1 = utils.triangle_order(test_vert, test_tri[0])
-    clockwise2 = utils.triangle_order(test_vert, test_tri[1])
-
-    npt.assert_equal(False, clockwise1)
-    npt.assert_equal(False, clockwise2)
-
-
-def test_change_vertices_order():
-    triangles = np.array([[1, 2, 3], [3, 2, 1], [5, 4, 3], [3, 4, 5]])
-
-    npt.assert_equal(triangles[0], utils.change_vertices_order(triangles[1]))
-    npt.assert_equal(triangles[2], utils.change_vertices_order(triangles[3]))
-
-
-def test_winding_order():
-    vertices = np.array([[0, 0, 0], [1, 2, 0], [3, 0, 0], [2, 0, 0]])
-
-    triangles = np.array([[0, 1, 3], [2, 1, 0]])
-
-    expected_triangles = np.array([[0, 1, 3], [2, 1, 0]])
-
-    npt.assert_equal(expected_triangles, utils.fix_winding_order(vertices, triangles))
-
-
-def test_vertices_from_actor(interactive=False):
-    expected = np.array(
-        [
-            [1.5, -0.5, 0.0],
-            [1.5, 0.5, 0],
-            [2.5, 0.5, 0],
-            [2.5, -0.5, 0],
-            [-1, 1, 0],
-            [-1, 3, 0],
-            [1, 3, 0],
-            [1, 1, 0],
-            [-0.5, -0.5, 0],
-            [-0.5, 0.5, 0],
-            [0.5, 0.5, 0],
-            [0.5, -0.5, 0],
-        ]
-    )
-    centers = np.array([[2, 0, 0], [0, 2, 0], [0, 0, 0]])
-    colors = np.array([[255, 0, 0], [0, 255, 0], [0, 0, 255]])
-    scales = [1, 2, 1]
-    verts, faces = fp.prim_square()
-    res = fp.repeat_primitive(
-        verts, faces, centers=centers, colors=colors, scales=scales
-    )
-
-    big_verts = res[0]
-    big_faces = res[1]
-    big_colors = res[2]
-    actr = get_actor_from_primitive(big_verts, big_faces, colors=big_colors)
-    actr.GetProperty().BackfaceCullingOff()
-    if interactive:
-        scene = window.Scene()
-        scene.add(actor.axes())
-        scene.add(actr)
-        window.show(scene)
-    res_vertices = vertices_from_actor(actr)
-    res_vertices_vtk = vertices_from_actor(actr, as_vtk=True)
-
-    npt.assert_array_almost_equal(expected, res_vertices)
-    npt.assert_equal(isinstance(res_vertices_vtk, DoubleArray), True)
-
-    # test colors_from_actor:
-    l_colors = utils.colors_from_actor(actr)
-    l_colors_vtk = utils.colors_from_actor(actr, as_vtk=True)
-    l_colors_none = utils.colors_from_actor(actr, array_name="col")
-
-    npt.assert_equal(l_colors_none, None)
-    npt.assert_equal(isinstance(l_colors_vtk, UnsignedCharArray), True)
-    npt.assert_equal(np.unique(l_colors, axis=0).shape, colors.shape)
-
-    l_array = utils.array_from_actor(actr, "colors")
-    l_array_vtk = utils.array_from_actor(actr, "colors", as_vtk=True)
-    l_array_none = utils.array_from_actor(actr, "col")
-
-    npt.assert_array_equal(l_array, l_colors)
-    npt.assert_equal(l_array_none, None)
-    npt.assert_equal(isinstance(l_array_vtk, UnsignedCharArray), True)
-
-
-def test_normals_from_actor():
-    my_actor = actor.square(np.array([[0, 0, 0]]))
-    normals = normals_from_actor(my_actor)
-    npt.assert_equal(normals, None)
-    array = np.array([[0, 0, 0], [1, 1, 1], [2, 2, 2], [3, 3, 3]])
-    my_actor.GetMapper().GetInput().GetPointData().SetNormals(
-        numpy_support.numpy_to_vtk(array, deep=True)
-    )
-    normals = normals_from_actor(my_actor)
-    npt.assert_array_equal(normals, array)
-
-
-def test_normals_to_actor():
-    my_actor = actor.square(np.array([[0, 0, 0]]))
-    poly_point_data = my_actor.GetMapper().GetInput().GetPointData()
-    npt.assert_equal(poly_point_data.HasArray("Normals"), False)
-    array = np.array([[0, 0, 0], [1, 1, 1], [2, 2, 2], [3, 3, 3]])
-    normals_to_actor(my_actor, array)
-    npt.assert_equal(poly_point_data.HasArray("Normals"), True)
-    normals = numpy_support.vtk_to_numpy(poly_point_data.GetArray("Normals"))
-    npt.assert_array_equal(normals, array)
-
-
-def test_tangents_from_actor():
-    my_actor = actor.square(np.array([[0, 0, 0]]))
-    tangents = tangents_from_actor(my_actor)
-    npt.assert_equal(tangents, None)
-    array = np.array([[0, 0, 0], [1, 1, 1], [2, 2, 2], [3, 3, 3]])
-    my_actor.GetMapper().GetInput().GetPointData().SetTangents(
-        numpy_support.numpy_to_vtk(array, deep=True, array_type=VTK_FLOAT)
-    )
-    tangents = tangents_from_actor(my_actor)
-    npt.assert_array_equal(tangents, array)
-
-
-def test_tangents_from_direction_of_anisotropy():
-    normals = np.array([[-1.0, 0.0, 0.0], [0.0, 0.0, 1.0]])
-    doa = (0.0, 1.0, 0.0)
-    expected = np.array([[0.0, 0.0, 1.0], [1.0, 0.0, 0.0]])
-    actual = tangents_from_direction_of_anisotropy(normals, doa)
-    npt.assert_array_equal(actual, expected)
-
-
-def test_tangents_to_actor():
-    my_actor = actor.square(np.array([[0, 0, 0]]))
-    poly_point_data = my_actor.GetMapper().GetInput().GetPointData()
-    npt.assert_equal(poly_point_data.HasArray("Tangents"), False)
-    array = np.array([[0, 0, 0], [1, 1, 1], [2, 2, 2], [3, 3, 3]])
-    tangents_to_actor(my_actor, array)
-    npt.assert_equal(poly_point_data.HasArray("Tangents"), True)
-    tangents = numpy_support.vtk_to_numpy(poly_point_data.GetArray("Tangents"))
-    npt.assert_array_equal(tangents, array)
-
-
-def test_get_actor_from_primitive():
-    vertices, triangles = fp.prim_frustum()
-    colors = np.array([1, 0, 0])
-    npt.assert_raises(
-        ValueError,
-        get_actor_from_primitive,
-        vertices,
-        triangles,
-        colors=colors,
-        normals=None,
-        backface_culling=True,
-        prim_count=1,
-    )
-
-
-def test_compute_bounds():
-    size = (15, 15)
-    test_bounds = [0.0, 15, 0.0, 15, 0.0, 0.0]
-    points = Points()
-    points.InsertNextPoint(0, 0, 0)
-    points.InsertNextPoint(size[0], 0, 0)
-    points.InsertNextPoint(size[0], size[1], 0)
-    points.InsertNextPoint(0, size[1], 0)
-
-    # Create the polygon
-    polygon = Polygon()
-    polygon.GetPointIds().SetNumberOfIds(4)  # make a quad
-    polygon.GetPointIds().SetId(0, 0)
-    polygon.GetPointIds().SetId(1, 1)
-    polygon.GetPointIds().SetId(2, 2)
-    polygon.GetPointIds().SetId(3, 3)
-    # Add the polygon to a list of polygons
-    polygons = CellArray()
-    polygons.InsertNextCell(polygon)
-    # Create a PolyData
-    polygonPolyData = PolyData()
-    polygonPolyData.SetPoints(points)
-    polygonPolyData.SetPolys(polygons)
-    # Create a mapper and actor
-    mapper = PolyDataMapper2D()
-    mapper = set_input(mapper, polygonPolyData)
-    actor = Actor2D()
-    actor.SetMapper(mapper)
-    npt.assert_equal(compute_bounds(actor), None)
-    npt.assert_equal(actor.GetMapper().GetInput().GetBounds(), test_bounds)
-
-
-def test_update_actor():
-    size = (15, 15)
-    test_bounds = [0.0, 15, 0.0, 15, 0.0, 0.0]
-    points = Points()
-    points.InsertNextPoint(0, 0, 0)
-    points.InsertNextPoint(size[0], 0, 0)
-    points.InsertNextPoint(size[0], size[1], 0)
-    points.InsertNextPoint(0, size[1], 0)
-
-    # Create the polygon
-    polygon = Polygon()
-    polygon.GetPointIds().SetNumberOfIds(4)  # make a quad
-    polygon.GetPointIds().SetId(0, 0)
-    polygon.GetPointIds().SetId(1, 1)
-    polygon.GetPointIds().SetId(2, 2)
-    polygon.GetPointIds().SetId(3, 3)
-    # Add the polygon to a list of polygons
-    polygons = CellArray()
-    polygons.InsertNextCell(polygon)
-    # Create a PolyData
-    polygonPolyData = PolyData()
-    polygonPolyData.SetPoints(points)
-    polygonPolyData.SetPolys(polygons)
-    # Create a mapper and actor
-    mapper = PolyDataMapper2D()
-    mapper = set_input(mapper, polygonPolyData)
-    actor = Actor2D()
-    actor.SetMapper(mapper)
-    compute_bounds(actor)
-    npt.assert_equal(actor.GetMapper().GetInput().GetBounds(), test_bounds)
-    updated_size = (35, 35)
-    points.SetPoint(0, 0, 0, 0.0)
-    points.SetPoint(1, updated_size[0], 0, 0.0)
-    points.SetPoint(2, updated_size[0], updated_size[1], 0.0)
-    points.SetPoint(3, 0, updated_size[1], 0.0)
-    polygonPolyData.SetPoints(points)
-    test_bounds = [0.0, 35.0, 0.0, 35.0, 0.0, 0.0]
-    compute_bounds(actor)
-    npt.assert_equal(None, update_actor(actor))
-    npt.assert_equal(test_bounds, actor.GetMapper().GetInput().GetBounds())
-
-
-def test_get_bounds():
-    size = (15, 15)
-    test_bounds = [0.0, 15, 0.0, 15, 0.0, 0.0]
-    points = Points()
-    points.InsertNextPoint(0, 0, 0)
-    points.InsertNextPoint(size[0], 0, 0)
-    points.InsertNextPoint(size[0], size[1], 0)
-    points.InsertNextPoint(0, size[1], 0)
-
-    # Create the polygon
-    polygon = Polygon()
-    polygon.GetPointIds().SetNumberOfIds(4)  # make a quad
-    polygon.GetPointIds().SetId(0, 0)
-    polygon.GetPointIds().SetId(1, 1)
-    polygon.GetPointIds().SetId(2, 2)
-    polygon.GetPointIds().SetId(3, 3)
-    # Add the polygon to a list of polygons
-    polygons = CellArray()
-    polygons.InsertNextCell(polygon)
-    # Create a PolyData
-    polygonPolyData = PolyData()
-    polygonPolyData.SetPoints(points)
-    polygonPolyData.SetPolys(polygons)
-    # Create a mapper and actor
-    mapper = PolyDataMapper2D()
-    mapper = set_input(mapper, polygonPolyData)
-    actor = Actor2D()
-    actor.SetMapper(mapper)
-    compute_bounds(actor)
-    npt.assert_equal(get_bounds(actor), test_bounds)
-
-
-def test_represent_actor_as_wireframe():
-    my_actor = actor.square(np.array([[0, 0, 0]]))
-    # 0: Points, 1: Wireframe, 2: Surface
-    npt.assert_equal(my_actor.GetProperty().GetRepresentation(), 2)
-    represent_actor_as_wireframe(my_actor)
-    npt.assert_equal(my_actor.GetProperty().GetRepresentation(), 1)
-
-
-def test_update_surface_actor_colors():
-    x = np.linspace(-1, 1, 20)
-    y = np.linspace(-1, 1, 20)
-    x, y = np.meshgrid(x, y)
-    x = x.reshape(-1)
-    y = y.reshape(-1)
-    z = x**2 + y**2
-    colors = np.array([[0.2, 0.4, 0.8]] * 400)
-    xyz = np.vstack([x, y, z]).T
-    act = actor.surface(xyz)
-    update_surface_actor_colors(act, colors)
-
-    # Multiplying colors by 255 to convert them into RGB format used by VTK.
-    colors *= 255
-
-    # colors obtained from the surface
-    surface_colors = numpy_support.vtk_to_numpy(
-        act.GetMapper().GetInput().GetPointData().GetScalars()
-    )
-
-    # Checking if the colors passed to the function and colors assigned are
-    # same.
-    npt.assert_equal(colors, surface_colors)
-
-
-class DummyActor:
-    def __init__(self, act):
-        self._act = act
-
-    @property
-    def act(self):
-        return self._act
-
-    def add_to_scene(self, ren):
-        """Adds the items of this container to a given scene."""
-        return ren
-
-
-class DummyUI(UI):
-    def __init__(self, act):
-        super(DummyUI, self).__init__()
-        self.act = act
-
-    def _setup(self):
-        pass
-
-    def _get_actors(self):
-        return []
-
-    def _add_to_scene(self, scene):
-        return scene
-
-    def _get_size(self):
-        return (5, 5)
-
-    def _set_position(self, coords):
-        return coords
-
-
-def test_color_check():
-    points = np.array([[0, 0, 0], [0, 1, 0], [1, 0, 0]])
-    colors = np.array([[1, 0, 0, 0.5], [0, 1, 0, 0.5], [0, 0, 1, 0.5]])
-
-    color_tuple = color_check(len(points), colors=colors)
-    color_array, global_opacity = color_tuple
-
-    npt.assert_equal(color_array, np.floor(colors * 255))
-    npt.assert_equal(global_opacity, 0.5)
-
-    points = np.array([[0, 0, 0], [0, 1, 0], [1, 0, 0]])
-    colors = np.array([[1, 0, 0], [0, 1, 0], [0, 0, 1]])
-
-    color_tuple = color_check(len(points), colors=colors)
-    color_array, global_opacity = color_tuple
-
-    npt.assert_equal(color_array, np.floor(colors * 255))
-    npt.assert_equal(global_opacity, 1)
-
-    points = np.array([[0, 0, 0], [0, 1, 0], [1, 0, 0]])
-    colors = (1, 1, 1, 0.5)
-
-    color_tuple = color_check(len(points), colors=colors)
-    color_array, global_opacity = color_tuple
-
-    npt.assert_equal(color_array, np.floor(np.array([colors] * 3) * 255))
-    npt.assert_equal(global_opacity, 0.5)
-
-    points = np.array([[0, 0, 0], [0, 1, 0], [1, 0, 0]])
-    colors = (1, 0, 0)
-
-    color_tuple = color_check(len(points), colors=colors)
-    color_array, global_opacity = color_tuple
-
-    npt.assert_equal(color_array, np.floor(np.array([colors] * 3) * 255))
-    npt.assert_equal(global_opacity, 1)
->>>>>>> ed492c60
 
 
 @pytest.fixture
@@ -927,14 +33,14 @@
 def test_set_group_visibility_list(group_slicer):
     visibility = [True, False, True]
     set_group_visibility(group_slicer, visibility)
-    for actor, vis in zip(group_slicer.children, visibility):
+    for actor, vis in zip(group_slicer.children, visibility, strict=False):
         assert actor.visible == vis
 
 
 def test_set_group_visibility_tuple(group_slicer):
     visibility = (False, True, False)
     set_group_visibility(group_slicer, visibility)
-    for actor, vis in zip(group_slicer.children, visibility):
+    for actor, vis in zip(group_slicer.children, visibility, strict=False):
         assert actor.visible == vis
 
 
