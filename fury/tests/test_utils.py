"""Module for testing primitive."""
import pytest
import numpy as np
import numpy.testing as npt
from fury.utils import (add_polydata_numeric_field, get_polydata_field,
                        get_polydata_tangents, map_coordinates_3d_4d,
                        normals_from_actor, normals_to_actor,
                        set_polydata_tangents, tangents_from_actor,
                        tangents_from_direction_of_anisotropy,
                        tangents_to_actor, vtk_matrix_to_numpy,
                        numpy_to_vtk_matrix,
                        get_grid_cells_position,
                        rotate, vertices_from_actor,
                        compute_bounds, set_input,
                        update_actor, get_actor_from_primitive,
                        get_bounds, update_surface_actor_colors,
                        apply_affine_to_actor)
from fury import actor, window, utils
from fury.lib import (numpy_support, PolyData, PolyDataMapper2D, Points,
                      CellArray, Polygon, Actor2D, DoubleArray,
<<<<<<< HEAD
                      UnsignedCharArray, VTK_DOUBLE, VTK_INT, VTK_FLOAT)
=======
                      UnsignedCharArray, TextActor3D)
>>>>>>> 62527fa9
import fury.primitive as fp


def test_apply_affine_to_actor(interactive=False):
    text_act = actor.text_3d("ALIGN TOP RIGHT", justification='right',
                             vertical_justification='top')

    text_act2 = TextActor3D()
    text_act2.SetInput("ALIGN TOP RIGHT")
    text_act2.GetTextProperty().SetFontFamilyToArial()
    text_act2.GetTextProperty().SetFontSize(24)
    text_act2.SetScale((1./24.*12,)*3)

    if interactive:
        scene = window.Scene()
        scene.add(text_act, text_act2)
        window.show(scene)

    text_bounds = [0, 0, 0, 0]
    text_act2.GetBoundingBox(text_bounds)
    initial_bounds = text_act2.GetBounds()

    affine = np.eye(4)
    affine[:3, -1] += (-text_bounds[1], 0, 0)
    affine[:3, -1] += (0, -text_bounds[3], 0)
    affine[:3, -1] *= text_act2.GetScale()
    apply_affine_to_actor(text_act2, affine)
    text_act2.GetBoundingBox(text_bounds)

    if interactive:
        scene = window.Scene()
        scene.add(text_act, text_act2)
        window.show(scene)

    updated_bounds = text_act2.GetBounds()
    original_bounds = text_act.GetBounds()
    npt.assert_array_almost_equal(updated_bounds, original_bounds, decimal=0)

    def compare(x, y):
        return np.isclose(x, y, rtol=1)
    npt.assert_array_compare(compare, updated_bounds, original_bounds)


def test_map_coordinates_3d_4d():
    data_1 = np.zeros((5, 5, 5))
    data_1[2, 2, 2] = 1
    data_2 = np.zeros((5, 5, 5, 5))
    data_2[2, 2, 2] = 1

    indices = np.array([[0, 0, 0], [1, 1, 1], [2, 2, 2], [1.5, 1.5, 1.5]])
    expected = np.array([0, 0, 1, 0.125])
    expected2 = np.array([[0, 0, 0, 0, 0],
                          [0, 0, 0, 0, 0],
                          [1, 1, 1, 1, 1],
                          [0.125, 0.125, 0.125, 0.125, 0.125]])

    for d, e in zip([data_1, data_2], [expected, expected2]):
        values = map_coordinates_3d_4d(d, indices)
        npt.assert_array_almost_equal(values, e)

    # Test error
    npt.assert_raises(ValueError, map_coordinates_3d_4d, np.ones(5), indices)
    npt.assert_raises(ValueError, map_coordinates_3d_4d,
                      np.ones((5, 5, 5, 5, 5)), indices)


def test_polydata_lines():
    colors = np.array([[1, 0, 0], [0, 0, 1.]])
    line_1 = np.array([[0, 0, 0], [2, 2, 2], [3, 3, 3.]])
    line_2 = line_1 + np.array([0.5, 0., 0.])
    lines = [line_1, line_2]

    pd_lines, is_cmap = utils.lines_to_vtk_polydata(lines, colors)
    res_lines = utils.get_polydata_lines(pd_lines)
    npt.assert_array_equal(lines, res_lines)
    npt.assert_equal(is_cmap, False)

    res_colors = utils.get_polydata_colors(pd_lines)
    res_colors = np.unique(res_colors, axis=0) / 255
    npt.assert_array_equal(colors, np.flipud(res_colors))

    npt.assert_equal(utils.get_polydata_colors(PolyData()), None)


def test_polydata_polygon(interactive=False):
    # Create a cube
    my_triangles = np.array([[0, 6, 4],
                             [0, 2, 6],
                             [0, 3, 2],
                             [0, 1, 3],
                             [2, 7, 6],
                             [2, 3, 7],
                             [4, 6, 7],
                             [4, 7, 5],
                             [0, 4, 5],
                             [0, 5, 1],
                             [1, 5, 7],
                             [1, 7, 3]], dtype='i8')
    my_vertices = np.array([[0.0, 0.0, 0.0],
                            [0.0, 0.0, 1.0],
                            [0.0, 1.0, 0.0],
                            [0.0, 1.0, 1.0],
                            [1.0, 0.0, 0.0],
                            [1.0, 0.0, 1.0],
                            [1.0, 1.0, 0.0],
                            [1.0, 1.0, 1.0]])
    colors = my_vertices * 255
    my_polydata = PolyData()

    utils.set_polydata_vertices(my_polydata, my_vertices)
    utils.set_polydata_triangles(my_polydata, my_triangles)

    npt.assert_equal(len(my_vertices), my_polydata.GetNumberOfPoints())
    npt.assert_equal(len(my_triangles), my_polydata.GetNumberOfCells())
    npt.assert_equal(utils.get_polydata_normals(my_polydata), None)

    res_triangles = utils.get_polydata_triangles(my_polydata)
    res_vertices = utils.get_polydata_vertices(my_polydata)

    npt.assert_array_equal(my_vertices, res_vertices)
    npt.assert_array_equal(my_triangles, res_triangles)

    utils.set_polydata_colors(my_polydata, colors)
    npt.assert_equal(utils.get_polydata_colors(my_polydata), colors)

    utils.update_polydata_normals(my_polydata)
    normals = utils.get_polydata_normals(my_polydata)
    npt.assert_equal(len(normals), len(my_vertices))

    mapper = utils.get_polymapper_from_polydata(my_polydata)
    actor1 = utils.get_actor_from_polymapper(mapper)
    actor2 = utils.get_actor_from_polydata(my_polydata)

    scene = window.Scene()
    for act in [actor1, actor2]:
        scene.add(act)
        if interactive:
            window.show(scene)
        arr = window.snapshot(scene)

        report = window.analyze_snapshot(arr)
        npt.assert_equal(report.objects, 1)


def test_add_polydata_numeric_field():
    my_polydata = PolyData()
    poly_field_data = my_polydata.GetFieldData()
    npt.assert_equal(poly_field_data.GetNumberOfArrays(), 0)
    bool_data = True
    add_polydata_numeric_field(my_polydata, 'Test Bool', bool_data)
    npt.assert_equal(poly_field_data.GetNumberOfArrays(), 1)
    npt.assert_equal(poly_field_data.GetArray('Test Bool').GetValue(0),
                     bool_data)
    poly_field_data.RemoveArray('Test Bool')
    npt.assert_equal(poly_field_data.GetNumberOfArrays(), 0)
    int_data = 1
    add_polydata_numeric_field(my_polydata, 'Test Int', int_data)
    npt.assert_equal(poly_field_data.GetNumberOfArrays(), 1)
    npt.assert_equal(poly_field_data.GetArray('Test Int').GetValue(0),
                     int_data)
    poly_field_data.RemoveArray('Test Int')
    npt.assert_equal(poly_field_data.GetNumberOfArrays(), 0)
    float_data = .1
    add_polydata_numeric_field(my_polydata, 'Test Float', float_data,
                               array_type=VTK_FLOAT)
    npt.assert_equal(poly_field_data.GetNumberOfArrays(), 1)
    npt.assert_almost_equal(poly_field_data.GetArray('Test Float').GetValue(0),
                            float_data)
    poly_field_data.RemoveArray('Test Float')
    npt.assert_equal(poly_field_data.GetNumberOfArrays(), 0)
    double_data = .1
    add_polydata_numeric_field(my_polydata, 'Test Double', double_data,
                               array_type=VTK_DOUBLE)
    npt.assert_equal(poly_field_data.GetNumberOfArrays(), 1)
    npt.assert_equal(poly_field_data.GetArray('Test Double').GetValue(0),
                     double_data)
    poly_field_data.RemoveArray('Test Double')
    npt.assert_equal(poly_field_data.GetNumberOfArrays(), 0)
    array_data = [-1, 0, 1]
    add_polydata_numeric_field(my_polydata, 'Test Array', array_data)
    npt.assert_equal(poly_field_data.GetNumberOfArrays(), 1)
    npt.assert_equal(
        numpy_support.vtk_to_numpy(poly_field_data.GetArray('Test Array')),
        array_data)
    poly_field_data.RemoveArray('Test Array')
    npt.assert_equal(poly_field_data.GetNumberOfArrays(), 0)
    ndarray_data = np.array([[-.1, -.1], [0, 0], [.1, .1]])
    add_polydata_numeric_field(my_polydata, 'Test NDArray', ndarray_data,
                               array_type=VTK_FLOAT)
    npt.assert_equal(poly_field_data.GetNumberOfArrays(), 1)
    npt.assert_almost_equal(
        numpy_support.vtk_to_numpy(poly_field_data.GetArray('Test NDArray')),
        ndarray_data)


def test_get_polydata_field():
    my_polydata = PolyData()
    field_data = get_polydata_field(my_polydata, 'Test')
    npt.assert_equal(field_data, None)
    data = 1
    field_name = 'Test'
    vtk_data = numpy_support.numpy_to_vtk(data)
    vtk_data.SetName(field_name)
    my_polydata.GetFieldData().AddArray(vtk_data)
    field_data = get_polydata_field(my_polydata, field_name)
    npt.assert_equal(field_data, data)


def test_get_polydata_tangents():
    my_polydata = PolyData()
    tangents = get_polydata_tangents(my_polydata)
    npt.assert_equal(tangents, None)
    array = np.array([[0, 0, 0], [1, 1, 1]])
    my_polydata.GetPointData().SetTangents(
        numpy_support.numpy_to_vtk(array, deep=True, array_type=VTK_FLOAT))
    tangents = get_polydata_tangents(my_polydata)
    npt.assert_array_equal(tangents, array)


def test_set_polydata_tangents():
    my_polydata = PolyData()
    poly_point_data = my_polydata.GetPointData()
    npt.assert_equal(poly_point_data.GetNumberOfArrays(), 0)
    array = np.array([[0, 0, 0], [1, 1, 1]])
    set_polydata_tangents(my_polydata, array)
    npt.assert_equal(poly_point_data.GetNumberOfArrays(), 1)
    npt.assert_equal(poly_point_data.HasArray('Tangents'), True)


def test_asbytes():
    text = [b'test', 'test']

    for t in text:
        npt.assert_equal(utils.asbytes(t), b'test')


def trilinear_interp_numpy(input_array, indices):
    """Evaluate the input_array data at the given indices."""
    if input_array.ndim <= 2 or input_array.ndim >= 5:
        raise ValueError("Input array can only be 3d or 4d")

    x_indices = indices[:, 0]
    y_indices = indices[:, 1]
    z_indices = indices[:, 2]

    x0 = x_indices.astype(int)
    y0 = y_indices.astype(int)
    z0 = z_indices.astype(int)
    x1 = x0 + 1
    y1 = y0 + 1
    z1 = z0 + 1

    # Check if xyz1 is beyond array boundary:
    x1[np.where(x1 == input_array.shape[0])] = x0.max()
    y1[np.where(y1 == input_array.shape[1])] = y0.max()
    z1[np.where(z1 == input_array.shape[2])] = z0.max()

    if input_array.ndim == 3:
        x = x_indices - x0
        y = y_indices - y0
        z = z_indices - z0

    elif input_array.ndim == 4:
        x = np.expand_dims(x_indices - x0, axis=1)
        y = np.expand_dims(y_indices - y0, axis=1)
        z = np.expand_dims(z_indices - z0, axis=1)

    output = (input_array[x0, y0, z0] * (1 - x) * (1 - y) * (1 - z) +
              input_array[x1, y0, z0] * x * (1 - y) * (1 - z) +
              input_array[x0, y1, z0] * (1 - x) * y * (1-z) +
              input_array[x0, y0, z1] * (1 - x) * (1 - y) * z +
              input_array[x1, y0, z1] * x * (1 - y) * z +
              input_array[x0, y1, z1] * (1 - x) * y * z +
              input_array[x1, y1, z0] * x * y * (1 - z) +
              input_array[x1, y1, z1] * x * y * z)

    return output


def test_trilinear_interp():

    A = np.zeros((5, 5, 5))
    A[2, 2, 2] = 1

    indices = np.array([[0, 0, 0], [1, 1, 1], [2, 2, 2], [1.5, 1.5, 1.5]])

    values = trilinear_interp_numpy(A, indices)
    values2 = map_coordinates_3d_4d(A, indices)
    npt.assert_almost_equal(values, values2)

    B = np.zeros((5, 5, 5, 3))
    B[2, 2, 2] = np.array([1, 1, 1])

    values = trilinear_interp_numpy(B, indices)
    values_4d = map_coordinates_3d_4d(B, indices)
    npt.assert_almost_equal(values, values_4d)


def test_vtk_matrix_to_numpy():

    A = np.array([[2., 0, 0, 0],
                  [0, 2, 0, 0],
                  [0, 0, 2, 0],
                  [0, 0, 0, 1]])

    for shape in [3, 4]:
        vtkA = numpy_to_vtk_matrix(A[:shape, :shape])
        Anew = vtk_matrix_to_numpy(vtkA)
        npt.assert_array_almost_equal(A[:shape, :shape], Anew)

    npt.assert_equal(vtk_matrix_to_numpy(None), None)
    npt.assert_equal(numpy_to_vtk_matrix(None), None)
    npt.assert_raises(ValueError, numpy_to_vtk_matrix, np.array([A, A]))


def test_numpy_to_vtk_image_data():
    array = np.array([[[1, 2, 3],
                       [4, 5, 6]],
                      [[7, 8, 9],
                       [10, 11, 12]],
                      [[21, 22, 23],
                       [24, 25, 26]],
                      [[27, 28, 29],
                       [210, 211, 212]]])

    # converting numpy array to vtk_image_data
    vtk_image_data = utils.numpy_to_vtk_image_data(array)

    # extracting the image data from vtk_image_data
    w, h, depth = vtk_image_data.GetDimensions()
    vtk_img_array = vtk_image_data.GetPointData().GetScalars()
    elements = vtk_img_array.GetNumberOfComponents()

    # converting vtk array to numpy array
    numpy_img_array = numpy_support.vtk_to_numpy(vtk_img_array)
    npt.assert_equal(np.flipud(array), numpy_img_array.reshape(h, w, elements))

    npt.assert_raises(IOError, utils.numpy_to_vtk_image_data,
                      np.array([1, 2, 3]))

def test_get_grid_cell_position():

    shapes = 10 * [(50, 50), (50, 50), (50, 50), (80, 50)]

    npt.assert_raises(ValueError, get_grid_cells_position, shapes=shapes,
                      dim=(1, 1))

    CS = get_grid_cells_position(shapes=shapes)
    npt.assert_equal(CS.shape, (42, 3))
    npt.assert_almost_equal(CS[-1], [480., -250., 0])


def test_rotate(interactive=False):

    A = np.zeros((50, 50, 50))

    A[20:30, 20:30, 10:40] = 100

    act = actor.contour_from_roi(A)

    scene = window.Scene()

    scene.add(act)

    if interactive:
        window.show(scene)
    else:
        arr = window.snapshot(scene, offscreen=True)
        red = arr[..., 0].sum()
        red_sum = np.sum(red)

    act2 = utils.shallow_copy(act)

    rot = (90, 1, 0, 0)

    rotate(act2, rot)

    act3 = utils.shallow_copy(act)

    scene.add(act2)

    rot = (90, 0, 1, 0)

    rotate(act3, rot)

    scene.add(act3)

    scene.add(actor.axes())

    if interactive:
        window.show(scene)
    else:

        arr = window.snapshot(scene, offscreen=True)
        red_sum_new = arr[..., 0].sum()
        npt.assert_equal(red_sum_new > red_sum, True)


def test_triangle_order():

    test_vert = np.array([[-1, -2, 0],
                          [1, -1, 0],
                          [2, 1, 0],
                          [3, 0, 0]])

    test_tri = np.array([[0, 1, 2],
                         [2, 1, 0]])

    clockwise1 = utils.triangle_order(test_vert, test_tri[0])
    clockwise2 = utils.triangle_order(test_vert, test_tri[1])

    npt.assert_equal(False, clockwise1)
    npt.assert_equal(False, clockwise2)


def test_change_vertices_order():

    triangles = np.array([[1, 2, 3],
                          [3, 2, 1],
                          [5, 4, 3],
                          [3, 4, 5]])

    npt.assert_equal(triangles[0], utils.change_vertices_order(triangles[1]))
    npt.assert_equal(triangles[2], utils.change_vertices_order(triangles[3]))


def test_winding_order():

    vertices = np.array([[0, 0, 0],
                         [1, 2, 0],
                         [3, 0, 0],
                         [2, 0, 0]])

    triangles = np.array([[0, 1, 3],
                          [2, 1, 0]])

    expected_triangles = np.array([[0, 1, 3],
                                   [2, 1, 0]])

    npt.assert_equal(expected_triangles,
                     utils.fix_winding_order(vertices, triangles))


def test_vertices_from_actor(interactive=False):

    expected = np.array([[1.5, -0.5, 0.],
                         [1.5, 0.5, 0],
                         [2.5, 0.5, 0],
                         [2.5, -0.5, 0],
                         [-1, 1, 0],
                         [-1, 3, 0],
                         [1, 3, 0],
                         [1, 1, 0],
                         [-0.5, -0.5, 0],
                         [-0.5, 0.5, 0],
                         [0.5, 0.5, 0],
                         [0.5, -0.5, 0]])
    centers = np.array([[2, 0, 0], [0, 2, 0], [0, 0, 0]])
    colors = np.array([[255, 0, 0], [0, 255, 0], [0, 0, 255]])
    scales = [1, 2, 1]
    verts, faces = fp.prim_square()
    res = fp.repeat_primitive(verts, faces, centers=centers, colors=colors,
                              scales=scales)

    big_verts = res[0]
    big_faces = res[1]
    big_colors = res[2]
    actr = get_actor_from_primitive(big_verts, big_faces, big_colors)
    actr.GetProperty().BackfaceCullingOff()
    if interactive:
        scene = window.Scene()
        scene.add(actor.axes())
        scene.add(actr)
        window.show(scene)
    res_vertices = vertices_from_actor(actr)
    res_vertices_vtk = vertices_from_actor(actr, as_vtk=True)

    npt.assert_array_almost_equal(expected, res_vertices)
    npt.assert_equal(isinstance(res_vertices_vtk, DoubleArray), True)

    # test colors_from_actor:
    l_colors = utils.colors_from_actor(actr)
    l_colors_vtk = utils.colors_from_actor(actr, as_vtk=True)
    l_colors_none = utils.colors_from_actor(actr, array_name='col')

    npt.assert_equal(l_colors_none, None)
    npt.assert_equal(isinstance(l_colors_vtk, UnsignedCharArray), True)
    npt.assert_equal(np.unique(l_colors, axis=0).shape, colors.shape)

    l_array = utils.array_from_actor(actr, 'colors')
    l_array_vtk = utils.array_from_actor(actr, 'colors', as_vtk=True)
    l_array_none = utils.array_from_actor(actr, 'col')

    npt.assert_array_equal(l_array, l_colors)
    npt.assert_equal(l_array_none, None)
    npt.assert_equal(isinstance(l_array_vtk, UnsignedCharArray), True)


def test_normals_from_actor():
    my_actor = actor.square(np.array([[0, 0, 0]]))
    normals = normals_from_actor(my_actor)
    npt.assert_equal(normals, None)
    array = np.array([[0, 0, 0], [1, 1, 1], [2, 2, 2], [3, 3, 3]])
    my_actor.GetMapper().GetInput().GetPointData().SetNormals(
        numpy_support.numpy_to_vtk(array, deep=True))
    normals = normals_from_actor(my_actor)
    npt.assert_array_equal(normals, array)


def test_normals_to_actor():
    my_actor = actor.square(np.array([[0, 0, 0]]))
    poly_point_data = my_actor.GetMapper().GetInput().GetPointData()
    npt.assert_equal(poly_point_data.HasArray('Normals'), False)
    array = np.array([[0, 0, 0], [1, 1, 1], [2, 2, 2], [3, 3, 3]])
    normals_to_actor(my_actor, array)
    npt.assert_equal(poly_point_data.HasArray('Normals'), True)
    normals = numpy_support.vtk_to_numpy(poly_point_data.GetArray('Normals'))
    npt.assert_array_equal(normals, array)


def test_tangents_from_actor():
    my_actor = actor.square(np.array([[0, 0, 0]]))
    tangents = tangents_from_actor(my_actor)
    npt.assert_equal(tangents, None)
    array = np.array([[0, 0, 0], [1, 1, 1], [2, 2, 2], [3, 3, 3]])
    my_actor.GetMapper().GetInput().GetPointData().SetTangents(
        numpy_support.numpy_to_vtk(array, deep=True, array_type=VTK_FLOAT))
    tangents = tangents_from_actor(my_actor)
    npt.assert_array_equal(tangents, array)


def test_tangents_from_direction_of_anisotropy():
    normals = np.array([[-1., 0., 0.], [0., 0., 1.]])
    doa = (0., 1., 0.)
    expected = np.array([[0., 0., 1.], [1., 0., 0.]])
    actual = tangents_from_direction_of_anisotropy(normals, doa)
    npt.assert_array_equal(actual, expected)


def test_tangents_to_actor():
    my_actor = actor.square(np.array([[0, 0, 0]]))
    poly_point_data = my_actor.GetMapper().GetInput().GetPointData()
    npt.assert_equal(poly_point_data.HasArray('Tangents'), False)
    array = np.array([[0, 0, 0], [1, 1, 1], [2, 2, 2], [3, 3, 3]])
    tangents_to_actor(my_actor, array)
    npt.assert_equal(poly_point_data.HasArray('Tangents'), True)
    tangents = numpy_support.vtk_to_numpy(poly_point_data.GetArray('Tangents'))
    npt.assert_array_equal(tangents, array)


def test_get_actor_from_primitive():
    vertices, triangles = fp.prim_frustum()
    colors = np.array([1, 0, 0])
    npt.assert_raises(ValueError, get_actor_from_primitive, vertices,
                      triangles, colors=colors)


def test_compute_bounds():
    size = (15, 15)
    test_bounds = [0.0, 15,
                   0.0, 15,
                   0.0, 0.0]
    points = Points()
    points.InsertNextPoint(0, 0, 0)
    points.InsertNextPoint(size[0], 0, 0)
    points.InsertNextPoint(size[0], size[1], 0)
    points.InsertNextPoint(0, size[1], 0)

    # Create the polygon
    polygon = Polygon()
    polygon.GetPointIds().SetNumberOfIds(4)  # make a quad
    polygon.GetPointIds().SetId(0, 0)
    polygon.GetPointIds().SetId(1, 1)
    polygon.GetPointIds().SetId(2, 2)
    polygon.GetPointIds().SetId(3, 3)
    # Add the polygon to a list of polygons
    polygons = CellArray()
    polygons.InsertNextCell(polygon)
    # Create a PolyData
    polygonPolyData = PolyData()
    polygonPolyData.SetPoints(points)
    polygonPolyData.SetPolys(polygons)
    # Create a mapper and actor
    mapper = PolyDataMapper2D()
    mapper = set_input(mapper, polygonPolyData)
    actor = Actor2D()
    actor.SetMapper(mapper)
    npt.assert_equal(compute_bounds(actor), None)
    npt.assert_equal(actor.GetMapper().GetInput().GetBounds(), test_bounds)


def test_update_actor():
    size = (15, 15)
    test_bounds = [0.0, 15,
                   0.0, 15,
                   0.0, 0.0]
    points = Points()
    points.InsertNextPoint(0, 0, 0)
    points.InsertNextPoint(size[0], 0, 0)
    points.InsertNextPoint(size[0], size[1], 0)
    points.InsertNextPoint(0, size[1], 0)

    # Create the polygon
    polygon = Polygon()
    polygon.GetPointIds().SetNumberOfIds(4)  # make a quad
    polygon.GetPointIds().SetId(0, 0)
    polygon.GetPointIds().SetId(1, 1)
    polygon.GetPointIds().SetId(2, 2)
    polygon.GetPointIds().SetId(3, 3)
    # Add the polygon to a list of polygons
    polygons = CellArray()
    polygons.InsertNextCell(polygon)
    # Create a PolyData
    polygonPolyData = PolyData()
    polygonPolyData.SetPoints(points)
    polygonPolyData.SetPolys(polygons)
    # Create a mapper and actor
    mapper = PolyDataMapper2D()
    mapper = set_input(mapper, polygonPolyData)
    actor = Actor2D()
    actor.SetMapper(mapper)
    compute_bounds(actor)
    npt.assert_equal(actor.GetMapper().GetInput().GetBounds(), test_bounds)
    updated_size = (35, 35)
    points.SetPoint(0, 0, 0, 0.0)
    points.SetPoint(1, updated_size[0], 0, 0.0)
    points.SetPoint(2, updated_size[0], updated_size[1], 0.0)
    points.SetPoint(3, 0, updated_size[1], 0.0)
    polygonPolyData.SetPoints(points)
    test_bounds = [0.0, 35.0,
                   0.0, 35.0,
                   0.0, 0.0]
    compute_bounds(actor)
    npt.assert_equal(None, update_actor(actor))
    npt.assert_equal(test_bounds, actor.GetMapper().GetInput().GetBounds())


def test_get_bounds():
    size = (15, 15)
    test_bounds = [0.0, 15,
                   0.0, 15,
                   0.0, 0.0]
    points = Points()
    points.InsertNextPoint(0, 0, 0)
    points.InsertNextPoint(size[0], 0, 0)
    points.InsertNextPoint(size[0], size[1], 0)
    points.InsertNextPoint(0, size[1], 0)

    # Create the polygon
    polygon = Polygon()
    polygon.GetPointIds().SetNumberOfIds(4)  # make a quad
    polygon.GetPointIds().SetId(0, 0)
    polygon.GetPointIds().SetId(1, 1)
    polygon.GetPointIds().SetId(2, 2)
    polygon.GetPointIds().SetId(3, 3)
    # Add the polygon to a list of polygons
    polygons = CellArray()
    polygons.InsertNextCell(polygon)
    # Create a PolyData
    polygonPolyData = PolyData()
    polygonPolyData.SetPoints(points)
    polygonPolyData.SetPolys(polygons)
    # Create a mapper and actor
    mapper = PolyDataMapper2D()
    mapper = set_input(mapper, polygonPolyData)
    actor = Actor2D()
    actor.SetMapper(mapper)
    compute_bounds(actor)
    npt.assert_equal(get_bounds(actor), test_bounds)


def test_update_surface_actor_colors():
    x = np.linspace(-1, 1, 20)
    y = np.linspace(-1, 1, 20)
    x, y = np.meshgrid(x, y)
    x = x.reshape(-1)
    y = y.reshape(-1)
    z = x**2 + y**2
    colors = np.array([[0.2, 0.4, 0.8]]*400)
    xyz = np.vstack([x, y, z]).T
    act = actor.surface(xyz)
    update_surface_actor_colors(act, colors)

    # Multiplying colors by 255 to convert them into RGB format used by VTK.
    colors *= 255

    # colors obtained from the surface
    surface_colors = numpy_support.vtk_to_numpy(act.GetMapper().GetInput().
                                                GetPointData().GetScalars())

    # Checking if the colors passed to the function and colors assigned are
    # same.
    npt.assert_equal(colors, surface_colors)<|MERGE_RESOLUTION|>--- conflicted
+++ resolved
@@ -18,11 +18,7 @@
 from fury import actor, window, utils
 from fury.lib import (numpy_support, PolyData, PolyDataMapper2D, Points,
                       CellArray, Polygon, Actor2D, DoubleArray,
-<<<<<<< HEAD
                       UnsignedCharArray, VTK_DOUBLE, VTK_INT, VTK_FLOAT)
-=======
-                      UnsignedCharArray, TextActor3D)
->>>>>>> 62527fa9
 import fury.primitive as fp
 
 
