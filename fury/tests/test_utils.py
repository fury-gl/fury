--- conflicted
+++ resolved
@@ -7,12 +7,9 @@
                         get_grid_cells_position,
                         rotate, vtk, matplotlib_figure_to_numpy)
 from fury import actor, window, utils
-<<<<<<< HEAD
 from fury.decorators import xvfb_it
 from fury.optpkg import optional_package
 matplotlib, have_mpl, _ = optional_package("matplotlib")
-=======
->>>>>>> 958e55f3
 
 
 def test_map_coordinates_3d_4d():
