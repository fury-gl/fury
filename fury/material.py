--- conflicted
+++ resolved
@@ -492,7 +492,22 @@
         self.uniform_buffer.update_full()
 
 
-<<<<<<< HEAD
+class VectorFieldLineMaterial(VectorFieldThinLineMaterial):
+    """Material for VectorFieldActor.
+
+    This class provides a way to distinguish the usage of right shader for
+    creating a vector field.
+    """
+
+
+class VectorFieldArrowMaterial(VectorFieldThinLineMaterial):
+    """Material for VectorFieldActor.
+
+    This class provides a way to distinguish the usage of right shader for
+    creating a vector field.
+    """
+
+
 class SphGlyphMaterial(MeshPhongMaterial):
     uniform_type = dict(
         MeshPhongMaterial.uniform_type,
@@ -561,20 +576,4 @@
         if not isinstance(value, (int, float)):
             raise ValueError("scale must be a number.")
         self.uniform_buffer.data["scale"] = value
-        self.uniform_buffer.update_full()
-=======
-class VectorFieldLineMaterial(VectorFieldThinLineMaterial):
-    """Material for VectorFieldActor.
-
-    This class provides a way to distinguish the usage of right shader for
-    creating a vector field.
-    """
-
-
-class VectorFieldArrowMaterial(VectorFieldThinLineMaterial):
-    """Material for VectorFieldActor.
-
-    This class provides a way to distinguish the usage of right shader for
-    creating a vector field.
-    """
->>>>>>> e86f1ed6
+        self.uniform_buffer.update_full()