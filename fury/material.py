--- conflicted
+++ resolved
@@ -6,10 +6,7 @@
     PointsGaussianBlobMaterial,
     PointsMarkerMaterial,
     PointsMaterial,
-<<<<<<< HEAD
     TextMaterial,
-=======
->>>>>>> 050f10ad
 )
 from fury.shader import MeshBasicShader, MeshPhongShader
 
@@ -123,139 +120,6 @@
     *,
     material="basic",
     color=(1.0, 1.0, 1.0),
-<<<<<<< HEAD
-    size=4,
-    map=None,
-    aa=True,
-    mode="vertex",
-    opacity=1.0,
-    enable_picking=True,
-):
-    """
-     Create a points material.
-
-     Parameters
-     ----------
-     material : str, optional
-         The type of material to create. Options are 'baisc' (default),
-         'gaussian', and 'marker'.
-    colors : ndarray (N,3) or (N,4) or tuple (3,) or tuple (4,), optional
-         RGB or RGBA values in the range [0, 1].
-     size : float
-         The size (diameter) of the points in logical pixels. Default 4.
-     map : TextureMap | Texture
-         The texture map specifying the color for each texture coordinate.
-     aa : bool
-         Whether or not the points are anti-aliased in the shader. Default True.
-     mode : str, optional
-         The color mode of the material. Options are 'auto' and 'vertex'.
-     opacity : float, optional
-         The opacity of the material, from 0 (transparent) to 1 (opaque).
-         If RGBA is provided, the final alpha will be:
-         final_alpha = alpha_in_RGBA * opacity
-     enable_picking : bool, optional
-         Whether the material should be pickable in a scene.
-
-     Returns
-     -------
-     PointsMaterial
-         A point material object of the specified type with the given properties.
-    """
-    opacity = validate_opacity(opacity)
-    color = validate_color(color, opacity, mode)
-
-    if material == "basic":
-        return PointsMaterial(
-            color=color,
-            size=size,
-            color_mode=mode,
-            map=map,
-            aa=aa,
-            pick_write=enable_picking,
-        )
-    elif material == "gaussian":
-        return PointsGaussianBlobMaterial(
-            color=color,
-            size=size,
-            color_mode=mode,
-            map=map,
-            aa=aa,
-            pick_write=enable_picking,
-        )
-    else:
-        raise ValueError(f"Unsupported material type: {material}")
-
-
-def _create_marker_material(
-    *,
-    material="marker",
-    color=(1.0, 1.0, 1.0),
-    size=4,
-    marker="circle",
-    edge_color="black",
-    edge_width=1,
-    mode="vertex",
-    opacity=1.0,
-    enable_picking=True,
-):
-    """
-     Create a marker material.
-
-     Parameters
-     ----------
-     material : str, optional
-         The type of material to create. Options are 'baisc' (default),
-         'gaussian', and 'marker'.
-    colors : ndarray (N,3) or (N,4) or tuple (3,) or tuple (4,), optional
-         RGB or RGBA values in the range [0, 1].
-     size : float
-         The size (diameter) of the points in logical pixels. Default 4.
-     marker : str | MarkerShape
-         The shape of the marker. Default 'circle'.
-     edge_color : str | tuple | Color
-         The color of line marking the edge of the markers. Default 'black'.
-     edge_width : float
-         The width of the edge of the markers. Default 1.
-     mode : str, optional
-         The color mode of the material. Options are 'auto' and 'vertex'.
-     opacity : float, optional
-         The opacity of the material, from 0 (transparent) to 1 (opaque).
-         If RGBA is provided, the final alpha will be:
-         final_alpha = alpha_in_RGBA * opacity
-     enable_picking : bool, optional
-         Whether the material should be pickable in a scene.
-
-     Returns
-     -------
-     MarkerMaterial
-         A marker material object of the specified type with the given properties.
-    """
-    opacity = validate_opacity(opacity)
-    color = validate_color(color, opacity, mode)
-
-    if material == "marker":
-        return PointsMarkerMaterial(
-            color=color,
-            size=size,
-            marker=marker,
-            edge_color=edge_color,
-            edge_width=edge_width,
-            pick_write=enable_picking,
-            color_mode=mode,
-        )
-    else:
-        raise ValueError(f"Unsupported material type: {material}")
-
-
-def _create_text_material(
-    *,
-    color=(0, 0, 0),
-    opacity=1.0,
-    outline_color=(0, 0, 0),
-    outline_thickness=0.0,
-    weight_offset=1.0,
-    aa=True,
-=======
     size=4.0,
     map=None,
     aa=True,
@@ -265,17 +129,12 @@
     mode="vertex",
     opacity=1.0,
     enable_picking=True,
->>>>>>> 050f10ad
 ):
     """
-    Create a text material.
+    Create a points material.
 
     Parameters
     ----------
-<<<<<<< HEAD
-    color : Color
-        The color of the text.
-=======
     material : str, optional
         The type of material to create. Options are 'basic' (default),
         'gaussian', and 'marker'.
@@ -297,12 +156,72 @@
         The width of the edge of the markers.
     mode : str, optional
         The color mode of the material. Options are 'auto' and 'vertex'.
->>>>>>> 050f10ad
     opacity : float, optional
         The opacity of the material, from 0 (transparent) to 1 (opaque).
         If RGBA is provided, the final alpha will be:
         final_alpha = alpha_in_RGBA * opacity
-<<<<<<< HEAD
+    enable_picking : bool, optional
+        Whether the material should be pickable in a scene.
+
+    Returns
+    -------
+    PointsMaterial
+        A point material object of the specified type with the given properties.
+    """
+    opacity = validate_opacity(opacity)
+    color = validate_color(color, opacity, mode)
+
+    if material == "basic":
+        return PointsMaterial(
+            color=color,
+            size=size,
+            color_mode=mode,
+            map=map,
+            aa=aa,
+            pick_write=enable_picking,
+        )
+    elif material == "gaussian":
+        return PointsGaussianBlobMaterial(
+            color=color,
+            size=size,
+            color_mode=mode,
+            map=map,
+            aa=aa,
+            pick_write=enable_picking,
+        )
+    elif material == "marker":
+        return PointsMarkerMaterial(
+            color=color,
+            size=size,
+            marker=marker,
+            edge_color=edge_color,
+            edge_width=edge_width,
+            pick_write=enable_picking,
+            color_mode=mode,
+        )
+    else:
+        raise ValueError(f"Unsupported material type: {material}")
+
+
+def _create_text_material(
+    *,
+    color=(0, 0, 0),
+    opacity=1.0,
+    outline_color=(0, 0, 0),
+    outline_thickness=0.0,
+    weight_offset=1.0,
+    aa=True,
+):
+    """
+    Create a text material.
+    Parameters
+    ----------
+    color : Color
+        The color of the text.
+    opacity : float, optional
+        The opacity of the material, from 0 (transparent) to 1 (opaque).
+        If RGBA is provided, the final alpha will be:
+        final_alpha = alpha_in_RGBA * opacity
     outline_color : Color
         The color of the outline of the text.
     outline_thickness : int
@@ -315,10 +234,7 @@
     aa : bool
         If True, use anti-aliasing while rendering glyphs. Aliasing gives
         prettier results, but may affect performance for very large texts.
-=======
-    enable_picking : bool, optional
-        Whether the material should be pickable in a scene.
->>>>>>> 050f10ad
+
 
     Returns
     -------
@@ -326,7 +242,6 @@
         A text material object of the specified type with the given properties.
     """
     opacity = validate_opacity(opacity)
-<<<<<<< HEAD
 
     if color is not None:
         if len(color) == 3:
@@ -343,38 +258,4 @@
         outline_thickness=outline_thickness,
         weight_offset=weight_offset,
         aa=aa,
-    )
-=======
-    color = validate_color(color, opacity, mode)
-
-    if material == "basic":
-        return PointsMaterial(
-            color=color,
-            size=size,
-            color_mode=mode,
-            map=map,
-            aa=aa,
-            pick_write=enable_picking,
-        )
-    elif material == "gaussian":
-        return PointsGaussianBlobMaterial(
-            color=color,
-            size=size,
-            color_mode=mode,
-            map=map,
-            aa=aa,
-            pick_write=enable_picking,
-        )
-    elif material == "marker":
-        return PointsMarkerMaterial(
-            color=color,
-            size=size,
-            marker=marker,
-            edge_color=edge_color,
-            edge_width=edge_width,
-            pick_write=enable_picking,
-            color_mode=mode,
-        )
-    else:
-        raise ValueError(f"Unsupported material type: {material}")
->>>>>>> 050f10ad
+    )