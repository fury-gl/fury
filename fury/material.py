import warnings
from fury.lib import VTK_9_PLUS


def manifest_pbr(actor, metallicity=0, roughness=.5):
    """Apply the Physically Based Rendering properties to the selected actor.

    Parameters
    ----------
    actor : actor
    metallicity : float, optional
        Metallic or non-metallic (dielectric) shading computation value. Values
        must be between 0.0 and 1.0.
    roughness : float, optional
        Parameter used to specify how glossy the actor should be. Values must
        be between 0.0 and 1.0.

    """
    if not VTK_9_PLUS:
        warnings.warn('Your PBR effect cannot be apply due to VTK version. '
                      'Please upgrade your VTK version (should be >= 9.0.0).')
        return

    try:
        prop = actor.GetProperty()
        try:
            prop.SetInterpolationToPBR()
            prop.SetMetallic(metallicity)
            prop.SetRoughness(roughness)
        except AttributeError:
            warnings.warn(
                'PBR interpolation cannot be applied to this actor. The '
                'material will not be applied.')
            return
    except AttributeError:
        warnings.warn('Actor does not have the attribute property. This '
                      'material will not be applied.')
        return


def manifest_standard(actor, ambient_level=0, ambient_color=(1, 1, 1),
                      diffuse_level=1, diffuse_color=(1, 1, 1),
                      specular_level=0, specular_color=(1, 1, 1),
                      specular_power=1, interpolation='gouraud'):
    """Apply the standard material to the selected actor.

    Parameters
    ----------
    actor : actor
    ambient_level : float, optional
        Ambient lighting coefficient. Value must be between 0.0 and 1.0.
    ambient_color : tuple (3,), optional
        Ambient RGB color where R, G and B should be in the range [0, 1].
    diffuse_level : float, optional
        Diffuse lighting coefficient. Value must be between 0.0 and 1.0.
    diffuse_color : tuple (3,), optional
        Diffuse RGB color where R, G and B should be in the range [0, 1].
    specular_level : float, optional
        Specular lighting coefficient. Value must be between 0.0 and 1.0.
    specular_color : tuple (3,), optional
        Specular RGB color where R, G and B should be in the range [0, 1].
    specular_power : float, optional
        Parameter used to specify the intensity of the specular reflection.
        Value must be between 0.0 and 128.0.
    interpolation : string, optional
        If 'flat', the actor will be shaded using flat interpolation. If
        'gouraud' (default), then the shading will be calculated at the
        vertex level. If 'phong', then the shading will be calculated at the
        fragment level.

    """
    try:
        prop = actor.GetProperty()

<<<<<<< HEAD
    if interpolation.lower() == 'phong':
        prop.SetInterpolationToPhong()
    else:
        warnings.warn('Unknown interpolation. Ignoring "{}" interpolation '
                      'option.'.format(interpolation))


def manifest_ambience(actor, ambient_level):
    """Set/Get the ambient lighting coefficient for a given actor.

    Parameters
    ----------
    actor : actor
    ambient_level : float
        Parameter used to specify the ambient lighting coefficent. Values must
        be between 0.0 and 1.0.
    """
    prop = actor.GetProperty()
    prop.SetAmbient(ambient_level)
=======
        interpolation = interpolation.lower()

        if interpolation == 'flat':
            prop.SetInterpolationToFlat()
        elif interpolation == 'gouraud':
            prop.SetInterpolationToGouraud()
        elif interpolation == 'phong':
            prop.SetInterpolationToPhong()
        else:
            message = 'Unknown interpolation. Ignoring "{}" interpolation ' \
                      'option and using the default ("{}") option.'
            message = message.format(interpolation, 'gouraud')
            warnings.warn(message)

        prop.SetAmbient(ambient_level)
        prop.SetAmbientColor(ambient_color)
        prop.SetDiffuse(diffuse_level)
        prop.SetDiffuseColor(diffuse_color)
        prop.SetSpecular(specular_level)
        prop.SetSpecularColor(specular_color)
        prop.SetSpecularPower(specular_power)
    except AttributeError:
        warnings.warn('Actor does not have the attribute property. This '
                      'material will not be applied.')
        return
>>>>>>> 39a28039
<|MERGE_RESOLUTION|>--- conflicted
+++ resolved
@@ -43,7 +43,6 @@
                       specular_level=0, specular_color=(1, 1, 1),
                       specular_power=1, interpolation='gouraud'):
     """Apply the standard material to the selected actor.
-
     Parameters
     ----------
     actor : actor
@@ -67,32 +66,10 @@
         'gouraud' (default), then the shading will be calculated at the
         vertex level. If 'phong', then the shading will be calculated at the
         fragment level.
-
     """
     try:
         prop = actor.GetProperty()
 
-<<<<<<< HEAD
-    if interpolation.lower() == 'phong':
-        prop.SetInterpolationToPhong()
-    else:
-        warnings.warn('Unknown interpolation. Ignoring "{}" interpolation '
-                      'option.'.format(interpolation))
-
-
-def manifest_ambience(actor, ambient_level):
-    """Set/Get the ambient lighting coefficient for a given actor.
-
-    Parameters
-    ----------
-    actor : actor
-    ambient_level : float
-        Parameter used to specify the ambient lighting coefficent. Values must
-        be between 0.0 and 1.0.
-    """
-    prop = actor.GetProperty()
-    prop.SetAmbient(ambient_level)
-=======
         interpolation = interpolation.lower()
 
         if interpolation == 'flat':
@@ -118,4 +95,17 @@
         warnings.warn('Actor does not have the attribute property. This '
                       'material will not be applied.')
         return
->>>>>>> 39a28039
+
+
+def manifest_ambience(actor, ambient_level):
+    """Set/Get the ambient lighting coefficient for a given actor.
+
+    Parameters
+    ----------
+    actor : actor
+    ambient_level : float
+        Parameter used to specify the ambient lighting coefficent. Values must
+        be between 0.0 and 1.0.
+    """
+    prop = actor.GetProperty()
+    prop.SetAmbient(ambient_level)