<<<<<<< HEAD
import numpy as np
=======
"""Module for creating various materials used in 3D rendering."""
>>>>>>> 6346e18d

from fury.lib import (
    LineArrowMaterial,
    LineMaterial,
    LineSegmentMaterial,
    LineThinMaterial,
    LineThinSegmentMaterial,
    MeshBasicMaterial,
    MeshPhongMaterial,
    PointsGaussianBlobMaterial,
    PointsMarkerMaterial,
    PointsMaterial,
    TextMaterial,
)


def validate_opacity(opacity):
    """Ensure opacity is between 0 and 1.

    Parameters
    ----------
    opacity : float
        Opacity value to validate.

    Returns
    -------
    float
        Validated opacity value.

    Raises
    ------
    ValueError
        If opacity is not between 0 and 1.
    """
    if opacity is None:
        return 1.0
    if not (0 <= opacity <= 1):
        raise ValueError("Opacity must be between 0 and 1.")
    return opacity


def validate_color(color, opacity, mode):
    """Validate and modify color based on opacity and mode.

    Parameters
    ----------
    color : tuple or None
        RGB or RGBA color tuple.
    opacity : float
        Opacity value between 0 and 1.
    mode : str
        Color mode, either 'auto' or 'vertex'.

    Returns
    -------
    tuple or None
        Modified color tuple with opacity applied.

    Raises
    ------
    ValueError
        If color is None when mode is 'auto' or if color has invalid length.
    """
    if color is None and mode == "auto":
        return (1, 1, 1, opacity)

    if mode == "vertex":
        return (1, 1, 1)

    if color is not None:
        if len(color) == 3:
            return (*color, opacity)
        elif len(color) == 4:
            return (*color[:3], color[3] * opacity)
        else:
            raise ValueError("Color must be a tuple of length 3 or 4.")
    return color


def _create_mesh_material(
    *,
    material="phong",
    enable_picking=True,
    color=None,
    opacity=1.0,
    mode="vertex",
    flat_shading=True,
):
    """Create a mesh material.

    Parameters
    ----------
    material : str, optional
        The type of material to create. Options are 'phong' (default) and
        'basic'.
    enable_picking : bool, optional
        Whether the material should be pickable in a scene.
    color : tuple or None, optional
        The color of the material, represented as an RGB or RGBA tuple. If None,
        the default color is used.
    opacity : float, optional
        The opacity of the material, from 0 (transparent) to 1 (opaque).
        If RGBA is provided, the final alpha will be:
        final_alpha = alpha_in_RGBA * opacity.
    mode : str, optional
        The color mode of the material. Options are 'auto' and 'vertex'.
    flat_shading : bool, optional
        Whether to use flat shading (True) or smooth shading (False).

    Returns
    -------
    MeshMaterial
        A mesh material object of the specified type with the given properties.

    Raises
    ------
    ValueError
        If an unsupported material type is specified.
    """
    opacity = validate_opacity(opacity)
    color = validate_color(color, opacity, mode)

    if material == "phong":
        return MeshPhongMaterial(
            pick_write=enable_picking,
            color_mode=mode,
            color=color,
            flat_shading=flat_shading,
        )
    elif material == "basic":
        return MeshBasicMaterial(
            pick_write=enable_picking,
            color_mode=mode,
            color=color,
            flat_shading=flat_shading,
        )
    else:
        raise ValueError(f"Unsupported material type: {material}")


def _create_line_material(
    *,
    material="basic",
    enable_picking=True,
    color=None,
    opacity=1.0,
    mode="auto",
    thickness=2.0,
    thickness_space="screen",
    dash_pattern=(),
    dash_offset=0.0,
    anti_aliasing=True,
):
    """
    Create a line material.

    Parameters
    ----------
    material : str, optional
        The type of line material to create. Options are 'line' (default),
        'segment', 'arrow', 'thin', and 'thin_segment'.
    enable_picking : bool, optional
        Whether the material should be pickable in a scene.
    color : tuple or None, optional
        The color of the material, represented as an RGBA tuple. If None, the
        default color is used.
    opacity : float, optional
        The opacity of the material, from 0 (transparent) to 1 (opaque).
        If RGBA is provided, the final alpha will be:
        final_alpha = alpha_in_RGBA * opacity.
    mode : str, optional
        The color mode of the material. Options are 'auto' and 'vertex'.
    thickness : float, optional
        The line thickness expressed in logical pixels.
    thickness_space : str, optional
        The coordinate space in which the thickness is
        expressed ('screen', 'world', 'model').
    dash_pattern : tuple, optional
        The pattern of the dash, e.g., [2, 3].
        meaning no dashing.
    dash_offset : float, optional
        The offset into the dash cycle to start drawing at.
    anti_aliasing : bool, optional
        Whether or not the line is anti-aliased in the shader.

    Returns
    -------
    LineMaterial
        A line material object of the specified type with the given properties.
    """

    opacity = validate_opacity(opacity)
    color = validate_color(color, opacity, mode)

    args = {
        "pick_write": enable_picking,
        "color_mode": mode,
        "color": color,
        "thickness": thickness,
        "thickness_space": thickness_space,
        "dash_pattern": dash_pattern,
        "dash_offset": dash_offset,
        "aa": anti_aliasing,
    }

    if material == "basic":
        return LineMaterial(**args)
    elif material == "segment":
        return LineSegmentMaterial(**args)
    elif material == "arrow":
        return LineArrowMaterial(**args)
    elif material == "thin":
        return LineThinMaterial(**args)
    elif material == "thin_segment":
        return LineThinSegmentMaterial(**args)
    else:
        raise ValueError(f"Unsupported material type: {material}")


def _create_points_material(
    *,
    material="basic",
    color=(1.0, 1.0, 1.0),
    size=4.0,
    map=None,
    aa=True,
    marker="circle",
    edge_color="black",
    edge_width=1.0,
    mode="vertex",
    opacity=1.0,
    enable_picking=True,
):
    """Create a points material.

    Parameters
    ----------
    material : str, optional
        The type of material to create. Options are 'basic' (default),
        'gaussian', and 'marker'.
    color : tuple, optional
        RGB or RGBA values in the range [0, 1].
    size : float, optional
        The size (diameter) of the points in logical pixels.
    map : TextureMap or Texture, optional
        The texture map specifying the color for each texture coordinate.
    aa : bool, optional
        Whether or not the points are anti-aliased in the shader.
    marker : str or MarkerShape, optional
        The shape of the marker.
        Options are "●": "circle", "+": "plus", "x": "cross", "♥": "heart",
        "✳": "asterix".
    edge_color : str or tuple or Color, optional
        The color of line marking the edge of the markers.
    edge_width : float, optional
        The width of the edge of the markers.
    mode : str, optional
        The color mode of the material. Options are 'auto' and 'vertex'.
    opacity : float, optional
        The opacity of the material, from 0 (transparent) to 1 (opaque).
        If RGBA is provided, the final alpha will be:
        final_alpha = alpha_in_RGBA * opacity.
    enable_picking : bool, optional
        Whether the material should be pickable in a scene.

    Returns
    -------
    PointsMaterial
        A point material object of the specified type with the given properties.

    Raises
    ------
    ValueError
        If an unsupported material type is specified.
    """
    opacity = validate_opacity(opacity)
    color = validate_color(color, opacity, mode)

    if material == "basic":
        return PointsMaterial(
            color=color,
            size=size,
            color_mode=mode,
            map=map,
            aa=aa,
            pick_write=enable_picking,
        )
    elif material == "gaussian":
        return PointsGaussianBlobMaterial(
            color=color,
            size=size,
            color_mode=mode,
            map=map,
            aa=aa,
            pick_write=enable_picking,
        )
    elif material == "marker":
        return PointsMarkerMaterial(
            color=color,
            size=size,
            marker=marker,
            edge_color=edge_color,
            edge_width=edge_width,
            pick_write=enable_picking,
            color_mode=mode,
        )
    else:
        raise ValueError(f"Unsupported material type: {material}")


def _create_text_material(
    *,
    color=(0, 0, 0),
    opacity=1.0,
    outline_color=(0, 0, 0),
    outline_thickness=0.0,
    weight_offset=1.0,
    aliasing=True,
):
    """Create a text material.

    Parameters
    ----------
    color : tuple, optional
        The color of the text as RGB or RGBA tuple.
    opacity : float, optional
        The opacity of the material, from 0 (transparent) to 1 (opaque).
        If RGBA is provided, the final alpha will be:
        final_alpha = alpha_in_RGBA * opacity.
    outline_color : tuple, optional
        The color of the outline of the text as RGB or RGBA tuple.
    outline_thickness : float, optional
        A value indicating the relative width of the outline. Valid values are
        between 0.0 and 0.5.
    weight_offset : float, optional
        A value representing an offset to the font weight. Font weights are in
        the range 100-900, so this value should be in the same order of
        magnitude. Can be negative to make text thinner.
    aliasing : bool, optional
        If True, use anti-aliasing while rendering glyphs. Aliasing gives
        prettier results, but may affect performance for very large texts.

    Returns
    -------
    TextMaterial
        A text material object with the specified properties.
    """
    opacity = validate_opacity(opacity)

    if color is not None:
        if len(color) == 3:
            color = (*color, opacity)
        elif len(color) == 4:
            color = color
            color = (*color[:3], color[3] * opacity)
        else:
            raise ValueError("Color must be a tuple of length 3 or 4.")

    return TextMaterial(
        color=color,
        outline_color=outline_color,
        outline_thickness=outline_thickness,
        weight_offset=weight_offset,
        aa=aliasing,
    )


class VectorFieldMaterial(LineThinSegmentMaterial):
    """Material for VectorFieldActor."""

    uniform_type = dict(
        LineThinSegmentMaterial.uniform_type,
        cross_section="4xi4",  # vec3<i32>
    )

    def __init__(self, cross_section, **kwargs):
        super().__init__(color_mode="vertex", **kwargs)
        self.cross_section = cross_section

    @property
    def cross_section(self):
        """Get the cross section of the vector field."""
        return self.uniform_buffer.data["cross_section"][:3]

    @cross_section.setter
    def cross_section(self, cross_section):
        """Set the cross section of the vector field.

        Parameters
        ----------
        cross_section : list or tuple
            A list or tuple representing the cross section dimensions.
        """
        if len(cross_section) != 3:
            raise ValueError("cross_section must have exactly 3 dimensions.")
        if not all(
            isinstance(i, int) or isinstance(i.item(), int) for i in cross_section
        ):
            raise ValueError("cross_section must contain only integers.")

        self.uniform_buffer.data["cross_section"] = np.asarray(
            [*cross_section, 0], dtype=np.int32
        )
        self.uniform_buffer.update_full()<|MERGE_RESOLUTION|>--- conflicted
+++ resolved
@@ -1,8 +1,6 @@
-<<<<<<< HEAD
+"""Module for creating various materials used in 3D rendering."""
+
 import numpy as np
-=======
-"""Module for creating various materials used in 3D rendering."""
->>>>>>> 6346e18d
 
 from fury.lib import (
     LineArrowMaterial,
@@ -371,7 +369,15 @@
 
 
 class VectorFieldMaterial(LineThinSegmentMaterial):
-    """Material for VectorFieldActor."""
+    """Material for VectorFieldActor.
+
+    Parameters
+    ----------
+    cross_section : {list, tuple, ndarray}
+        A list or tuple  or ndarray representing the cross section dimensions.
+    **kwargs : dict
+            Additional keyword arguments for the material.
+    """
 
     uniform_type = dict(
         LineThinSegmentMaterial.uniform_type,
@@ -379,12 +385,27 @@
     )
 
     def __init__(self, cross_section, **kwargs):
+        """Initialize the VectorFieldMaterial.
+
+        Parameters
+        ----------
+        cross_section : {list, tuple, ndarray}
+            A list or tuple  or ndarray representing the cross section dimensions.
+        **kwargs : dict
+            Additional keyword arguments for the material.
+        """
         super().__init__(color_mode="vertex", **kwargs)
         self.cross_section = cross_section
 
     @property
     def cross_section(self):
-        """Get the cross section of the vector field."""
+        """Get the cross section of the vector field.
+
+        Returns
+        -------
+        list
+            A list representing the cross section dimensions.
+        """
         return self.uniform_buffer.data["cross_section"][:3]
 
     @cross_section.setter
