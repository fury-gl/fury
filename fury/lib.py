from typing import TypeAlias

import pygfx as gfx
from wgpu.gui.auto import WgpuCanvas, run
from wgpu.gui.offscreen import WgpuCanvas as OffscreenWgpuCanvas

from fury.optpkg import optional_package

jupyter_pckg_msg = (
    "You do not have jupyter-rfb installed. The jupyter widget will not work for "
    "you. Please install or upgrade jupyter-rfb using pip install -U jupyter-rfb"
)

<<<<<<< HEAD
_, have_jupyter_rfb, _ = optional_package("jupyter-rfb", trip_msg=jupyter_pckg_msg)
=======
jupyter_rfb, have_jupyter_rfb, _ = optional_package(
    "jupyter-rfb", trip_msg=jupyter_pckg_msg
)
>>>>>>> 3520c653

if have_jupyter_rfb:
    from wgpu.gui.jupyter import WgpuCanvas as JupyterWgpuCanvas

Texture = gfx.Texture
AmbientLight = gfx.AmbientLight
Background = gfx.Background
BackgroundSkyboxMaterial = gfx.BackgroundSkyboxMaterial

# Classes that needed to be written as types
Camera: TypeAlias = gfx.Camera
Controller: TypeAlias = gfx.Controller
Scene: TypeAlias = gfx.Scene
Viewport: TypeAlias = gfx.Viewport

DirectionalLight = gfx.DirectionalLight
OrbitController = gfx.OrbitController
PerspectiveCamera = gfx.PerspectiveCamera
Renderer = gfx.WgpuRenderer
run = run
Canvas = WgpuCanvas
OffscreenCanvas = OffscreenWgpuCanvas
<<<<<<< HEAD
JupyterCanvas = None
if have_jupyter_rfb:
    JupyterCanvas = JupyterWgpuCanvas
=======
if have_jupyter_rfb:
    JupyterCanvas = JupyterWgpuCanvas
else:
    JupyterCanvas = jupyter_rfb
>>>>>>> 3520c653
<|MERGE_RESOLUTION|>--- conflicted
+++ resolved
@@ -11,13 +11,9 @@
     "you. Please install or upgrade jupyter-rfb using pip install -U jupyter-rfb"
 )
 
-<<<<<<< HEAD
-_, have_jupyter_rfb, _ = optional_package("jupyter-rfb", trip_msg=jupyter_pckg_msg)
-=======
 jupyter_rfb, have_jupyter_rfb, _ = optional_package(
     "jupyter-rfb", trip_msg=jupyter_pckg_msg
 )
->>>>>>> 3520c653
 
 if have_jupyter_rfb:
     from wgpu.gui.jupyter import WgpuCanvas as JupyterWgpuCanvas
@@ -40,13 +36,7 @@
 run = run
 Canvas = WgpuCanvas
 OffscreenCanvas = OffscreenWgpuCanvas
-<<<<<<< HEAD
-JupyterCanvas = None
-if have_jupyter_rfb:
-    JupyterCanvas = JupyterWgpuCanvas
-=======
 if have_jupyter_rfb:
     JupyterCanvas = JupyterWgpuCanvas
 else:
-    JupyterCanvas = jupyter_rfb
->>>>>>> 3520c653
+    JupyterCanvas = jupyter_rfb