<<<<<<< HEAD
from PIL import Image as PILImage
=======
"""Geometry utilities for FURY."""

>>>>>>> 351b4466
import numpy as np

from fury.lib import (
    Geometry,
    Image,
    ImageBasicMaterial,
    Line,
    Mesh,
    MeshBasicMaterial,
    MeshPhongMaterial,
    Points,
    PointsGaussianBlobMaterial,
    PointsMarkerMaterial,
    PointsMaterial,
    Text,
    TextMaterial,
    Texture,
)


def buffer_to_geometry(positions, **kwargs):
    """Convert a buffer to a geometry object.

    Parameters
    ----------
    positions : array_like
        The positions buffer.
    **kwargs : dict
        A dict of attributes to define on the geometry object. Keys can be
        "colors", "normals", "texcoords", "indices", etc.

    Returns
    -------
    Geometry
        The geometry object.

    Raises
    ------
    ValueError
        If positions array is empty or None.
    """
    if positions is None or positions.size == 0:
        raise ValueError("positions array cannot be empty or None.")

    geo = Geometry(positions=positions, **kwargs)
    return geo


def create_mesh(geometry, material):
    """Create a mesh object.

    Parameters
    ----------
    geometry : Geometry
        The geometry object.
    material : Material
        The material object. Must be either MeshPhongMaterial or MeshBasicMaterial.

    Returns
    -------
    Mesh
        The mesh object.

    Raises
    ------
    TypeError
        If geometry is not an instance of Geometry or material is not an
        instance of MeshPhongMaterial or MeshBasicMaterial.
    """
    if not isinstance(geometry, Geometry):
        raise TypeError("geometry must be an instance of Geometry.")

    if not isinstance(material, (MeshPhongMaterial, MeshBasicMaterial)):
        raise TypeError(
            "material must be an instance of MeshPhongMaterial or MeshBasicMaterial."
        )

    mesh = Mesh(geometry=geometry, material=material)
    return mesh


def create_line(geometry, material):
    """
    Create a line object.

    Parameters
    ----------
    geometry : Geometry
        The geometry object.
    material : Material
        The material object.

    Returns
    -------
    Line
        The line object.
    """
    line = Line(geometry=geometry, material=material)
    return line


def line_buffer_separator(line_vertices, color=None, color_mode="auto"):
    """
    Create a line buffer with separators between segments.

    Parameters
    ----------
    line_vertices : list of array_like
        The line vertices as a list of segments (each segment is an array of points).
    color : array_like, optional
        The color of the line segments.
    color_mode : str, optional
        The color mode, can be 'auto', 'vertex', or 'line'.
        - 'auto': Automatically determine based on color array shape
        - 'vertex': One color per vertex (must match total vertex count)
        - 'line': One color per line segment

    Returns
    -------
    positions : array_like
        The positions buffer with NaN separators.
    colors : array_like, optional
        The colors buffer with NaN separators (if color is provided).
    """
    # Calculate total size including separators
    total_vertices = sum(len(segment) for segment in line_vertices)
    total_size = total_vertices + len(line_vertices) - 1

    positions_result = np.empty((total_size, 3), dtype=np.float32)
    colors_result = None

    if color is not None:
        colors_result = np.empty((total_size, 3), dtype=np.float32)
        if color_mode == "auto":
            if len(color) == len(line_vertices) and (
                len(color[0]) == 3 or len(color[0]) == 4
            ):
                color_mode = "line"
            elif len(color) == total_vertices:
                color_mode = "vertex_flattened"
            elif len(color) == len(line_vertices):
                color_mode = "vertex"
            elif len(color) == 3 or len(color) == 4:
                color = None
            else:
                raise ValueError(
                    "Color array size doesn't match "
                    "either vertex count or segment count"
                )

    idx = 0
    color_idx = 0

    for i, segment in enumerate(line_vertices):
        segment_length = len(segment)

        positions_result[idx : idx + segment_length] = segment

        if color is not None:
            if color_mode == "vertex":
                colors_result[idx : idx + segment_length] = color[i]
                color_idx += segment_length

            elif color_mode == "line":
                colors_result[idx : idx + segment_length] = np.tile(
                    color[i], (segment_length, 1)
                )
            elif color_mode == "vertex_flattened":
                colors_result[idx : idx + segment_length] = color[
                    color_idx : color_idx + segment_length
                ]
                color_idx += segment_length
            else:
                raise ValueError("Invalid color mode")

        idx += segment_length

        if i < len(line_vertices) - 1:
            positions_result[idx] = np.nan
            if color is not None:
                colors_result[idx] = np.nan
            idx += 1

    return positions_result, colors_result if color is not None else None


def create_point(geometry, material):
    """Create a point object.

    Parameters
    ----------
    geometry : Geometry
        The geometry object.
    material : Material
        The material object. Must be either PointsMaterial, PointsGaussianBlobMaterial,
        or PointsMarkerMaterial.

    Returns
    -------
    Points
        The point object.

    Raises
    ------
    TypeError
        If geometry is not an instance of Geometry or material is not an
        instance of PointsMaterial, PointsGaussianBlobMaterial, or PointsMarkerMaterial.
    """
    if not isinstance(geometry, Geometry):
        raise TypeError("geometry must be an instance of Geometry.")

    if not isinstance(
        material, (PointsMaterial, PointsGaussianBlobMaterial, PointsMarkerMaterial)
    ):
        raise TypeError(
            "material must be an instance of PointsMaterial, "
            "PointsGaussianBlobMaterial or PointsMarkerMaterial."
        )

    point = Points(geometry=geometry, material=material)
    return point


def create_text(text, material, **kwargs):
    """Create a text object.

    Parameters
    ----------
    text : str
        The text content.
    material : TextMaterial
        The material object.
    **kwargs : dict
        Additional properties like font_size, anchor, etc.

    Returns
    -------
    Text
        The text object.

    Raises
    ------
    TypeError
        If text is not a string or material is not an instance of TextMaterial.
    """
    if not isinstance(text, str):
        raise TypeError("text must be a string.")

    if not isinstance(material, TextMaterial):
        raise TypeError("material must be an instance of TextMaterial.")

    text = Text(text=text, material=material, **kwargs)
    return text


def create_image(image_input, material, **kwargs):
    """
    Create an image object.

    Parameters
    ----------
    image_input : str or np.ndarray, optional
        The image content.
    material : Material
        The material object.
    kwargs : dict
        Additional properties like position, visible, etc.

    Returns
    -------
    image : Image
        The image object.
    """
    if isinstance(image_input, str):
        image = np.flipud(np.array(PILImage.open(image_input)).astype(np.float32))
    elif isinstance(image_input, np.ndarray):
        image = image_input.astype(np.float32)
    else:
        raise TypeError("image_input must be a file path (str) or a NumPy array.")

    if image.ndim != 2:
        raise ValueError("Only 2D grayscale images are supported.")

    if image.max() > 1.0 or image.min() < 0.0:
        if image.max() == image.min():
            raise ValueError("Cannot normalize an image with constant pixel values.")
        image = (image - image.min()) / (image.max() - image.min())

    if not isinstance(material, ImageBasicMaterial):
        raise TypeError("material must be an instance of ImageBasicMaterial.")

    image = Image(Geometry(grid=Texture(image, dim=2)), material=material)
    return image<|MERGE_RESOLUTION|>--- conflicted
+++ resolved
@@ -1,9 +1,6 @@
-<<<<<<< HEAD
+"""Geometry utilities for FURY."""
+
 from PIL import Image as PILImage
-=======
-"""Geometry utilities for FURY."""
-
->>>>>>> 351b4466
 import numpy as np
 
 from fury.lib import (
@@ -269,23 +266,25 @@
         The image content.
     material : Material
         The material object.
-    kwargs : dict
+    **kwargs : dict
         Additional properties like position, visible, etc.
 
     Returns
     -------
-    image : Image
+    Image
         The image object.
     """
     if isinstance(image_input, str):
-        image = np.flipud(np.array(PILImage.open(image_input)).astype(np.float32))
+        image = np.flipud(np.array(PILImage.open(image_input)))
     elif isinstance(image_input, np.ndarray):
-        image = image_input.astype(np.float32)
+        image = image_input
     else:
         raise TypeError("image_input must be a file path (str) or a NumPy array.")
 
-    if image.ndim != 2:
-        raise ValueError("Only 2D grayscale images are supported.")
+    if image.dtype == np.uint8:
+        image = image.astype(np.float32) / 255.0
+    else:
+        image = image.astype(np.float32)
 
     if image.max() > 1.0 or image.min() < 0.0:
         if image.max() == image.min():
@@ -295,5 +294,5 @@
     if not isinstance(material, ImageBasicMaterial):
         raise TypeError("material must be an instance of ImageBasicMaterial.")
 
-    image = Image(Geometry(grid=Texture(image, dim=2)), material=material)
+    image = Image(Geometry(grid=Texture(image, dim=2)), material=material, **kwargs)
     return image