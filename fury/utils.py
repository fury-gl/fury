"""Utility functions for 3D graphics and visualization.

This module contains various utility functions for 3D graphics and
visualization, including trilinear interpolation, affine transformations,
normal calculations, and grid generation. These functions are designed
to work with numpy arrays and are useful for manipulating 3D data
structures, such as meshes and point clouds.
"""

import numpy as np
from scipy.ndimage import map_coordinates

from fury.lib import AffineTransform, Group, RecursiveTransform, WorldObject
from fury.material import validate_opacity


def map_coordinates_3d_4d(input_array, indices):
    """Evaluate input_array at the given indices using trilinear interpolation.

    Uses trilinear interpolation to sample values from a 3D or 4D array at
    specified coordinates.

    Parameters
    ----------
    input_array : ndarray
        3D or 4D array to be sampled.
    indices : ndarray
        Coordinates at which to evaluate `input_array`. Should have shape
        (N, D) where N is the number of points and D is the dimensionality
        of the input array.

    Returns
    -------
    ndarray
        1D or 2D array of values evaluated at `indices`. Shape will be
        (N,) for 3D input or (N, M) for 4D input, where M is the size of
        the last dimension of `input_array`.

    Raises
    ------
    ValueError
        If input_array is not 3D or 4D.
    """
    if input_array.ndim <= 2 or input_array.ndim >= 5:
        raise ValueError("Input array can only be 3d or 4d")

    if input_array.ndim == 3:
        return map_coordinates(input_array, indices.T, order=1)

    if input_array.ndim == 4:
        values_4d = []
        for i in range(input_array.shape[-1]):
            values_tmp = map_coordinates(input_array[..., i], indices.T, order=1)
            values_4d.append(values_tmp)
        return np.ascontiguousarray(np.array(values_4d).T)


def apply_affine(aff, pts):
    """Apply affine matrix `aff` to points `pts`.

    Returns result of application of `aff` to the *right* of `pts`. The
    coordinate dimension of `pts` should be the last.

    Parameters
    ----------
    aff : ndarray, shape (N, N)
        Homogeneous affine matrix. For 3D points, will be 4 by 4. The affine
        will be applied on the left of `pts`.
    pts : ndarray, shape (..., N-1)
        Points to transform, where the last dimension contains the coordinates
        of each point. For 3D, the last dimension will be length 3.

    Returns
    -------
    ndarray, shape (..., N-1)
        Transformed points with same shape as input `pts`.

    Notes
    -----
    Copied from nibabel to remove dependency.

    For the 3D case, `aff` will be shape (4,4) and `pts` will have final axis
    length 3. The transformation is computed as::

        res = np.dot(aff[:3,:3], pts.T) + aff[:3,3:4]
        transformed_pts = res.T

    Examples
    --------
    >>> aff = np.array([[0,2,0,10],[3,0,0,11],[0,0,4,12],[0,0,0,1]])
    >>> pts = np.array([[1,2,3],[2,3,4],[4,5,6],[6,7,8]])
    >>> apply_affine(aff, pts) #doctest: +ELLIPSIS
    array([[14, 14, 24],
           [16, 17, 28],
           [20, 23, 36],
           [24, 29, 44]]...)
    >>> # Just to show that in the simple 3D case, it is equivalent to:
    >>> (np.dot(aff[:3,:3], pts.T) + aff[:3,3:4]).T #doctest: +ELLIPSIS
    array([[14, 14, 24],
           [16, 17, 28],
           [20, 23, 36],
           [24, 29, 44]]...)
    >>> # But `pts` can be a more complicated shape:
    >>> pts = pts.reshape((2,2,3))
    >>> apply_affine(aff, pts) #doctest: +ELLIPSIS
    array([[[14, 14, 24],
            [16, 17, 28]],
    <BLANKLINE>
           [[20, 23, 36],
            [24, 29, 44]]]...)
    """
    aff = np.asarray(aff)
    pts = np.asarray(pts)
    shape = pts.shape
    pts = pts.reshape((-1, shape[-1]))
    # rzs == rotations, zooms, shears
    rzs = aff[:-1, :-1]
    trans = aff[:-1, -1]
    res = np.dot(pts, rzs.T) + trans[None, :]
    return res.reshape(shape)


def asbytes(s):
    """Convert string to bytes using latin1 encoding.

    Parameters
    ----------
    s : str or bytes
        Input string or bytes object.

    Returns
    -------
    bytes
        Input encoded as bytes using latin1 encoding.
    """
    if isinstance(s, bytes):
        return s
    return s.encode("latin1")


def get_grid_cells_position(shapes, *, aspect_ratio=16 / 9.0, dim=None):
    """Construct a XY-grid based on the cells content shape.

    Generate coordinates for a grid of cells with specified content shapes.
    The grid follows a row-major order with the top left corner at (0,0,0).

    Parameters
    ----------
    shapes : list of tuple of int
        The shape (width, height) of every cell content.
    aspect_ratio : float, optional
        Aspect ratio of the grid (width/height). Default is 16/9.
    dim : tuple of int, optional
        Dimension (nb_rows, nb_cols) of the grid. If None, dimensions are
        calculated automatically to match the aspect_ratio.

    Returns
    -------
    ndarray, shape (N, 3)
        3D coordinates of every grid cell center, where N is the number of cells.

    Raises
    ------
    ValueError
        If the provided `dim` is too small to contain all elements.

    Notes
    -----
    The grid width and height are determined by the largest width and height
    among all cell contents. X coordinates increase from left to right while
    Y coordinates decrease from top to bottom.
    """
    cell_shape = np.r_[np.max(shapes, axis=0), 0]
    cell_aspect_ratio = cell_shape[0] / cell_shape[1]

    count = len(shapes)
    if dim is None:
        # Compute the number of rows and columns.
        n_cols = np.ceil(np.sqrt(count * aspect_ratio / cell_aspect_ratio))
        n_rows = np.ceil(count / n_cols)
    else:
        n_rows, n_cols = dim

    if n_cols * n_rows < count:
        msg = "Size is too small, it cannot contain at least {} elements."
        raise ValueError(msg.format(count))

    # Use indexing="xy" so the cells are in row-major (C-order). Also,
    # the Y coordinates are negative so the cells are order from top to bottom.
    X, Y, Z = np.meshgrid(np.arange(n_cols), -np.arange(n_rows), [0], indexing="xy")
    return cell_shape * np.array([X.flatten(), Y.flatten(), Z.flatten()]).T


def normalize_v3(arr):
    """Normalize a numpy array of 3 component vectors in-place.

    Parameters
    ----------
    arr : ndarray, shape (N, 3)
        Array of vectors to normalize.

    Returns
    -------
    ndarray, shape (N, 3)
        The input array, normalized in-place.

    Notes
    -----
    Vectors are normalized by dividing each component by the vector length.
    Zero-length vectors will cause division by zero.
    """
    lens = np.sqrt(arr[:, 0] ** 2 + arr[:, 1] ** 2 + arr[:, 2] ** 2)
    arr[:, 0] /= lens
    arr[:, 1] /= lens
    arr[:, 2] /= lens
    return arr


def normals_from_v_f(vertices, faces):
    """Calculate vertex normals from vertices and faces.

    Compute surface normals for each vertex based on the faces that include it.

    Parameters
    ----------
    vertices : ndarray, shape (N, 3)
        Array of vertex coordinates.
    faces : ndarray, shape (M, 3)
        Array of triangle indices, where each element is an index into vertices.

    Returns
    -------
    ndarray, shape (N, 3)
        Array of calculated normals, one per vertex.

    Notes
    -----
    The normal for each face is calculated and then accumulated for each
    vertex. The final normals are normalized to unit length.
    """
    norm = np.zeros(vertices.shape, dtype=vertices.dtype)
    tris = vertices[faces]
    n = np.cross(tris[::, 1] - tris[::, 0], tris[::, 2] - tris[::, 0])
    normalize_v3(n)
    norm[faces[:, 0]] += n
    norm[faces[:, 1]] += n
    norm[faces[:, 2]] += n
    normalize_v3(norm)
    return norm


def tangents_from_direction_of_anisotropy(normals, direction):
    """Calculate tangents from normals and a direction of anisotropy.

    Parameters
    ----------
    normals : ndarray, shape (N, 3)
        Array of surface normals per vertex.
    direction : array_like, shape (3,)
        Vector representing the direction of anisotropy.

    Returns
    -------
    ndarray, shape (N, 3)
        Array of calculated tangents, one per vertex.

    Notes
    -----
    The tangent vectors are calculated by first finding the binormal
    (cross product of normal and tangent direction), then taking the
    cross product of the normal and binormal.
    """
    tangents = np.cross(normals, direction)
    binormals = normalize_v3(np.cross(normals, tangents))
    return normalize_v3(np.cross(normals, binormals))


def triangle_order(vertices, face):
    """Determine the winding order of a given triangle face.

    Parameters
    ----------
    vertices : ndarray, shape (N, 3)
        Array of vertices making up a shape.
    face : ndarray, shape (3,)
        Array of 3 indices representing a single triangle face.

    Returns
    -------
    bool
        True if the order is counter-clockwise (CCW), False otherwise.

    Notes
    -----
    The winding order is determined using the sign of the determinant
    of a 4x4 matrix containing the triangle vertices.
    """
    v1 = vertices[face[0]]
    v2 = vertices[face[1]]
    v3 = vertices[face[2]]

    # https://stackoverflow.com/questions/40454789/computing-face-normals-and-winding
    m_orient = np.ones((4, 4))
    m_orient[0, :3] = v1
    m_orient[1, :3] = v2
    m_orient[2, :3] = v3
    m_orient[3, :3] = 0

    val = np.linalg.det(m_orient)

    return bool(val > 0)


def change_vertices_order(triangle):
    """Change the vertices order of a given triangle.

    Parameters
    ----------
    triangle : ndarray, shape (3,)
        Array of 3 vertex indices making up a triangle.

    Returns
    -------
    ndarray, shape (3,)
        New array of vertex indices in the opposite winding order.

    Notes
    -----
    Reverses the winding order by swapping the first and last vertices.
    """
    return np.array([triangle[2], triangle[1], triangle[0]])


def fix_winding_order(vertices, triangles, *, clockwise=False):
    """Return triangles with a fixed winding order.

    Parameters
    ----------
    vertices : ndarray, shape (N, 3)
        Array of vertices corresponding to a shape.
    triangles : ndarray, shape (M, 3)
        Array of triangles corresponding to a shape.
    clockwise : bool, optional
        Desired triangle order type: True for clockwise, False for
        counter-clockwise (default).

    Returns
    -------
    ndarray, shape (M, 3)
        The triangles with corrected winding order.

    Notes
    -----
    Clockwise means that the three vertices, in order, rotate clockwise around
    the triangle's center. This function ensures all triangles have the
    specified winding order by checking each triangle and correcting as needed.
    """
    corrected_triangles = triangles.copy()
    desired_order = clockwise
    for nb, face in enumerate(triangles):
        current_order = triangle_order(vertices, face)
        if desired_order != current_order:
            corrected_triangles[nb] = change_vertices_order(face)
    return corrected_triangles


def set_group_visibility(group, visibility):
    """Set the visibility of a group of actors.

    Parameters
    ----------
    group : Group
        The group of actors to set visibility for.
    visibility : tuple or list of bool
        If a single boolean value is provided, it sets the visibility for all
        actors in the group. If a tuple or list is provided, it sets the
        visibility for each actor in the group individually.
    """
    if not isinstance(group, Group):
        raise TypeError("group must be an instance of Group.")

    if not isinstance(visibility, (tuple, list)):
        group.visible = visibility
        return

    for idx, actor in enumerate(group.children):
        actor.visible = visibility[idx]


def set_group_opacity(group, opacity):
    """Set the opacity of the group of actors.

    Parameters
    ----------
    group : Group
        The group of actors to set opacity for.
    opacity : float
        The opacity value to set for the group of actors,
        ranging from 0 (fully transparent) to 1 (opaque).
    """
    if not isinstance(group, Group):
        raise TypeError("group must be an instance of Group.")

    opacity = validate_opacity(opacity)

    for child in group.children:
        child.material.opacity = opacity


def validate_slices_group(group):
    """Validate the slices in a group.

    Parameters
    ----------
    group : Group
        The group of actors to validate.

    Raises
    ------
    TypeError
        If the group is not an instance of Group.
    ValueError
        If the group does not contain exactly 3 children.
    AttributeError
        If the children do not have the required material plane attribute.
    """
    if not isinstance(group, Group):
        raise TypeError("group must be an instance of Group.")

    if len(group.children) != 3:
        raise ValueError(
            f"Group must contain exactly 3 children. {len(group.children)}"
        )

    if not hasattr(group.children[0].material, "plane"):
        raise AttributeError(
            "Children do not have the required material plane attribute for slices."
        )


def get_slices(group):
    """Get the current positions of the slices.

    Parameters
    ----------
    group : Group
        The group of actors to get the slices from.

    Returns
    -------
    ndarray
        An array containing the current positions of the slices.
    """
    validate_slices_group(group)
    return np.asarray([child.material.plane[-1] for child in group.children])


def show_slices(group, position):
    """Show the slices at the specified position.

    Parameters
    ----------
    group : Group
        The group of actors to get the slices from.
    position : tuple
        A tuple containing the positions of the slices in the 3D space.
    """
    validate_slices_group(group)

    for i, child in enumerate(group.children):
        a, b, c, _ = child.material.plane
        child.material.plane = (a, b, c, position[i])


<<<<<<< HEAD
def get_lmax_from_N(N):
    sqrt_val = np.sqrt(8 * N + 1)
    lmax = int((sqrt_val - 1) // 2) - 1
    return lmax
=======
def apply_affine_to_group(group, affine):
    """Apply a transformation to all actors in a group.

    Parameters
    ----------
    group : Group
        The group of actors to apply the transformation to.
    affine : ndarray, shape (4, 4)
        The transformation to apply to the actors in the group.
    """
    if not isinstance(group, Group):
        raise TypeError("group must be an instance of Group.")

    if not isinstance(affine, np.ndarray) or affine.shape != (4, 4):
        raise ValueError("affine must be a 4x4 numpy array.")

    for child in group.children:
        apply_affine_to_actor(child, affine)


def apply_affine_to_actor(actor, affine):
    """Apply a transformation to an actor.

    Parameters
    ----------
    actor : WorldObject
        The actor to apply the transformation to.
    affine : ndarray, shape (4, 4)
        The transformation to apply to the actor.
    """
    if not isinstance(actor, WorldObject):
        raise TypeError("actor must be an instance of WorldObject.")

    if not isinstance(affine, np.ndarray) or affine.shape != (4, 4):
        raise ValueError("affine must be a 4x4 numpy array.")

    affine_transform = AffineTransform(
        state_basis="matrix", matrix=affine, is_camera_space=True
    )
    recursive_transform = RecursiveTransform(affine_transform)
    actor.local = affine_transform
    actor.world = recursive_transform


def generate_planar_uvs(vertices, *, axis="xy"):
    """Generate UVs by projecting vertices onto a plane.

    Parameters
    ----------
    vertices : ndarray, shape (N, 3)
        Array of vertex coordinates in 3D space.
    axis : str, optional
        The plane onto which to project the vertices. Options are 'xy', 'xz', or 'yz'.

    Returns
    -------
    ndarray
        Array of UV coordinates, shape (N, 2), where N is the number of vertices.
    """

    if axis not in ("xy", "xz", "yz"):
        raise ValueError("axis must be one of 'xy', 'xz', or 'yz'.")

    if vertices.ndim != 2 or vertices.shape[1] != 3 or vertices.shape[0] < 2:
        raise ValueError("vertices must be a 2D array with shape (N, 3) with N > 2.")

    min_coords = np.min(vertices, axis=0)
    max_coords = np.max(vertices, axis=0)
    range_coords = max_coords - min_coords

    if (range_coords[0] == 0 or range_coords[1] == 0) and axis == "xy":
        raise ValueError("Cannot generate UVs for flat geometry in the XY plane.")
    if (range_coords[0] == 0 or range_coords[2] == 0) and axis == "xz":
        raise ValueError("Cannot generate UVs for flat geometry in the XZ plane.")
    if (range_coords[1] == 0 or range_coords[2] == 0) and axis == "yz":
        raise ValueError("Cannot generate UVs for flat geometry in the YZ plane.")

    uvs = np.zeros((len(vertices), 2))
    for i, v in enumerate(vertices):
        if axis == "xy":
            uvs[i] = [
                (v[0] - min_coords[0]) / range_coords[0],
                (v[1] - min_coords[1]) / range_coords[1],
            ]
        elif axis == "xz":
            uvs[i] = [
                (v[0] - min_coords[0]) / range_coords[0],
                (v[2] - min_coords[2]) / range_coords[2],
            ]
        elif axis == "yz":
            uvs[i] = [
                (v[1] - min_coords[1]) / range_coords[1],
                (v[2] - min_coords[2]) / range_coords[2],
            ]
    return uvs
>>>>>>> e86f1ed6
<|MERGE_RESOLUTION|>--- conflicted
+++ resolved
@@ -472,12 +472,6 @@
         child.material.plane = (a, b, c, position[i])
 
 
-<<<<<<< HEAD
-def get_lmax_from_N(N):
-    sqrt_val = np.sqrt(8 * N + 1)
-    lmax = int((sqrt_val - 1) // 2) - 1
-    return lmax
-=======
 def apply_affine_to_group(group, affine):
     """Apply a transformation to all actors in a group.
 
@@ -573,4 +567,9 @@
                 (v[2] - min_coords[2]) / range_coords[2],
             ]
     return uvs
->>>>>>> e86f1ed6
+
+
+def get_lmax_from_N(N):
+    sqrt_val = np.sqrt(8 * N + 1)
+    lmax = int((sqrt_val - 1) // 2) - 1
+    return lmax