from __future__ import division, print_function, absolute_import

import os
import sys
import numpy as np
import vtk
from vtk.util import numpy_support
from scipy.ndimage import map_coordinates
from fury.colormap import line_colors
from fury.tmpdirs import InTemporaryDirectory
from fury.optpkg import optional_package
from scipy.misc import imread
matplotlib, have_mpl, _ = optional_package("matplotlib")


def set_input(vtk_object, inp):
    """Set Generic input function which takes into account VTK 5 or 6.

    Parameters
    ----------
    vtk_object: vtk object
    inp: vtkPolyData or vtkImageData or vtkAlgorithmOutput

    Returns
    -------
    vtk_object

    Notes
    -------
    This can be used in the following way::
        from fury.utils import set_input
        poly_mapper = set_input(vtk.vtkPolyDataMapper(), poly_data)

    """
    if isinstance(inp, vtk.vtkPolyData) or isinstance(inp, vtk.vtkImageData):
        vtk_object.SetInputData(inp)
    elif isinstance(inp, vtk.vtkAlgorithmOutput):
        vtk_object.SetInputConnection(inp)

    vtk_object.Update()
    return vtk_object


def numpy_to_vtk_points(points):
    """Convert Numpy points array to a vtk points array.

    Parameters
    ----------
    points : ndarray

    Returns
    -------
    vtk_points : vtkPoints()

    """
    vtk_points = vtk.vtkPoints()
    vtk_points.SetData(numpy_support.numpy_to_vtk(np.asarray(points),
                                                  deep=True))
    return vtk_points


def numpy_to_vtk_colors(colors):
    """Convert Numpy color array to a vtk color array.

    Parameters
    ----------
    colors: ndarray

    Returns
    -------
    vtk_colors : vtkDataArray

    Notes
    -----
    If colors are not already in UNSIGNED_CHAR you may need to multiply by 255.

    Examples
    --------
    >>> import numpy as np
    >>> from fury.utils import numpy_to_vtk_colors
    >>> rgb_array = np.random.rand(100, 3)
    >>> vtk_colors = numpy_to_vtk_colors(255 * rgb_array)

    """
    vtk_colors = numpy_support.numpy_to_vtk(np.asarray(colors), deep=True,
                                            array_type=vtk.VTK_UNSIGNED_CHAR)
    return vtk_colors


def map_coordinates_3d_4d(input_array, indices):
    """Evaluate the input_array data at the given indices
    using trilinear interpolation.

    Parameters
    ----------
    input_array : ndarray,
        3D or 4D array
    indices : ndarray

    Returns
    -------
    output : ndarray
        1D or 2D array

    """
    if input_array.ndim <= 2 or input_array.ndim >= 5:
        raise ValueError("Input array can only be 3d or 4d")

    if input_array.ndim == 3:
        return map_coordinates(input_array, indices.T, order=1)

    if input_array.ndim == 4:
        values_4d = []
        for i in range(input_array.shape[-1]):
            values_tmp = map_coordinates(input_array[..., i],
                                         indices.T, order=1)
            values_4d.append(values_tmp)
        return np.ascontiguousarray(np.array(values_4d).T)


def lines_to_vtk_polydata(lines, colors=None):
    """Create a vtkPolyData with lines and colors.

    Parameters
    ----------
    lines : list
        list of N curves represented as 2D ndarrays
    colors : array (N, 3), list of arrays, tuple (3,), array (K,), None
        If None then a standard orientation colormap is used for every line.
        If one tuple of color is used. Then all streamlines will have the same
        colour.
        If an array (N, 3) is given, where N is equal to the number of lines.
        Then every line is coloured with a different RGB color.
        If a list of RGB arrays is given then every point of every line takes
        a different color.
        If an array (K, 3) is given, where K is the number of points of all
        lines then every point is colored with a different RGB color.
        If an array (K,) is given, where K is the number of points of all
        lines then these are considered as the values to be used by the
        colormap.
        If an array (L,) is given, where L is the number of streamlines then
        these are considered as the values to be used by the colormap per
        streamline.
        If an array (X, Y, Z) or (X, Y, Z, 3) is given then the values for the
        colormap are interpolated automatically using trilinear interpolation.

    Returns
    -------
    poly_data : vtkPolyData
    is_colormap : bool, true if the input color array was a colormap

    """
    # Get the 3d points_array
    points_array = np.vstack(lines)

    nb_lines = len(lines)
    nb_points = len(points_array)

    lines_range = range(nb_lines)

    # Get lines_array in vtk input format
    lines_array = []
    # Using np.intp (instead of int64), because of a bug in numpy:
    # https://github.com/nipy/dipy/pull/789
    # https://github.com/numpy/numpy/issues/4384
    points_per_line = np.zeros([nb_lines], np.intp)
    current_position = 0
    for i in lines_range:
        current_len = len(lines[i])
        points_per_line[i] = current_len

        end_position = current_position + current_len
        lines_array += [current_len]
        lines_array += range(current_position, end_position)
        current_position = end_position

    lines_array = np.array(lines_array)

    # Set Points to vtk array format
    vtk_points = numpy_to_vtk_points(points_array)

    # Set Lines to vtk array format
    vtk_lines = vtk.vtkCellArray()
    vtk_lines.GetData().DeepCopy(numpy_support.numpy_to_vtk(lines_array))
    vtk_lines.SetNumberOfCells(nb_lines)

    is_colormap = False
    # Get colors_array (reformat to have colors for each points)
    #           - if/else tested and work in normal simple case
    if colors is None:  # set automatic rgb colors
        cols_arr = line_colors(lines)
        colors_mapper = np.repeat(lines_range, points_per_line, axis=0)
        vtk_colors = numpy_to_vtk_colors(255 * cols_arr[colors_mapper])
    else:
        cols_arr = np.asarray(colors)
        if cols_arr.dtype == np.object:  # colors is a list of colors
            vtk_colors = numpy_to_vtk_colors(255 * np.vstack(colors))
        else:
            if len(cols_arr) == nb_points:
                if cols_arr.ndim == 1:  # values for every point
                    vtk_colors = numpy_support.numpy_to_vtk(cols_arr,
                                                            deep=True)
                    is_colormap = True
                elif cols_arr.ndim == 2:  # map color to each point
                    vtk_colors = numpy_to_vtk_colors(255 * cols_arr)

            elif cols_arr.ndim == 1:
                if len(cols_arr) == nb_lines:  # values for every streamline
                    cols_arrx = []
                    for (i, value) in enumerate(colors):
                        cols_arrx += lines[i].shape[0]*[value]
                    cols_arrx = np.array(cols_arrx)
                    vtk_colors = numpy_support.numpy_to_vtk(cols_arrx,
                                                            deep=True)
                    is_colormap = True
                else:  # the same colors for all points
                    vtk_colors = numpy_to_vtk_colors(
                        np.tile(255 * cols_arr, (nb_points, 1)))

            elif cols_arr.ndim == 2:  # map color to each line
                colors_mapper = np.repeat(lines_range, points_per_line, axis=0)
                vtk_colors = numpy_to_vtk_colors(255 * cols_arr[colors_mapper])
            else:  # colormap
                #  get colors for each vertex
                cols_arr = map_coordinates_3d_4d(cols_arr, points_array)
                vtk_colors = numpy_support.numpy_to_vtk(cols_arr, deep=True)
                is_colormap = True

    vtk_colors.SetName("Colors")

    # Create the poly_data
    poly_data = vtk.vtkPolyData()
    poly_data.SetPoints(vtk_points)
    poly_data.SetLines(vtk_lines)
    poly_data.GetPointData().SetScalars(vtk_colors)
    return poly_data, is_colormap


def get_polydata_lines(line_polydata):
    """Convert vtk polydata to a list of lines ndarrays.

    Parameters
    ----------
    line_polydata : vtkPolyData

    Returns
    -------
    lines : list
        List of N curves represented as 2D ndarrays

    """
    lines_vertices = numpy_support.vtk_to_numpy(line_polydata.GetPoints().
                                                GetData())
    lines_idx = numpy_support.vtk_to_numpy(line_polydata.GetLines().GetData())

    lines = []
    current_idx = 0
    while current_idx < len(lines_idx):
        line_len = lines_idx[current_idx]

        next_idx = current_idx + line_len + 1
        line_range = lines_idx[current_idx + 1: next_idx]

        lines += [lines_vertices[line_range]]
        current_idx = next_idx
    return lines


def get_polydata_triangles(polydata):
    """Get triangles (ndarrays Nx3 int) from a vtk polydata.

    Parameters
    ----------
    polydata : vtkPolyData

    Returns
    -------
    output : array (N, 3)
        triangles

    """
    vtk_polys = numpy_support.vtk_to_numpy(polydata.GetPolys().GetData())
    # test if its really triangles
    if not (vtk_polys[::4] == 3).all():
        raise AssertionError("Shape error: this is not triangles")
    return np.vstack([vtk_polys[1::4], vtk_polys[2::4], vtk_polys[3::4]]).T


def get_polydata_vertices(polydata):
    """Get vertices (ndarrays Nx3 int) from a vtk polydata.

    Parameters
    ----------
    polydata : vtkPolyData

    Returns
    -------
    output : array (N, 3)
        points, represented as 2D ndarrays

    """
    return numpy_support.vtk_to_numpy(polydata.GetPoints().GetData())


def get_polydata_normals(polydata):
    """Get vertices normal (ndarrays Nx3 int) from a vtk polydata.

    Parameters
    ----------
    polydata : vtkPolyData

    Returns
    -------
    output : array (N, 3)
        Normals, represented as 2D ndarrays (Nx3). None if there are no normals
        in the vtk polydata.

    """
    vtk_normals = polydata.GetPointData().GetNormals()
    if vtk_normals is None:
        return None
    else:
        return numpy_support.vtk_to_numpy(vtk_normals)


def get_polydata_colors(polydata):
    """Get points color (ndarrays Nx3 int) from a vtk polydata.

    Parameters
    ----------
    polydata : vtkPolyData

    Returns
    -------
    output : array (N, 3)
        Colors. None if no normals in the vtk polydata.

    """
    vtk_colors = polydata.GetPointData().GetScalars()
    if vtk_colors is None:
        return None
    else:
        return numpy_support.vtk_to_numpy(vtk_colors)


def set_polydata_triangles(polydata, triangles):
    """Set polydata triangles with a numpy array (ndarrays Nx3 int).

    Parameters
    ----------
    polydata : vtkPolyData
    triangles : array (N, 3)
        triangles, represented as 2D ndarrays (Nx3)

    """
    isize = vtk.vtkIdTypeArray().GetDataTypeSize()
    req_dtype = np.int32 if isize == 4 else np.int64
<<<<<<< HEAD
    vtk_triangles = np.hstack(np.c_[np.ones(len(triangles),
                                            dtype=req_dtype) * 3,
                                    triangles.astype(req_dtype)])
=======
    vtk_triangles = np.hstack(
        np.c_[np.ones(len(triangles), dtype=req_dtype) * 3,
              triangles.astype(req_dtype)])
>>>>>>> 958e55f3
    vtk_triangles = numpy_support.numpy_to_vtkIdTypeArray(vtk_triangles,
                                                          deep=True)
    vtk_cells = vtk.vtkCellArray()
    vtk_cells.SetCells(len(triangles), vtk_triangles)
    polydata.SetPolys(vtk_cells)
    return polydata


def set_polydata_vertices(polydata, vertices):
    """Set polydata vertices with a numpy array (ndarrays Nx3 int).

    Parameters
    ----------
    polydata : vtkPolyData
    vertices : vertices, represented as 2D ndarrays (Nx3)

    """
    vtk_points = vtk.vtkPoints()
    vtk_points.SetData(numpy_support.numpy_to_vtk(vertices, deep=True))
    polydata.SetPoints(vtk_points)
    return polydata


def set_polydata_normals(polydata, normals):
    """Set polydata normals with a numpy array (ndarrays Nx3 int).

    Parameters
    ----------
    polydata : vtkPolyData
    normals : normals, represented as 2D ndarrays (Nx3) (one per vertex)

    """
    vtk_normals = numpy_support.numpy_to_vtk(normals, deep=True)
    polydata.GetPointData().SetNormals(vtk_normals)
    return polydata


def set_polydata_colors(polydata, colors):
    """Set polydata colors with a numpy array (ndarrays Nx3 int).

    Parameters
    ----------
    polydata : vtkPolyData
    colors : colors, represented as 2D ndarrays (Nx3)
        colors are uint8 [0,255] RGB for each points

    """
    vtk_colors = numpy_support.numpy_to_vtk(colors, deep=True,
                                            array_type=vtk.VTK_UNSIGNED_CHAR)
    vtk_colors.SetNumberOfComponents(3)
    vtk_colors.SetName("RGB")
    polydata.GetPointData().SetScalars(vtk_colors)
    return polydata


def update_polydata_normals(polydata):
    """Generate and update polydata normals.

    Parameters
    ----------
    polydata : vtkPolyData

    """
    normals_gen = set_input(vtk.vtkPolyDataNormals(), polydata)
    normals_gen.ComputePointNormalsOn()
    normals_gen.ComputeCellNormalsOn()
    normals_gen.SplittingOff()
    # normals_gen.FlipNormalsOn()
    # normals_gen.ConsistencyOn()
    # normals_gen.AutoOrientNormalsOn()
    normals_gen.Update()

    vtk_normals = normals_gen.GetOutput().GetPointData().GetNormals()
    polydata.GetPointData().SetNormals(vtk_normals)


def get_polymapper_from_polydata(polydata):
    """Get vtkPolyDataMapper from a vtkPolyData.

    Parameters
    ----------
    polydata : vtkPolyData

    Returns
    -------
    poly_mapper : vtkPolyDataMapper

    """
    poly_mapper = set_input(vtk.vtkPolyDataMapper(), polydata)
    poly_mapper.ScalarVisibilityOn()
    poly_mapper.InterpolateScalarsBeforeMappingOn()
    poly_mapper.Update()
    poly_mapper.StaticOn()
    return poly_mapper


def get_actor_from_polymapper(poly_mapper):
    """Get vtkActor from a vtkPolyDataMapper.

    Parameters
    ----------
    poly_mapper : vtkPolyDataMapper

    Returns
    -------
    actor : vtkActor

    """
    actor = vtk.vtkActor()
    actor.SetMapper(poly_mapper)
    actor.GetProperty().BackfaceCullingOn()
    actor.GetProperty().SetInterpolationToPhong()

    return actor


def get_actor_from_polydata(polydata):
    """Get vtkActor from a vtkPolyData.

    Parameters
    ----------
    polydata : vtkPolyData

    Returns
    -------
    actor : vtkActor

    """
    poly_mapper = get_polymapper_from_polydata(polydata)
    return get_actor_from_polymapper(poly_mapper)


def apply_affine(aff, pts):
    """Apply affine matrix `aff` to points `pts`.

    Returns result of application of `aff` to the *right* of `pts`.  The
    coordinate dimension of `pts` should be the last.
    For the 3D case, `aff` will be shape (4,4) and `pts` will have final axis
    length 3 - maybe it will just be N by 3. The return value is the
    transformed points, in this case::
    res = np.dot(aff[:3,:3], pts.T) + aff[:3,3:4]
    transformed_pts = res.T
    This routine is more general than 3D, in that `aff` can have any shape
    (N,N), and `pts` can have any shape, as long as the last dimension is for
    the coordinates, and is therefore length N-1.

    Parameters
    ----------
    aff : (N, N) array-like
        Homogenous affine, for 3D points, will be 4 by 4. Contrary to first
        appearance, the affine will be applied on the left of `pts`.
    pts : (..., N-1) array-like
        Points, where the last dimension contains the coordinates of each
        point.  For 3D, the last dimension will be length 3.

    Returns
    -------
    transformed_pts : (..., N-1) array
        transformed points

    Notes
    -----
    Copied from nibabel to remove dependency.

    Examples
    --------
    >>> aff = np.array([[0,2,0,10],[3,0,0,11],[0,0,4,12],[0,0,0,1]])
    >>> pts = np.array([[1,2,3],[2,3,4],[4,5,6],[6,7,8]])
    >>> apply_affine(aff, pts) #doctest: +ELLIPSIS
    array([[14, 14, 24],
           [16, 17, 28],
           [20, 23, 36],
           [24, 29, 44]]...)
    Just to show that in the simple 3D case, it is equivalent to:
    >>> (np.dot(aff[:3,:3], pts.T) + aff[:3,3:4]).T #doctest: +ELLIPSIS
    array([[14, 14, 24],
           [16, 17, 28],
           [20, 23, 36],
           [24, 29, 44]]...)
    But `pts` can be a more complicated shape:
    >>> pts = pts.reshape((2,2,3))
    >>> apply_affine(aff, pts) #doctest: +ELLIPSIS
    array([[[14, 14, 24],
            [16, 17, 28]],
    <BLANKLINE>
           [[20, 23, 36],
            [24, 29, 44]]]...)

    """
    aff = np.asarray(aff)
    pts = np.asarray(pts)
    shape = pts.shape
    pts = pts.reshape((-1, shape[-1]))
    # rzs == rotations, zooms, shears
    rzs = aff[:-1, :-1]
    trans = aff[:-1, -1]
    res = np.dot(pts, rzs.T) + trans[None, :]
    return res.reshape(shape)


def asbytes(s):
    if sys.version_info[0] >= 3:
        if isinstance(s, bytes):
            return s
        return s.encode('latin1')
    else:
        return str(s)


def vtk_matrix_to_numpy(matrix):
    """Convert VTK matrix to numpy array."""
    if matrix is None:
        return None

    size = (4, 4)
    if isinstance(matrix, vtk.vtkMatrix3x3):
        size = (3, 3)

    mat = np.zeros(size)
    for i in range(mat.shape[0]):
        for j in range(mat.shape[1]):
            mat[i, j] = matrix.GetElement(i, j)

    return mat


def numpy_to_vtk_matrix(array):
    """Convert a numpy array to a VTK matrix."""
    if array is None:
        return None

    if array.shape == (4, 4):
        matrix = vtk.vtkMatrix4x4()
    elif array.shape == (3, 3):
        matrix = vtk.vtkMatrix3x3()
    else:
        raise ValueError("Invalid matrix shape: {0}".format(array.shape))

    for i in range(array.shape[0]):
        for j in range(array.shape[1]):
            matrix.SetElement(i, j, array[i, j])

    return matrix


def get_bounding_box_sizes(actor):
    """Get the bounding box sizes of an actor."""
    X1, X2, Y1, Y2, Z1, Z2 = actor.GetBounds()
    return (X2-X1, Y2-Y1, Z2-Z1)


def get_grid_cells_position(shapes, aspect_ratio=16/9., dim=None):
    """Construct a XY-grid based on the cells content shape.

    This function generates the coordinates of every grid cell. The width and
    height of every cell correspond to the largest width and the largest height
    respectively. The grid dimensions will automatically be adjusted to respect
    the given aspect ratio unless they are explicitly specified.

    The grid follows a row-major order with the top left corner being at
    coordinates (0,0,0) and the bottom right corner being at coordinates
    (nb_cols*cell_width, -nb_rows*cell_height, 0). Note that the X increases
    while the Y decreases.

    Parameters
    ----------
    shapes : list of tuple of int
        The shape (width, height) of every cell content.
    aspect_ratio : float (optional)
        Aspect ratio of the grid (width/height). Default: 16:9.
    dim : tuple of int (optional)
        Dimension (nb_rows, nb_cols) of the grid, if provided.

    Returns
    -------
    ndarray
        3D coordinates of every grid cell.

    """
    cell_shape = np.r_[np.max(shapes, axis=0), 0]
    cell_aspect_ratio = cell_shape[0] / cell_shape[1]

    count = len(shapes)
    if dim is None:
        # Compute the number of rows and columns.
        n_cols = np.ceil(np.sqrt(count*aspect_ratio / cell_aspect_ratio))
        n_rows = np.ceil(count / n_cols)
    else:
        n_rows, n_cols = dim

    if n_cols * n_rows < count:
        msg = "Size is too small, it cannot contain at least {} elements."
        raise ValueError(msg.format(count))

    # Use indexing="xy" so the cells are in row-major (C-order). Also,
    # the Y coordinates are negative so the cells are order from top to bottom.
    X, Y, Z = np.meshgrid(np.arange(n_cols), -np.arange(n_rows),
                          [0], indexing="xy")
    return cell_shape * np.array([X.flatten(), Y.flatten(), Z.flatten()]).T


def shallow_copy(vtk_object):
    """Create a shallow copy of a given `vtkObject` object."""
    copy = vtk_object.NewInstance()
    copy.ShallowCopy(vtk_object)
    return copy


def rotate(actor, rotation=(90, 1, 0, 0)):
    """Rotate actor around axis by angle.

    Parameters
    ----------
    actor : vtkActor or other prop
    rotation : tuple
        Rotate with angle w around axis x, y, z. Needs to be provided
        in the form (w, x, y, z).

    """
    prop3D = actor
    center = np.array(prop3D.GetCenter())

    oldMatrix = prop3D.GetMatrix()
    orig = np.array(prop3D.GetOrigin())

    newTransform = vtk.vtkTransform()
    newTransform.PostMultiply()
    if prop3D.GetUserMatrix() is not None:
        newTransform.SetMatrix(prop3D.GetUserMatrix())
    else:
        newTransform.SetMatrix(oldMatrix)

    newTransform.Translate(*(-center))
    newTransform.RotateWXYZ(*rotation)
    newTransform.Translate(*center)

    # now try to get the composit of translate, rotate, and scale
    newTransform.Translate(*(-orig))
    newTransform.PreMultiply()
    newTransform.Translate(*orig)

    if prop3D.GetUserMatrix() is not None:
        newTransform.GetMatrix(prop3D.GetUserMatrix())
    else:
        prop3D.SetPosition(newTransform.GetPosition())
        prop3D.SetScale(newTransform.GetScale())
        prop3D.SetOrientation(newTransform.GetOrientation())


def matplotlib_figure_to_numpy(fig, dpi=100, fname=None, flip_up_down=True,
                               transparent=False):
    r""" Convert a Matplotlib figure to a 3D numpy array with RGBA channels

    Parameters
    ----------

    fig : objs
        A matplotlib figure object
    dpi : int
        Dots per inch
    fname : str
        If ``fname`` is given then the array will be saved as a png to this
        position.
    flip_up_down : bool
        The origin is different from matlplotlib default and VTK's default
        behaviour (default True).
    transparent : bool
        Make background transparent (default False).

    Returns
    -------
    arr : ndarray
        a numpy 3D array of RGBA values
    """

    if fname is None:
        with InTemporaryDirectory() as tmpdir:
            fname = os.path.join(tmpdir, 'tmp.png')
            fig.savefig(fname, dpi=dpi, transparent=transparent,
                        bbox_inches='tight', pad_inches=0)
            arr = imread(fname)
    else:
        fig.savefig(fname, dpi=dpi, transparent=transparent,
                    bbox_inches='tight', pad_inches=0)
        arr = imread(fname)

    if flip_up_down:
        arr = np.flipud(arr)

    return arr<|MERGE_RESOLUTION|>--- conflicted
+++ resolved
@@ -355,15 +355,11 @@
     """
     isize = vtk.vtkIdTypeArray().GetDataTypeSize()
     req_dtype = np.int32 if isize == 4 else np.int64
-<<<<<<< HEAD
-    vtk_triangles = np.hstack(np.c_[np.ones(len(triangles),
-                                            dtype=req_dtype) * 3,
-                                    triangles.astype(req_dtype)])
-=======
+
     vtk_triangles = np.hstack(
         np.c_[np.ones(len(triangles), dtype=req_dtype) * 3,
               triangles.astype(req_dtype)])
->>>>>>> 958e55f3
+
     vtk_triangles = numpy_support.numpy_to_vtkIdTypeArray(vtk_triangles,
                                                           deep=True)
     vtk_cells = vtk.vtkCellArray()
