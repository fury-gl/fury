import sys
import numpy as np
import vtk
from vtk.util import numpy_support
from scipy.ndimage import map_coordinates
from fury.colormap import line_colors


def set_input(vtk_object, inp):
    """Set Generic input function which takes into account VTK 5 or 6.

    Parameters
    ----------
    vtk_object: vtk object
    inp: vtkPolyData or vtkImageData or vtkAlgorithmOutput

    Returns
    -------
    vtk_object

    Notes
    -------
    This can be used in the following way::
        from fury.utils import set_input
        poly_mapper = set_input(vtk.vtkPolyDataMapper(), poly_data)

    """
    if isinstance(inp, vtk.vtkPolyData) or isinstance(inp, vtk.vtkImageData):
        vtk_object.SetInputData(inp)
    elif isinstance(inp, vtk.vtkAlgorithmOutput):
        vtk_object.SetInputConnection(inp)
    vtk_object.Update()
    return vtk_object


def numpy_to_vtk_points(points):
    """Convert Numpy points array to a vtk points array.

    Parameters
    ----------
    points : ndarray

    Returns
    -------
    vtk_points : vtkPoints()

    """
    vtk_points = vtk.vtkPoints()
    vtk_points.SetData(numpy_support.numpy_to_vtk(np.asarray(points),
                                                  deep=True))
    return vtk_points


def numpy_to_vtk_colors(colors):
    """Convert Numpy color array to a vtk color array.

    Parameters
    ----------
    colors: ndarray

    Returns
    -------
    vtk_colors : vtkDataArray

    Notes
    -----
    If colors are not already in UNSIGNED_CHAR you may need to multiply by 255.

    Examples
    --------
    >>> import numpy as np
    >>> from fury.utils import numpy_to_vtk_colors
    >>> rgb_array = np.random.rand(100, 3)
    >>> vtk_colors = numpy_to_vtk_colors(255 * rgb_array)

    """
    vtk_colors = numpy_support.numpy_to_vtk(np.asarray(colors), deep=True,
                                            array_type=vtk.VTK_UNSIGNED_CHAR)
    return vtk_colors


def map_coordinates_3d_4d(input_array, indices):
    """Evaluate the input_array data at the given indices
    using trilinear interpolation.

    Parameters
    ----------
    input_array : ndarray,
        3D or 4D array
    indices : ndarray

    Returns
    -------
    output : ndarray
        1D or 2D array

    """
    if input_array.ndim <= 2 or input_array.ndim >= 5:
        raise ValueError("Input array can only be 3d or 4d")

    if input_array.ndim == 3:
        return map_coordinates(input_array, indices.T, order=1)

    if input_array.ndim == 4:
        values_4d = []
        for i in range(input_array.shape[-1]):
            values_tmp = map_coordinates(input_array[..., i],
                                         indices.T, order=1)
            values_4d.append(values_tmp)
        return np.ascontiguousarray(np.array(values_4d).T)


def lines_to_vtk_polydata(lines, colors="RGB"):
    """Create a vtkPolyData with lines and colors.

    Parameters
    ----------
    lines : list
        list of N curves represented as 2D ndarrays
    colors : array (N, 3), list of arrays, tuple (3,), array (K,), "RGB"
        If None or False, no coloring is done
        If "RGB" then a standard orientation colormap is used for every line.
        If one tuple of color is used. Then all streamlines will have the same
        colour.
        If an array (N, 3) is given, where N is equal to the number of lines.
        Then every line is coloured with a different RGB color.
        If a list of RGB arrays is given then every point of every line takes
        a different color.
        If an array (K, 3) is given, where K is the number of points of all
        lines then every point is colored with a different RGB color.
        If an array (K,) is given, where K is the number of points of all
        lines then these are considered as the values to be used by the
        colormap.
        If an array (L,) is given, where L is the number of streamlines then
        these are considered as the values to be used by the colormap per
        streamline.
        If an array (X, Y, Z) or (X, Y, Z, 3) is given then the values for the
        colormap are interpolated automatically using trilinear interpolation.

    Returns
    -------
    poly_data : vtkPolyData
    color_is_scalar : bool, true if the color array is a single scalar
        Scalar array could be used with a colormap lut
        None if no color was used

    """
    # Get the 3d points_array
    points_array = np.vstack(lines)

    nb_lines = len(lines)
    nb_points = len(points_array)

    lines_range = range(nb_lines)

    # Get lines_array in vtk input format
    lines_array = []
    # Using np.intp (instead of int64), because of a bug in numpy:
    # https://github.com/nipy/dipy/pull/789
    # https://github.com/numpy/numpy/issues/4384
    points_per_line = np.zeros([nb_lines], np.intp)
    current_position = 0
    for i in lines_range:
        current_len = len(lines[i])
        points_per_line[i] = current_len

        end_position = current_position + current_len
        lines_array += [current_len]
        lines_array += range(current_position, end_position)
        current_position = end_position

    lines_array = np.array(lines_array)

    # Set Points to vtk array format
    vtk_points = numpy_to_vtk_points(points_array)

    # Set Lines to vtk array format
    vtk_lines = vtk.vtkCellArray()
    vtk_lines.GetData().DeepCopy(numpy_support.numpy_to_vtk(lines_array))
    vtk_lines.SetNumberOfCells(nb_lines)

    # Create the poly_data
    poly_data = vtk.vtkPolyData()
    poly_data.SetPoints(vtk_points)
    poly_data.SetLines(vtk_lines)

    # Get colors_array (reformat to have colors for each points)
    #           - if/else tested and work in normal simple case
    color_is_scalar = False
    if colors is None or colors is False:
        # No color array is used
        return poly_data, None
    elif isinstance(colors, str) and colors.lower() == "rgb":
        # set automatic rgb colors
        cols_arr = line_colors(lines)
        colors_mapper = np.repeat(lines_range, points_per_line, axis=0)
        vtk_colors = numpy_to_vtk_colors(255 * cols_arr[colors_mapper])
    else:
        cols_arr = np.asarray(colors)
        if cols_arr.dtype == np.object:  # colors is a list of colors
            vtk_colors = numpy_to_vtk_colors(255 * np.vstack(colors))
        else:
            if len(cols_arr) == nb_points:
                if cols_arr.ndim == 1:  # values for every point
                    vtk_colors = numpy_support.numpy_to_vtk(cols_arr,
                                                            deep=True)
                    color_is_scalar = True
                elif cols_arr.ndim == 2:  # map color to each point
                    vtk_colors = numpy_to_vtk_colors(255 * cols_arr)

            elif cols_arr.ndim == 1:
                if len(cols_arr) == nb_lines:  # values for every streamline
                    cols_arrx = []
                    for (i, value) in enumerate(colors):
                        cols_arrx += lines[i].shape[0]*[value]
                    cols_arrx = np.array(cols_arrx)
                    vtk_colors = numpy_support.numpy_to_vtk(cols_arrx,
                                                            deep=True)
                    color_is_scalar = True
                else:  # the same colors for all points
                    vtk_colors = numpy_to_vtk_colors(
                        np.tile(255 * cols_arr, (nb_points, 1)))

            elif cols_arr.ndim == 2:  # map color to each line
                colors_mapper = np.repeat(lines_range, points_per_line, axis=0)
                vtk_colors = numpy_to_vtk_colors(255 * cols_arr[colors_mapper])
            else:  # colormap
                #  get colors for each vertex
                cols_arr = map_coordinates_3d_4d(cols_arr, points_array)
                vtk_colors = numpy_support.numpy_to_vtk(cols_arr, deep=True)
                color_is_scalar = True

    vtk_colors.SetName("Colors")
    poly_data.GetPointData().SetScalars(vtk_colors)
    return poly_data, color_is_scalar


def get_polydata_lines(line_polydata):
    """Convert vtk polydata to a list of lines ndarrays.

    Parameters
    ----------
    line_polydata : vtkPolyData

    Returns
    -------
    lines : list
        List of N curves represented as 2D ndarrays

    """
    lines_vertices = numpy_support.vtk_to_numpy(line_polydata.GetPoints().
                                                GetData())
    lines_idx = numpy_support.vtk_to_numpy(line_polydata.GetLines().GetData())

    lines = []
    current_idx = 0
    while current_idx < len(lines_idx):
        line_len = lines_idx[current_idx]

        next_idx = current_idx + line_len + 1
        line_range = lines_idx[current_idx + 1: next_idx]

        lines += [lines_vertices[line_range]]
        current_idx = next_idx
    return lines


def get_polydata_triangles(polydata):
    """Get triangles (ndarrays Nx3 int) from a vtk polydata.

    Parameters
    ----------
    polydata : vtkPolyData

    Returns
    -------
    output : array (N, 3)
        triangles

    """
    vtk_polys = numpy_support.vtk_to_numpy(polydata.GetPolys().GetData())
    # test if its really triangles
    if not (vtk_polys[::4] == 3).all():
        raise AssertionError("Shape error: this is not triangles")
    return np.vstack([vtk_polys[1::4], vtk_polys[2::4], vtk_polys[3::4]]).T


def get_polydata_vertices(polydata):
    """Get vertices (ndarrays Nx3 int) from a vtk polydata.

    Parameters
    ----------
    polydata : vtkPolyData

    Returns
    -------
    output : array (N, 3)
        points, represented as 2D ndarrays

    """
    return numpy_support.vtk_to_numpy(polydata.GetPoints().GetData())


def get_polydata_normals(polydata):
    """Get vertices normal (ndarrays Nx3 int) from a vtk polydata.

    Parameters
    ----------
    polydata : vtkPolyData

    Returns
    -------
    output : array (N, 3)
        Normals, represented as 2D ndarrays (Nx3). None if there are no normals
        in the vtk polydata.

    """
    vtk_normals = polydata.GetPointData().GetNormals()
    if vtk_normals is None:
        return None
    else:
        return numpy_support.vtk_to_numpy(vtk_normals)


def get_polydata_colors(polydata):
    """Get points color (ndarrays Nx3 int) from a vtk polydata.

    Parameters
    ----------
    polydata : vtkPolyData

    Returns
    -------
    output : array (N, 3)
        Colors. None if no normals in the vtk polydata.

    """
    vtk_colors = polydata.GetPointData().GetScalars()
    if vtk_colors is None:
        return None
    else:
        return numpy_support.vtk_to_numpy(vtk_colors)


def set_polydata_triangles(polydata, triangles):
    """Set polydata triangles with a numpy array (ndarrays Nx3 int).

    Parameters
    ----------
    polydata : vtkPolyData
    triangles : array (N, 3)
        triangles, represented as 2D ndarrays (Nx3)

    """
    isize = vtk.vtkIdTypeArray().GetDataTypeSize()
    req_dtype = np.int32 if isize == 4 else np.int64
    vtk_triangles = np.hstack(
        np.c_[np.ones(len(triangles), dtype=req_dtype) * 3,
              triangles.astype(req_dtype)])
    vtk_triangles = numpy_support.numpy_to_vtkIdTypeArray(vtk_triangles,
                                                          deep=True)
    vtk_cells = vtk.vtkCellArray()
    vtk_cells.SetCells(len(triangles), vtk_triangles)
    polydata.SetPolys(vtk_cells)
    return polydata


def set_polydata_vertices(polydata, vertices):
    """Set polydata vertices with a numpy array (ndarrays Nx3 int).

    Parameters
    ----------
    polydata : vtkPolyData
    vertices : vertices, represented as 2D ndarrays (Nx3)

    """
    vtk_points = vtk.vtkPoints()
    vtk_points.SetData(numpy_support.numpy_to_vtk(vertices, deep=True))
    polydata.SetPoints(vtk_points)
    return polydata


def set_polydata_normals(polydata, normals):
    """Set polydata normals with a numpy array (ndarrays Nx3 int).

    Parameters
    ----------
    polydata : vtkPolyData
    normals : normals, represented as 2D ndarrays (Nx3) (one per vertex)

    """
    vtk_normals = numpy_support.numpy_to_vtk(normals, deep=True)
    polydata.GetPointData().SetNormals(vtk_normals)
    return polydata


def set_polydata_colors(polydata, colors):
    """Set polydata colors with a numpy array (ndarrays Nx3 int).

    Parameters
    ----------
    polydata : vtkPolyData
    colors : colors, represented as 2D ndarrays (Nx3)
        colors are uint8 [0,255] RGB for each points

    """
    vtk_colors = numpy_support.numpy_to_vtk(colors, deep=True,
                                            array_type=vtk.VTK_UNSIGNED_CHAR)
    vtk_colors.SetNumberOfComponents(3)
    vtk_colors.SetName("RGB")
    polydata.GetPointData().SetScalars(vtk_colors)
    return polydata


def update_polydata_normals(polydata):
    """Generate and update polydata normals.

    Parameters
    ----------
    polydata : vtkPolyData

    """
    normals_gen = set_input(vtk.vtkPolyDataNormals(), polydata)
    normals_gen.ComputePointNormalsOn()
    normals_gen.ComputeCellNormalsOn()
    normals_gen.SplittingOff()
    # normals_gen.FlipNormalsOn()
    # normals_gen.ConsistencyOn()
    # normals_gen.AutoOrientNormalsOn()
    normals_gen.Update()

    vtk_normals = normals_gen.GetOutput().GetPointData().GetNormals()
    polydata.GetPointData().SetNormals(vtk_normals)


def get_polymapper_from_polydata(polydata):
    """Get vtkPolyDataMapper from a vtkPolyData.

    Parameters
    ----------
    polydata : vtkPolyData

    Returns
    -------
    poly_mapper : vtkPolyDataMapper

    """
    poly_mapper = set_input(vtk.vtkPolyDataMapper(), polydata)
    poly_mapper.ScalarVisibilityOn()
    poly_mapper.InterpolateScalarsBeforeMappingOn()
    poly_mapper.Update()
    poly_mapper.StaticOn()
    return poly_mapper


def get_actor_from_polymapper(poly_mapper):
    """Get vtkActor from a vtkPolyDataMapper.

    Parameters
    ----------
    poly_mapper : vtkPolyDataMapper

    Returns
    -------
    actor : vtkActor

    """
    actor = vtk.vtkActor()
    actor.SetMapper(poly_mapper)
    actor.GetProperty().BackfaceCullingOn()
    actor.GetProperty().SetInterpolationToPhong()

    return actor


def get_actor_from_polydata(polydata):
    """Get vtkActor from a vtkPolyData.

    Parameters
    ----------
    polydata : vtkPolyData

    Returns
    -------
    actor : vtkActor

    """
    poly_mapper = get_polymapper_from_polydata(polydata)
    return get_actor_from_polymapper(poly_mapper)


def get_actor_from_primitive(vertices, triangles, colors=None,
                             normals=None, backface_culling=True):
    """Get vtkActor from a vtkPolyData.

    Parameters
    ----------
    vertices : (Mx3) ndarray
        XYZ coordinates of the object
    triangles: (Nx3) ndarray
        Indices into vertices; forms triangular faces.
    colors: (Nx3) ndarray
        N is equal to the number of lines. Every line is coloured with a
        different RGB color.
    normals: (Nx3) ndarray
        normals, represented as 2D ndarrays (Nx3) (one per vertex)
    backface_culling: bool
        culling of polygons based on orientation of normal with respect to
        camera. If backface culling is True, polygons facing away from camera
        are not drawn. Default: True


    Returns
    -------
    actor : vtkActor

    """
    # Create a Polydata
    pd = vtk.vtkPolyData()
    set_polydata_vertices(pd, vertices)
    set_polydata_triangles(pd, triangles)
    if isinstance(colors, np.ndarray):
        set_polydata_colors(pd, colors)
    if isinstance(normals, np.ndarray):
        set_polydata_normals(pd, normals)

    current_actor = get_actor_from_polydata(pd)
    current_actor.GetProperty().SetBackfaceCulling(backface_culling)
    return current_actor


def repeat_sources(centers, colors, active_scalars=1., directions=None,
                   source=None, vertices=None, faces=None):
    """Transform a vtksource to glyph.

    """
    if source is None and faces is None:
        raise IOError("A source or faces should be defined")

    if np.array(colors).ndim == 1:
        colors = np.tile(colors, (len(centers), 1))

    pts = numpy_to_vtk_points(np.ascontiguousarray(centers))
    cols = numpy_to_vtk_colors(255 * np.ascontiguousarray(colors))
    cols.SetName('colors')
    if isinstance(active_scalars, (float, int)):
        active_scalars = np.tile(active_scalars, (len(centers), 1))
    if isinstance(active_scalars, np.ndarray):
        ascalars = numpy_support.numpy_to_vtk(np.asarray(active_scalars),
                                              deep=True,
                                              array_type=vtk.VTK_DOUBLE)
        ascalars.SetName('active_scalars')

    if directions is not None:
        directions_fa = numpy_support.numpy_to_vtk(np.asarray(directions),
                                                   deep=True,
                                                   array_type=vtk.VTK_DOUBLE)
        directions_fa.SetName('directions')

    polydata_centers = vtk.vtkPolyData()
    polydata_geom = vtk.vtkPolyData()

    if faces is not None:
        set_polydata_vertices(polydata_geom, vertices.astype(np.int8))
        set_polydata_triangles(polydata_geom, faces)

    polydata_centers.SetPoints(pts)
    polydata_centers.GetPointData().AddArray(cols)
    if directions is not None:
        polydata_centers.GetPointData().AddArray(directions_fa)
        polydata_centers.GetPointData().SetActiveVectors('directions')
    if isinstance(active_scalars, np.ndarray):
        polydata_centers.GetPointData().AddArray(ascalars)
        polydata_centers.GetPointData().SetActiveScalars('active_scalars')

    glyph = vtk.vtkGlyph3D()
    if faces is None:
        glyph.SetSourceConnection(source.GetOutputPort())
    else:
        glyph.SetSourceData(polydata_geom)

    glyph.SetInputData(polydata_centers)
    glyph.SetOrient(True)
    glyph.SetScaleModeToScaleByScalar()
    glyph.SetVectorModeToUseVector()
    glyph.Update()

    mapper = vtk.vtkPolyDataMapper()
    mapper.SetInputData(glyph.GetOutput())
    mapper.SetScalarModeToUsePointFieldData()
    mapper.SelectColorArray('colors')

    actor = vtk.vtkActor()
    actor.SetMapper(mapper)
    return actor


def apply_affine(aff, pts):
    """Apply affine matrix `aff` to points `pts`.

    Returns result of application of `aff` to the *right* of `pts`.  The
    coordinate dimension of `pts` should be the last.
    For the 3D case, `aff` will be shape (4,4) and `pts` will have final axis
    length 3 - maybe it will just be N by 3. The return value is the
    transformed points, in this case::
    res = np.dot(aff[:3,:3], pts.T) + aff[:3,3:4]
    transformed_pts = res.T
    This routine is more general than 3D, in that `aff` can have any shape
    (N,N), and `pts` can have any shape, as long as the last dimension is for
    the coordinates, and is therefore length N-1.

    Parameters
    ----------
    aff : (N, N) array-like
        Homogenous affine, for 3D points, will be 4 by 4. Contrary to first
        appearance, the affine will be applied on the left of `pts`.
    pts : (..., N-1) array-like
        Points, where the last dimension contains the coordinates of each
        point.  For 3D, the last dimension will be length 3.

    Returns
    -------
    transformed_pts : (..., N-1) array
        transformed points

    Notes
    -----
    Copied from nibabel to remove dependency.

    Examples
    --------
    >>> aff = np.array([[0,2,0,10],[3,0,0,11],[0,0,4,12],[0,0,0,1]])
    >>> pts = np.array([[1,2,3],[2,3,4],[4,5,6],[6,7,8]])
    >>> apply_affine(aff, pts) #doctest: +ELLIPSIS
    array([[14, 14, 24],
           [16, 17, 28],
           [20, 23, 36],
           [24, 29, 44]]...)
    Just to show that in the simple 3D case, it is equivalent to:
    >>> (np.dot(aff[:3,:3], pts.T) + aff[:3,3:4]).T #doctest: +ELLIPSIS
    array([[14, 14, 24],
           [16, 17, 28],
           [20, 23, 36],
           [24, 29, 44]]...)
    But `pts` can be a more complicated shape:
    >>> pts = pts.reshape((2,2,3))
    >>> apply_affine(aff, pts) #doctest: +ELLIPSIS
    array([[[14, 14, 24],
            [16, 17, 28]],
    <BLANKLINE>
           [[20, 23, 36],
            [24, 29, 44]]]...)

    """
    aff = np.asarray(aff)
    pts = np.asarray(pts)
    shape = pts.shape
    pts = pts.reshape((-1, shape[-1]))
    # rzs == rotations, zooms, shears
    rzs = aff[:-1, :-1]
    trans = aff[:-1, -1]
    res = np.dot(pts, rzs.T) + trans[None, :]
    return res.reshape(shape)


def asbytes(s):
    if sys.version_info[0] >= 3:
        if isinstance(s, bytes):
            return s
        return s.encode('latin1')
    else:
        return str(s)


def vtk_matrix_to_numpy(matrix):
    """Convert VTK matrix to numpy array."""
    if matrix is None:
        return None

    size = (4, 4)
    if isinstance(matrix, vtk.vtkMatrix3x3):
        size = (3, 3)

    mat = np.zeros(size)
    for i in range(mat.shape[0]):
        for j in range(mat.shape[1]):
            mat[i, j] = matrix.GetElement(i, j)

    return mat


def numpy_to_vtk_matrix(array):
    """Convert a numpy array to a VTK matrix."""
    if array is None:
        return None

    if array.shape == (4, 4):
        matrix = vtk.vtkMatrix4x4()
    elif array.shape == (3, 3):
        matrix = vtk.vtkMatrix3x3()
    else:
        raise ValueError("Invalid matrix shape: {0}".format(array.shape))

    for i in range(array.shape[0]):
        for j in range(array.shape[1]):
            matrix.SetElement(i, j, array[i, j])

    return matrix


def get_bounding_box_sizes(actor):
    """Get the bounding box sizes of an actor."""
    X1, X2, Y1, Y2, Z1, Z2 = actor.GetBounds()
    return (X2-X1, Y2-Y1, Z2-Z1)


def get_grid_cells_position(shapes, aspect_ratio=16/9., dim=None):
    """Construct a XY-grid based on the cells content shape.

    This function generates the coordinates of every grid cell. The width and
    height of every cell correspond to the largest width and the largest height
    respectively. The grid dimensions will automatically be adjusted to respect
    the given aspect ratio unless they are explicitly specified.

    The grid follows a row-major order with the top left corner being at
    coordinates (0,0,0) and the bottom right corner being at coordinates
    (nb_cols*cell_width, -nb_rows*cell_height, 0). Note that the X increases
    while the Y decreases.

    Parameters
    ----------
    shapes : list of tuple of int
        The shape (width, height) of every cell content.
    aspect_ratio : float (optional)
        Aspect ratio of the grid (width/height). Default: 16:9.
    dim : tuple of int (optional)
        Dimension (nb_rows, nb_cols) of the grid, if provided.

    Returns
    -------
    ndarray
        3D coordinates of every grid cell.

    """
    cell_shape = np.r_[np.max(shapes, axis=0), 0]
    cell_aspect_ratio = cell_shape[0] / cell_shape[1]

    count = len(shapes)
    if dim is None:
        # Compute the number of rows and columns.
        n_cols = np.ceil(np.sqrt(count*aspect_ratio / cell_aspect_ratio))
        n_rows = np.ceil(count / n_cols)
    else:
        n_rows, n_cols = dim

    if n_cols * n_rows < count:
        msg = "Size is too small, it cannot contain at least {} elements."
        raise ValueError(msg.format(count))

    # Use indexing="xy" so the cells are in row-major (C-order). Also,
    # the Y coordinates are negative so the cells are order from top to bottom.
    X, Y, Z = np.meshgrid(np.arange(n_cols), -np.arange(n_rows),
                          [0], indexing="xy")
    return cell_shape * np.array([X.flatten(), Y.flatten(), Z.flatten()]).T


def shallow_copy(vtk_object):
    """Create a shallow copy of a given `vtkObject` object."""
    copy = vtk_object.NewInstance()
    copy.ShallowCopy(vtk_object)
    return copy


def rotate(actor, rotation=(90, 1, 0, 0)):
    """Rotate actor around axis by angle.

    Parameters
    ----------
    actor : vtkActor or other prop
    rotation : tuple
        Rotate with angle w around axis x, y, z. Needs to be provided
        in the form (w, x, y, z).

    """
    prop3D = actor
    center = np.array(prop3D.GetCenter())

    oldMatrix = prop3D.GetMatrix()
    orig = np.array(prop3D.GetOrigin())

    newTransform = vtk.vtkTransform()
    newTransform.PostMultiply()
    if prop3D.GetUserMatrix() is not None:
        newTransform.SetMatrix(prop3D.GetUserMatrix())
    else:
        newTransform.SetMatrix(oldMatrix)

    newTransform.Translate(*(-center))
    newTransform.RotateWXYZ(*rotation)
    newTransform.Translate(*center)

    # now try to get the composit of translate, rotate, and scale
    newTransform.Translate(*(-orig))
    newTransform.PreMultiply()
    newTransform.Translate(*orig)

    if prop3D.GetUserMatrix() is not None:
        newTransform.GetMatrix(prop3D.GetUserMatrix())
    else:
        prop3D.SetPosition(newTransform.GetPosition())
        prop3D.SetScale(newTransform.GetScale())
        prop3D.SetOrientation(newTransform.GetOrientation())


def rgb_to_vtk(data):
    """RGB or RGBA images to VTK arrays.

    Parameters
    ----------
    data : ndarray
        Shape can be (X, Y, 3) or (X, Y, 4)

    Returns
    -------
    vtkImageData

    """
    grid = vtk.vtkImageData()
    grid.SetDimensions(data.shape[1], data.shape[0], 1)
    nd = data.shape[-1]
    vtkarr = numpy_support.numpy_to_vtk(
        np.flip(data.swapaxes(0, 1), axis=1).reshape((-1, nd), order='F'))
    vtkarr.SetName('Image')
    grid.GetPointData().AddArray(vtkarr)
    grid.GetPointData().SetActiveScalars('Image')
    grid.GetPointData().Update()
    return grid


def normalize_v3(arr):
    """Normalize a numpy array of 3 component vectors shape=(N, 3).

    Parameters
    -----------
    array : ndarray
        Shape (N, 3)

    Returns
    -------
    norm_array

    """
    lens = np.sqrt(arr[:, 0] ** 2 + arr[:, 1] ** 2 + arr[:, 2] ** 2)
    arr[:, 0] /= lens
    arr[:, 1] /= lens
    arr[:, 2] /= lens
    return arr


def normals_from_v_f(vertices, faces):
    """Calculate normals from vertices and faces.

    Parameters
    ----------
    verices : ndarray
    faces : ndarray

    Returns
    -------
    normals : ndarray
        Shape same as vertices

    """
    norm = np.zeros(vertices.shape, dtype=vertices.dtype)
    tris = vertices[faces]
    n = np.cross(tris[::, 1] - tris[::, 0], tris[::, 2] - tris[::, 0])
    normalize_v3(n)
    norm[faces[:, 0]] += n
    norm[faces[:, 1]] += n
    norm[faces[:, 2]] += n
    normalize_v3(norm)
    return norm


<<<<<<< HEAD
def vertices_from_actor(actor):
    """Return vertices from actor.

    Parameters
    -------------
    actor : actor

    Returns
    ---------
    vertices : ndarray

    """
    return numpy_support.vtk_to_numpy(actor.GetMapper().\
        GetInput().GetPoints().GetData())


def compute_bounds(actor):
    """Compute Bounds of actor.

    Parameters
    -------------------
    actor : actor

    """
    actor.GetMapper().GetInput()\
    .ComputeBounds()


def update_actor(actor):
    """Update actor.

    Parameters
    ------------------
    actor : actor

    """
    actor.GetMapper().GetInput().\
    GetPoints().GetData().Modified()
=======
def what_order(verts, tri):
    """Determines the winding order of a given set of vertices and a triangle

    Parameter
    ---------
    verts: ndarray
        array of vertices making up a shape
    tri: ndarray

    Returns
    -------
    0 or 1: int
        If the order is counter clockwise, returns 0.
        Otherwise, returns 1.
    """
    v1 = verts[tri[0] - 1]
    v2 = verts[tri[1] - 1]
    v3 = verts[tri[2] - 1]

    x1 = v1[0]
    x2 = v2[0]
    x3 = v3[0]

    y1 = v1[1]
    y2 = v2[1]
    y3 = v3[1]

    val = (y2 - y1) * (x3 - x2) - (y3 - y2) * (x2 - x1)

    if val < 0:
        return 1
    return 0


def change_order(tri):
    """ Changes the order of a given triangle

    Parameter
    ---------
    tri: ndarray
        array of 3 vertices making up a triangle

    Returns
    -------
    np.array(newVert): ndarray
        new array of vertices making up a triangle in the opposite winding order
        of the given parameter
    """

    newVert = [tri[2], tri[1], tri[0]]

    return np.array(newVert)


def check_order(vert, triarr):
    """

    Parameter
    ---------
    vert: ndarray
        array of vertices corresponding to a shape
    triarr: ndarray
        array of triangles corresponding to a shape

    Returns
    -------
    correct_vert: ndarray
        The corrected order of the vert parameter

    """

    shape = triarr.shape
    correct_vert = np.empty(shape)
    correct_order = what_order(vert, triarr[0])
    for nb, i in enumerate(triarr):
        order2 = what_order(vert, i)
        if correct_order != order2:
            temp = change_order(i)
            correct_vert[nb] = temp
        else:
            correct_vert[nb] = i
    return correct_vert
>>>>>>> ae9deced
<|MERGE_RESOLUTION|>--- conflicted
+++ resolved
@@ -882,7 +882,6 @@
     return norm
 
 
-<<<<<<< HEAD
 def vertices_from_actor(actor):
     """Return vertices from actor.
 
@@ -921,7 +920,7 @@
     """
     actor.GetMapper().GetInput().\
     GetPoints().GetData().Modified()
-=======
+
 def what_order(verts, tri):
     """Determines the winding order of a given set of vertices and a triangle
 
@@ -1004,4 +1003,3 @@
         else:
             correct_vert[nb] = i
     return correct_vert
->>>>>>> ae9deced
