from time import perf_counter
from fury.ui.elements import PlaybackPanel
from fury.animation.animation import Animation


class Timeline:
    """Keyframe animation Timeline.

    Timeline is responsible for handling the playback of keyframes animations.
    It has multiple playback options which makes it easy
    to control the playback, speed, state of the animation with/without a GUI
    playback panel.

    Attributes
    ----------
    animations : Animation or list[Animation], optional, default: None
        Actor/s to be animated directly by the Timeline (main Animation).
    playback_panel : bool, optional
        If True, the timeline will have a playback panel set, which can be used
        to control the playback of the timeline.
    length : float or int, default: None, optional
        the fixed length of the timeline. If set to None, the timeline will get
         its length from the animations that it controls automatically.
    loop : bool, optional
        Whether loop playing the timeline or play once.
    """

    def __init__(self, animations=None, playback_panel=False, loop=True,
                 length=None):

        self.playback_panel = None
        self._current_timestamp = 0
        self._speed = 1.0
        self._last_started_time = 0
        self._playing = False
        self._animations = []
        self._loop = loop
        self._length = length
        self._duration = length if length is not None else 0.0

        if playback_panel:
            def set_loop(is_loop):
                self._loop = is_loop

            def set_speed(speed):
                self.speed = speed

            self.playback_panel = PlaybackPanel(loop=self._loop)
            self.playback_panel.on_play = self.play
            self.playback_panel.on_stop = self.stop
            self.playback_panel.on_pause = self.pause
            self.playback_panel.on_loop_toggle = set_loop
            self.playback_panel.on_progress_bar_changed = self.seek
            self.playback_panel.on_speed_changed = set_speed

        if animations is not None:
            self.add_animation(animations)

    def update_duration(self):
        """Update and return the duration of the Timeline.

        Returns
        -------
        float
            The duration of the Timeline.
        """
        if self._length is not None:
            self._duration = self._length
        else:
            self._duration = max([0.0] + [anim.update_duration() for anim
                                          in self._animations])
        if self.has_playback_panel:
            self.playback_panel.final_time = self.duration
        return self.duration

    @property
    def duration(self):
        """Return the duration of the Timeline.

        Returns
        -------
        float
            The duration of the Timeline.
        """
        return self._duration

    def play(self):
        """Play the animation"""
        if not self.playing:
            if self.current_timestamp >= self.duration:
                self.current_timestamp = 0
            self._last_started_time = \
                perf_counter() - self._current_timestamp / self.speed
            self._playing = True

    def pause(self):
        """Pause the animation"""
        self._current_timestamp = self.current_timestamp
        self._playing = False

    def stop(self):
        """Stop the animation"""
        self._current_timestamp = 0
        self._playing = False
        self.update(force=True)

    def restart(self):
        """Restart the animation"""
        self._current_timestamp = 0
        self._playing = True
        self.update(force=True)

    @property
    def current_timestamp(self):
        """Get current timestamp of the Timeline.

        Returns
        -------
        float
            The current time of the Timeline.

        """
        if self.playing:
            self._current_timestamp = (perf_counter() -
                                       self._last_started_time) * self.speed
        return self._current_timestamp

    @current_timestamp.setter
    def current_timestamp(self, timestamp):
        """Set the current timestamp of the Timeline.

        Parameters
        ----------
        timestamp: float
            The time to set as current time of the Timeline.

        """
        self.seek(timestamp)

    def seek(self, timestamp):
        """Set the current timestamp of the Timeline.

        Parameters
        ----------
        timestamp: float
            The time to seek.

        """
        # assuring timestamp value is in the timeline range
        if timestamp < 0:
            timestamp = 0
        elif timestamp > self.duration:
            timestamp = self.duration
        if self.playing:
            self._last_started_time = \
                perf_counter() - timestamp / self.speed
        else:
            self._current_timestamp = timestamp
            self.update(force=True)

    def seek_percent(self, percent):
        """Seek a percentage of the Timeline's final timestamp.

        Parameters
        ----------
        percent: float
            Value from 1 to 100.

        """
        t = percent * self.duration / 100
        self.seek(t)

    @property
    def playing(self):
        """Return whether the Timeline is playing.

        Returns
        -------
        bool
            True if the Timeline is playing.
        """
        return self._playing

    @property
    def stopped(self):
        """Return whether the Timeline is stopped.

        Returns
        -------
        bool
            True if Timeline is stopped.

        """
        return not self.playing and not self._current_timestamp

    @property
    def paused(self):
        """Return whether the Timeline is paused.

        Returns
        -------
        bool
            True if the Timeline is paused.

        """

        return not self.playing and self._current_timestamp is not None

    @property
    def speed(self):
        """Return the speed of the timeline's playback.

        Returns
        -------
        float
            The speed of the timeline's playback.
        """
        return self._speed

    @speed.setter
    def speed(self, speed):
        """Set the speed of the timeline's playback.

        Parameters
        ----------
        speed: float
            The speed of the timeline's playback.

        """
        current = self.current_timestamp
        if speed <= 0:
            return
        self._speed = speed
        self._last_started_time = perf_counter()
        self.current_timestamp = current

    @property
    def loop(self):
        """Get loop condition of the timeline.

        Returns
        -------
        bool
            Whether the playback is in loop mode (True) or play one mode
            (False).
        """
        return self._loop

    @loop.setter
    def loop(self, loop):
        """Set the timeline's playback to loop or play once.

        Parameters
        ----------
        loop: bool
            The loop condition to be set. (True) to loop the playback, and
            (False) to play only once.
        """
        self._loop = loop

    @property
    def has_playback_panel(self):
        """Return whether the `Timeline` has a playback panel.

        Returns
        -------
        bool: 'True' if the `Timeline` has a playback panel. otherwise, 'False'
        """
        return self.playback_panel is not None

    def add_animation(self, animation):
        """Add Animation or list of Animations.

        Parameters
        ----------
        animation: Animation or list[Animation] or tuple[Animation]
            Animation/s to be added.
        """
        if isinstance(animation, (list, tuple)):
            [self.add_animation(anim) for anim in animation]
        elif isinstance(animation, Animation):
            animation._timeline = self
            self._animations.append(animation)
            self.update_duration()
        else:
            raise TypeError(f"Expected an Animation, a list or a tuple.")

    @property
    def animations(self) -> 'list[Animation]':
        """Return a list of Animations.

        Returns
        -------
        list:
            List of Animations controlled by the timeline.
        """
        return self._animations

    def update(self, force=False):
        """Update the timeline.

        Update the Timeline and all the animations that it controls. As well as
        the playback of the Timeline (if exists).

        Parameters
        ----------
        force: bool, optional, default: False
            If True, the timeline will update even when the timeline is paused
            or stopped and hence, more resources will be used.

        """
        time = self.current_timestamp
        if self.has_playback_panel:
            self.playback_panel.current_time = time
        if time > self.duration:
            if self._loop:
                self.seek(0)
            else:
                self.seek(self.duration)
                # Doing this will pause both the timeline and the panel.
                if self.has_playback_panel:
                    self.playback_panel.pause()
                else:
                    self.pause()
        if self.playing or force:
            [anim.update_animation(time) for anim in self._animations]

<<<<<<< HEAD
    def add_to_scene(self, scene):
        """Add Timeline and all of its Animations to the scene"""
        if self.has_playback_panel:
            self.playback_panel.add_to_scene(scene)
        [animation.add_to_scene(scene) for animation in self._animations]

    def remove_from_scene(self, scene):
        """Remove Timeline and all of its Animations to the scene"""
        if self.has_playback_panel:
            scene.rm(*tuple(self.playback_panel.actors))
        [animation.remove_from_scene(scene) for animation in self._animations]
=======
    def add_to_scene(self, ren):
        """Add this Timeline and all of its Animations to the scene"""
        if self.has_playback_panel:
            self.playback_panel.add_to_scene(ren)
        [ren.add(animation) for animation in self._animations]
>>>>>>> 0617d872
<|MERGE_RESOLUTION|>--- conflicted
+++ resolved
@@ -325,7 +325,6 @@
         if self.playing or force:
             [anim.update_animation(time) for anim in self._animations]
 
-<<<<<<< HEAD
     def add_to_scene(self, scene):
         """Add Timeline and all of its Animations to the scene"""
         if self.has_playback_panel:
@@ -336,11 +335,4 @@
         """Remove Timeline and all of its Animations to the scene"""
         if self.has_playback_panel:
             scene.rm(*tuple(self.playback_panel.actors))
-        [animation.remove_from_scene(scene) for animation in self._animations]
-=======
-    def add_to_scene(self, ren):
-        """Add this Timeline and all of its Animations to the scene"""
-        if self.has_playback_panel:
-            self.playback_panel.add_to_scene(ren)
-        [ren.add(animation) for animation in self._animations]
->>>>>>> 0617d872
+        [animation.remove_from_scene(scene) for animation in self._animations]