"""UI components module."""

__all__ = ["TextBox2D", "LineSlider2D", "LineDoubleSlider2D",
           "RingSlider2D", "RangeSlider", "Checkbox", "Option", "RadioButton",
<<<<<<< HEAD
           "ComboBox2D", "ListBox2D", "ListBoxItem2D", "FileMenu2D",
           "DrawShape", "DrawPanel", "PlaybackPanel"]
=======
           "ComboBox2D", "ListBox2D", "ListBoxItem2D", "FileMenu2D",  "PolyLine",
           "DrawShape", "DrawPanel"]
>>>>>>> ce0c2e3c

import os
import time
from collections import OrderedDict
from numbers import Number
from string import printable

import numpy as np

from fury.data import read_viz_icons
from fury.lib import PolyDataMapper2D
from fury.ui.core import UI, Rectangle2D, TextBlock2D, Disk2D
from fury.ui.containers import Panel2D
from fury.ui.helpers import TWO_PI, clip_overflow
from fury.ui.core import Button2D
from fury.utils import (set_polydata_vertices, vertices_from_actor,
                        update_actor)


class TextBox2D(UI):
    """An editable 2D text box that behaves as a UI component.

    Currently supports:
    - Basic text editing.
    - Cursor movements.
    - Single and multi-line text boxes.
    - Pre text formatting (text needs to be formatted beforehand).

    Attributes
    ----------
    text : str
        The current text state.
    actor : :class:`vtkActor2d`
        The text actor.
    width : int
        The number of characters in a single line of text.
    height : int
        The number of lines in the textbox.
    window_left : int
        Left limit of visible text in the textbox.
    window_right : int
        Right limit of visible text in the textbox.
    caret_pos : int
        Position of the caret in the text.
    init : bool
        Flag which says whether the textbox has just been initialized.
    """

    def __init__(self, width, height, text="Enter Text", position=(100, 10),
                 color=(0, 0, 0), font_size=18, font_family='Arial',
                 justification='left', bold=False,
                 italic=False, shadow=False):
        """Init this UI element.

        Parameters
        ----------
        width : int
            The number of characters in a single line of text.
        height : int
            The number of lines in the textbox.
        text : str
            The initial text while building the actor.
        position : (float, float)
            (x, y) in pixels.
        color : (float, float, float)
            RGB: Values must be between 0-1.
        font_size : int
            Size of the text font.
        font_family : str
            Currently only supports Arial.
        justification : str
            left, right or center.
        bold : bool
            Makes text bold.
        italic : bool
            Makes text italicised.
        shadow : bool
            Adds text shadow.

        """
        super(TextBox2D, self).__init__(position=position)

        self.message = text
        self.text.message = text
        self.text.font_size = font_size
        self.text.font_family = font_family
        self.text.justification = justification
        self.text.bold = bold
        self.text.italic = italic
        self.text.shadow = shadow
        self.text.color = color
        self.text.background_color = (1, 1, 1)

        self.width = width
        self.height = height
        self.window_left = 0
        self.window_right = 0
        self.caret_pos = 0
        self.init = True

        self.off_focus = lambda ui: None

    def _setup(self):
        """Setup this UI component.

        Create the TextBlock2D component used for the textbox.
        """
        self.text = TextBlock2D()

        # Add default events listener for this UI component.
        self.text.on_left_mouse_button_pressed = self.left_button_press
        self.text.on_key_press = self.key_press

    def _get_actors(self):
        """Get the actors composing this UI component."""
        return self.text.actors

    def _add_to_scene(self, scene):
        """Add all subcomponents or VTK props that compose this UI component.

        Parameters
        ----------
        scene : scene
        """
        self.text.add_to_scene(scene)

    def _set_position(self, coords):
        """Set the lower-left corner position of this UI component.

        Parameters
        ----------
        coords: (float, float)
            Absolute pixel coordinates (x, y).

        """
        self.text.position = coords

    def _get_size(self):
        return self.text.size

    def set_message(self, message):
        """Set custom text to textbox.

        Parameters
        ----------
        message: str
            The custom message to be set.

        """
        self.message = message
        self.text.message = message
        self.init = False
        self.window_right = len(self.message)
        self.window_left = 0
        self.caret_pos = self.window_right

    def width_set_text(self, text):
        """Add newlines to text where necessary.

        This is needed for multi-line text boxes.

        Parameters
        ----------
        text : str
            The final text to be formatted.

        Returns
        -------
        str
            A multi line formatted text.

        """
        multi_line_text = ""
        for i, t in enumerate(text):
            multi_line_text += t
            if (i + 1) % self.width == 0:
                multi_line_text += "\n"
        return multi_line_text.rstrip("\n")

    def handle_character(self, key, key_char):
        """Handle button events.

        # TODO: Need to handle all kinds of characters like !, +, etc.

        Parameters
        ----------
        character : str
        """
        if key.lower() == "return":
            self.render_text(False)
            self.off_focus(self)
            return True
        elif key_char != '' and key_char in printable:
            self.add_character(key_char)
        if key.lower() == "backspace":
            self.remove_character()
        elif key.lower() == "left":
            self.move_left()
        elif key.lower() == "right":
            self.move_right()

        self.render_text()
        return False

    def move_caret_right(self):
        """Move the caret towards right."""
        self.caret_pos = min(self.caret_pos + 1, len(self.message))

    def move_caret_left(self):
        """Move the caret towards left."""
        self.caret_pos = max(self.caret_pos - 1, 0)

    def right_move_right(self):
        """Move right boundary of the text window right-wards."""
        if self.window_right <= len(self.message):
            self.window_right += 1

    def right_move_left(self):
        """Move right boundary of the text window left-wards."""
        if self.window_right > 0:
            self.window_right -= 1

    def left_move_right(self):
        """Move left boundary of the text window right-wards."""
        if self.window_left <= len(self.message):
            self.window_left += 1

    def left_move_left(self):
        """Move left boundary of the text window left-wards."""
        if self.window_left > 0:
            self.window_left -= 1

    def add_character(self, character):
        """Insert a character into the text and moves window and caret.

        Parameters
        ----------
        character : str

        """
        if len(character) > 1 and character.lower() != "space":
            return
        if character.lower() == "space":
            character = " "
        self.message = (self.message[:self.caret_pos] +
                        character +
                        self.message[self.caret_pos:])
        self.move_caret_right()
        if (self.window_right -
                self.window_left == self.height * self.width - 1):
            self.left_move_right()
        self.right_move_right()

    def remove_character(self):
        """Remove a character and moves window and caret accordingly."""
        if self.caret_pos == 0:
            return
        self.message = (self.message[:self.caret_pos - 1] +
                        self.message[self.caret_pos:])
        self.move_caret_left()
        if len(self.message) < self.height * self.width - 1:
            self.right_move_left()
        if (self.window_right -
                self.window_left == self.height * self.width - 1):
            if self.window_left > 0:
                self.left_move_left()
                self.right_move_left()

    def move_left(self):
        """Handle left button press."""
        self.move_caret_left()
        if self.caret_pos == self.window_left - 1:
            if (self.window_right -
                    self.window_left == self.height * self.width - 1):
                self.left_move_left()
                self.right_move_left()

    def move_right(self):
        """Handle right button press."""
        self.move_caret_right()
        if self.caret_pos == self.window_right + 1:
            if (self.window_right -
                    self.window_left == self.height * self.width - 1):
                self.left_move_right()
                self.right_move_right()

    def showable_text(self, show_caret):
        """Chop out text to be shown on the screen.

        Parameters
        ----------
        show_caret : bool
            Whether or not to show the caret.

        """
        if show_caret:
            ret_text = (self.message[:self.caret_pos] +
                        "_" +
                        self.message[self.caret_pos:])
        else:
            ret_text = self.message
        ret_text = ret_text[self.window_left:self.window_right + 1]
        return ret_text

    def render_text(self, show_caret=True):
        """Render text after processing.

        Parameters
        ----------
        show_caret : bool
            Whether or not to show the caret.

        """
        text = self.showable_text(show_caret)
        if text == "":
            text = "Enter Text"
        self.text.message = self.width_set_text(text)

    def edit_mode(self):
        """Turn on edit mode."""
        if self.init:
            self.message = ""
            self.init = False
            self.caret_pos = 0
        self.render_text()

    def left_button_press(self, i_ren, _obj, _textbox_object):
        """Handle left button press for textbox.

        Parameters
        ----------
        i_ren: :class:`CustomInteractorStyle`
        obj: :class:`vtkActor`
            The picked actor
        _textbox_object: :class:`TextBox2D`
        """
        i_ren.add_active_prop(self.text.actor)
        self.edit_mode()
        i_ren.force_render()

    def key_press(self, i_ren, _obj, _textbox_object):
        """Handle Key press for textboxself.

        Parameters
        ----------
        i_ren: :class:`CustomInteractorStyle`
        obj: :class:`vtkActor`
            The picked actor
        _textbox_object: :class:`TextBox2D`

        """
        key = i_ren.event.key
        key_char = i_ren.event.key_char
        is_done = self.handle_character(key, key_char)
        if is_done:
            i_ren.remove_active_prop(self.text.actor)

        i_ren.force_render()


class LineSlider2D(UI):
    """A 2D Line Slider.

    A sliding handle on a line with a percentage indicator.

    Attributes
    ----------
    line_width : int
        Width of the line on which the disk will slide.
    length : int
        Length of the slider.
    track : :class:`Rectangle2D`
        The line on which the slider's handle moves.
    handle : :class:`Disk2D`
        The moving part of the slider.
    text : :class:`TextBlock2D`
        The text that shows percentage.
    shape : string
        Describes the shape of the handle.
        Currently supports 'disk' and 'square'.
    default_color : (float, float, float)
        Color of the handle when in unpressed state.
    active_color : (float, float, float)
        Color of the handle when it is pressed.
    """

    def __init__(self, center=(0, 0),
                 initial_value=50, min_value=0, max_value=100,
                 length=200, line_width=5,
                 inner_radius=0, outer_radius=10, handle_side=20,
                 font_size=16, orientation="horizontal", text_alignment='',
                 text_template="{value:.1f} ({ratio:.0%})", shape="disk"):
        """Init this UI element.

        Parameters
        ----------
        center : (float, float)
            Center of the slider's center.
        initial_value : float
            Initial value of the slider.
        min_value : float
            Minimum value of the slider.
        max_value : float
            Maximum value of the slider.
        length : int
            Length of the slider.
        line_width : int
            Width of the line on which the disk will slide.
        inner_radius : int
            Inner radius of the handles (if disk).
        outer_radius : int
            Outer radius of the handles (if disk).
        handle_side : int
            Side length of the handles (if sqaure).
        font_size : int
            Size of the text to display alongside the slider (pt).
        orientation : str
            horizontal or vertical
        text_alignment : str
            define text alignment on a slider. Left (default)/ right for the
            vertical slider or top/bottom (default) for an horizontal slider.
        text_template : str, callable
            If str, text template can contain one or multiple of the
            replacement fields: `{value:}`, `{ratio:}`.
            If callable, this instance of `:class:LineSlider2D` will be
            passed as argument to the text template function.
        shape : string
            Describes the shape of the handle.
            Currently supports 'disk' and 'square'.

        """
        self.shape = shape
        self.orientation = orientation.lower().strip()
        self.align_dict = {'horizontal': ['top', 'bottom'],
                           'vertical': ['left', 'right']}
        self.default_color = (1, 1, 1)
        self.active_color = (0, 0, 1)
        self.alignment = text_alignment.lower()
        super(LineSlider2D, self).__init__()

        if self.orientation == "horizontal":
            self.alignment = 'bottom' if not self.alignment else self.alignment
            self.track.width = length
            self.track.height = line_width
        elif self.orientation == "vertical":
            self.alignment = 'left' if not self.alignment else self.alignment
            self.track.width = line_width
            self.track.height = length
        else:
            raise ValueError("Unknown orientation")

        if self.alignment not in self.align_dict[self.orientation]:
            raise ValueError("Unknown alignment: choose from '{}' or '{}'".
                             format(*self.align_dict[self.orientation]))

        if shape == "disk":
            self.handle.inner_radius = inner_radius
            self.handle.outer_radius = outer_radius
        elif shape == "square":
            self.handle.width = handle_side
            self.handle.height = handle_side
        self.center = center

        self.min_value = min_value
        self.max_value = max_value
        self.text.font_size = font_size
        self.text_template = text_template

        # Offer some standard hooks to the user.
        self.on_change = lambda ui: None
        self.on_value_changed = lambda ui: None
        self.on_moving_slider = lambda ui: None

        self.value = initial_value
        self.update()

    def _setup(self):
        """Setup this UI component.

        Create the slider's track (Rectangle2D), the handle (Disk2D) and
        the text (TextBlock2D).
        """
        # Slider's track
        self.track = Rectangle2D()
        self.track.color = (1, 0, 0)

        # Slider's handle
        if self.shape == "disk":
            self.handle = Disk2D(outer_radius=1)
        elif self.shape == "square":
            self.handle = Rectangle2D(size=(1, 1))
        self.handle.color = self.default_color

        # Slider Text
        self.text = TextBlock2D(justification="center",
                                vertical_justification="top")

        # Add default events listener for this UI component.
        self.track.on_left_mouse_button_pressed = self.track_click_callback
        self.track.on_left_mouse_button_dragged = self.handle_move_callback
        self.track.on_left_mouse_button_released = \
            self.handle_release_callback
        self.handle.on_left_mouse_button_dragged = self.handle_move_callback
        self.handle.on_left_mouse_button_released = \
            self.handle_release_callback

    def _get_actors(self):
        """Get the actors composing this UI component."""
        return self.track.actors + self.handle.actors + self.text.actors

    def _add_to_scene(self, scene):
        """Add all subcomponents or VTK props that compose this UI component.

        Parameters
        ----------
        scene : scene

        """
        self.track.add_to_scene(scene)
        self.handle.add_to_scene(scene)
        self.text.add_to_scene(scene)

    def _get_size(self):
        # Consider the handle's size when computing the slider's size.
        width = None
        height = None
        if self.orientation == "horizontal":
            width = self.track.width + self.handle.size[0]
            height = max(self.track.height, self.handle.size[1])
        else:
            width = max(self.track.width, self.handle.size[0])
            height = self.track.height + self.handle.size[1]

        return np.array([width, height])

    def _set_position(self, coords):
        """Set the lower-left corner position of this UI component.

        Parameters
        ----------
        coords: (float, float)
            Absolute pixel coordinates (x, y).
        """
        # Offset the slider line by the handle's radius.
        track_position = coords + self.handle.size / 2.
        if self.orientation == "horizontal":
            # Offset the slider line height by half the slider line width.
            track_position[1] -= self.track.size[1] / 2.
        else:
            # Offset the slider line width by half the slider line height.
            track_position[0] += self.track.size[0] / 2.

        self.track.position = track_position
        self.handle.position = self.handle.position.astype(float)
        self.handle.position += coords - self.position
        # Position the text below the handle.
        if self.orientation == "horizontal":
            align = 35 if self.alignment == 'top' else -10
            self.text.position = (self.handle.center[0],
                                  self.handle.position[1] + align)
        else:
            align = 70 if self.alignment == 'right' else -35
            self.text.position = (self.handle.position[0] + align,
                                  self.handle.center[1] + 2)

    @property
    def bottom_y_position(self):
        return self.track.position[1]

    @property
    def top_y_position(self):
        return self.track.position[1] + self.track.size[1]

    @property
    def left_x_position(self):
        return self.track.position[0]

    @property
    def right_x_position(self):
        return self.track.position[0] + self.track.size[0]

    def set_position(self, position):
        """Set the disk's position.

        Parameters
        ----------
        position : (float, float)
            The absolute position of the disk (x, y).
        """

        # Move slider disk.
        if self.orientation == "horizontal":
            x_position = position[0]
            x_position = max(x_position, self.left_x_position)
            x_position = min(x_position, self.right_x_position)
            self.handle.center = (x_position, self.track.center[1])
        else:
            y_position = position[1]
            y_position = max(y_position, self.bottom_y_position)
            y_position = min(y_position, self.top_y_position)
            self.handle.center = (self.track.center[0], y_position)
        self.update()  # Update information.

    @property
    def value(self):
        return self._value

    @value.setter
    def value(self, value):
        value_range = self.max_value - self.min_value
        self.ratio = (value - self.min_value) / value_range if value_range else 0
        self.on_value_changed(self)

    @property
    def ratio(self):
        return self._ratio

    @ratio.setter
    def ratio(self, ratio):
        position_x = self.left_x_position + ratio * self.track.width
        position_y = self.bottom_y_position + ratio * self.track.height
        self.set_position((position_x, position_y))

    def format_text(self):
        """Return formatted text to display along the slider."""
        if callable(self.text_template):
            return self.text_template(self)
        return self.text_template.format(ratio=self.ratio, value=self.value)

    def update(self):
        """Update the slider."""
        # Compute the ratio determined by the position of the slider disk.
        disk_position_x = None
        disk_position_y = None

        if self.orientation == "horizontal":
            length = float(self.right_x_position - self.left_x_position)
            length = np.round(length, decimals=6)
            if length != self.track.width:
                raise ValueError("Disk position outside the slider line")
            disk_position_x = self.handle.center[0]
            self._ratio = (disk_position_x - self.left_x_position) / length
        else:
            length = float(self.top_y_position - self.bottom_y_position)
            if length != self.track.height:
                raise ValueError("Disk position outside the slider line")
            disk_position_y = self.handle.center[1]
            self._ratio = (disk_position_y - self.bottom_y_position) / length

        # Compute the selected value considering min_value and max_value.
        value_range = self.max_value - self.min_value
        self._value = self.min_value + self.ratio * value_range

        # Update text.
        text = self.format_text()
        self.text.message = text

        # Move the text below the slider's handle.
        if self.orientation == "horizontal":
            self.text.position = (disk_position_x, self.text.position[1])
        else:
            self.text.position = (self.text.position[0], disk_position_y)

        self.on_change(self)

    def track_click_callback(self, i_ren, _vtkactor, _slider):
        """Update disk position and grab the focus.

        Parameters
        ----------
        i_ren : :class:`CustomInteractorStyle`
        vtkactor : :class:`vtkActor`
            The picked actor
        _slider : :class:`LineSlider2D`

        """
        position = i_ren.event.position
        self.set_position(position)
        self.on_moving_slider(self)
        i_ren.force_render()
        i_ren.event.abort()  # Stop propagating the event.

    def handle_move_callback(self, i_ren, _vtkactor, _slider):
        """Handle movement.

        Parameters
        ----------
        i_ren : :class:`CustomInteractorStyle`
        vtkactor : :class:`vtkActor`
            The picked actor
        slider : :class:`LineSlider2D`

        """
        self.handle.color = self.active_color
        position = i_ren.event.position
        self.set_position(position)
        self.on_moving_slider(self)
        i_ren.force_render()
        i_ren.event.abort()  # Stop propagating the event.

    def handle_release_callback(self, i_ren, _vtkactor, _slider):
        """Change color when handle is released.

        Parameters
        ----------
        i_ren : :class:`CustomInteractorStyle`
        vtkactor : :class:`vtkActor`
            The picked actor
        slider : :class:`LineSlider2D`

        """
        self.handle.color = self.default_color
        i_ren.force_render()


class LineDoubleSlider2D(UI):
    """A 2D Line Slider with two sliding rings.

    Useful for setting min and max values for something.

    Currently supports:
    - Setting positions of both disks.

    Attributes
    ----------
    line_width : int
        Width of the line on which the disk will slide.
    length : int
        Length of the slider.
    track : :class:`vtkActor`
        The line on which the handles move.
    handles : [:class:`vtkActor`, :class:`vtkActor`]
        The moving slider disks.
    text : [:class:`TextBlock2D`, :class:`TextBlock2D`]
        The texts that show the values of the disks.
    shape : string
        Describes the shape of the handle.
        Currently supports 'disk' and 'square'.
    default_color : (float, float, float)
        Color of the handles when in unpressed state.
    active_color : (float, float, float)
        Color of the handles when they are pressed.
    """

    def __init__(self, line_width=5, inner_radius=0, outer_radius=10,
                 handle_side=20, center=(450, 300), length=200,
                 initial_values=(0, 100), min_value=0, max_value=100,
                 font_size=16, text_template="{value:.1f}",
                 orientation="horizontal", shape="disk"):
        """Init this UI element.

        Parameters
        ----------
        line_width : int
            Width of the line on which the disk will slide.
        inner_radius : int
            Inner radius of the handles (if disk).
        outer_radius : int
            Outer radius of the handles (if disk).
        handle_side : int
            Side length of the handles (if sqaure).
        center : (float, float)
            Center of the slider.
        length : int
            Length of the slider.
        initial_values : (float, float)
            Initial values of the two handles.
        min_value : float
            Minimum value of the slider.
        max_value : float
            Maximum value of the slider.
        font_size : int
            Size of the text to display alongside the slider (pt).
        text_template : str, callable
            If str, text template can contain one or multiple of the
            replacement fields: `{value:}`, `{ratio:}`.
            If callable, this instance of `:class:LineDoubleSlider2D` will be
            passed as argument to the text template function.
        orientation : str
            horizontal or vertical
        shape : string
            Describes the shape of the handle.
            Currently supports 'disk' and 'square'.

        """
        self.shape = shape
        self.default_color = (1, 1, 1)
        self.active_color = (0, 0, 1)
        self.orientation = orientation.lower()
        super(LineDoubleSlider2D, self).__init__()

        if self.orientation == "horizontal":
            self.track.width = length
            self.track.height = line_width
        elif self.orientation == "vertical":
            self.track.width = line_width
            self.track.height = length
        else:
            raise ValueError("Unknown orientation")

        self.center = center
        if shape == "disk":
            self.handles[0].inner_radius = inner_radius
            self.handles[0].outer_radius = outer_radius
            self.handles[1].inner_radius = inner_radius
            self.handles[1].outer_radius = outer_radius
        elif shape == "square":
            self.handles[0].width = handle_side
            self.handles[0].height = handle_side
            self.handles[1].width = handle_side
            self.handles[1].height = handle_side

        self.min_value = min_value
        self.max_value = max_value
        self.text[0].font_size = font_size
        self.text[1].font_size = font_size
        self.text_template = text_template

        # Offer some standard hooks to the user.
        self.on_change = lambda ui: None
        self.on_value_changed = lambda ui: None
        self.on_moving_slider = lambda ui: None

        # Setting the handle positions will also update everything.
        self._values = [initial_values[0], initial_values[1]]
        self._ratio = [None, None]
        self.left_disk_value = initial_values[0]
        self.right_disk_value = initial_values[1]
        self.bottom_disk_value = initial_values[0]
        self.top_disk_value = initial_values[1]

    def _setup(self):
        """Setup this UI component.

        Create the slider's track (Rectangle2D), the handles (Disk2D) and
        the text (TextBlock2D).

        """
        # Slider's track
        self.track = Rectangle2D()
        self.track.color = (1, 0, 0)

        # Handles
        self.handles = []
        if self.shape == "disk":
            self.handles.append(Disk2D(outer_radius=1))
            self.handles.append(Disk2D(outer_radius=1))
        elif self.shape == "square":
            self.handles.append(Rectangle2D(size=(1, 1)))
            self.handles.append(Rectangle2D(size=(1, 1)))
        self.handles[0].color = self.default_color
        self.handles[1].color = self.default_color

        # Slider Text
        self.text = [TextBlock2D(justification="center",
                                 vertical_justification="top"),
                     TextBlock2D(justification="center",
                                 vertical_justification="top")
                     ]

        # Add default events listener for this UI component.
        self.track.on_left_mouse_button_dragged = self.handle_move_callback
        self.handles[0].on_left_mouse_button_dragged = \
            self.handle_move_callback
        self.handles[1].on_left_mouse_button_dragged = \
            self.handle_move_callback
        self.handles[0].on_left_mouse_button_released = \
            self.handle_release_callback
        self.handles[1].on_left_mouse_button_released = \
            self.handle_release_callback

    def _get_actors(self):
        """Get the actors composing this UI component."""
        return (self.track.actors + self.handles[0].actors +
                self.handles[1].actors + self.text[0].actors +
                self.text[1].actors)

    def _add_to_scene(self, scene):
        """Add all subcomponents or VTK props that compose this UI component.

        Parameters
        ----------
        scene : scene

        """
        self.track.add_to_scene(scene)
        self.handles[0].add_to_scene(scene)
        self.handles[1].add_to_scene(scene)
        self.text[0].add_to_scene(scene)
        self.text[1].add_to_scene(scene)

    def _get_size(self):
        # Consider the handle's size when computing the slider's size.
        width = None
        height = None
        if self.orientation == "horizontal":
            width = self.track.width + 2 * self.handles[0].size[0]
            height = max(self.track.height, self.handles[0].size[1])
        else:
            width = max(self.track.width, self.handles[0].size[0])
            height = self.track.height + 2 * self.handles[0].size[1]

        return np.array([width, height])

    def _set_position(self, coords):
        """Set the lower-left corner position of this UI component.

        Parameters
        ----------
        coords: (float, float)
            Absolute pixel coordinates (x, y).

        """
        # Offset the slider line by the handle's radius.
        track_position = coords + self.handles[0].size / 2.
        if self.orientation == "horizontal":
            # Offset the slider line height by half the slider line width.
            track_position[1] -= self.track.size[1] / 2.
        else:
            # Offset the slider line width by half the slider line height.
            track_position[0] -= self.track.size[0] / 2.
        self.track.position = track_position

        self.handles[0].position = self.handles[0].position.astype(float)
        self.handles[1].position = self.handles[1].position.astype(float)

        self.handles[0].position += coords - self.position
        self.handles[1].position += coords - self.position

        if self.orientation == "horizontal":
            # Position the text below the handles.
            self.text[0].position = (self.handles[0].center[0],
                                     self.handles[0].position[1] - 20)
            self.text[1].position = (self.handles[1].center[0],
                                     self.handles[1].position[1] - 20)
        else:
            # Position the text to the left of the handles.
            self.text[0].position = (self.handles[0].center[0] - 35,
                                     self.handles[0].position[1])
            self.text[1].position = (self.handles[1].center[0] - 35,
                                     self.handles[1].position[1])

    @property
    def bottom_y_position(self):
        return self.track.position[1]

    @property
    def top_y_position(self):
        return self.track.position[1] + self.track.size[1]

    @property
    def left_x_position(self):
        return self.track.position[0]

    @property
    def right_x_position(self):
        return self.track.position[0] + self.track.size[0]

    def value_to_ratio(self, value):
        """Convert the value of a disk to the ratio.

        Parameters
        ----------
        value : float

        """
        value_range = self.max_value - self.min_value
        return (value - self.min_value) / value_range if value_range else 0

    def ratio_to_coord(self, ratio):
        """Convert the ratio to the absolute coordinate.

        Parameters
        ----------
        ratio : float
        """
        if self.orientation == "horizontal":
            return self.left_x_position + ratio * self.track.width
        return self.bottom_y_position + ratio * self.track.height

    def coord_to_ratio(self, coord):
        """Convert the x coordinate of a disk to the ratio.

        Parameters
        ----------
        coord : float
        """
        if self.orientation == "horizontal":
            return (coord - self.left_x_position) / float(self.track.width)
        return (coord - self.bottom_y_position) / float(self.track.height)

    def ratio_to_value(self, ratio):
        """Convert the ratio to the value of the disk.

        Parameters
        ----------
        ratio : float

        """
        value_range = self.max_value - self.min_value
        return self.min_value + ratio * value_range

    def set_position(self, position, disk_number):
        """Set the disk's position.

        Parameters
        ----------
        position : (float, float)
            The absolute position of the disk (x, y).
        disk_number : int
            The index of disk being moved.

        """
        if self.orientation == "horizontal":
            x_position = position[0]

            if disk_number == 0 and x_position >= self.handles[1].center[0]:
                x_position = self.ratio_to_coord(
                    self.value_to_ratio(self._values[1] - 1))

            if disk_number == 1 and x_position <= self.handles[0].center[0]:
                x_position = self.ratio_to_coord(
                    self.value_to_ratio(self._values[0] + 1))

            x_position = max(x_position, self.left_x_position)
            x_position = min(x_position, self.right_x_position)

            self.handles[disk_number].center = \
                (x_position, self.track.center[1])
        else:
            y_position = position[1]

            if disk_number == 0 and y_position >= self.handles[1].center[1]:
                y_position = self.ratio_to_coord(
                    self.value_to_ratio(self._values[1] - 1))

            if disk_number == 1 and y_position <= self.handles[0].center[1]:
                y_position = self.ratio_to_coord(
                    self.value_to_ratio(self._values[0] + 1))

            y_position = max(y_position, self.bottom_y_position)
            y_position = min(y_position, self.top_y_position)

            self.handles[disk_number].center = \
                (self.track.center[0], y_position)
        self.update(disk_number)

    @property
    def bottom_disk_value(self):
        """Return the value of the bottom disk."""
        return self._values[0]

    @bottom_disk_value.setter
    def bottom_disk_value(self, bottom_disk_value):
        """Set the value of the bottom disk.

        Parameters
        ----------
        bottom_disk_value : float
            New value for the bottom disk.

        """
        self.bottom_disk_ratio = self.value_to_ratio(bottom_disk_value)

    @property
    def top_disk_value(self):
        """Return the value of the top disk."""
        return self._values[1]

    @top_disk_value.setter
    def top_disk_value(self, top_disk_value):
        """Set the value of the top disk.

        Parameters
        ----------
        top_disk_value : float
            New value for the top disk.

        """
        self.top_disk_ratio = self.value_to_ratio(top_disk_value)

    @property
    def left_disk_value(self):
        """Return the value of the left disk."""
        return self._values[0]

    @left_disk_value.setter
    def left_disk_value(self, left_disk_value):
        """Set the value of the left disk.

        Parameters
        ----------
        left_disk_value : float
            New value for the left disk.

        """
        self.left_disk_ratio = self.value_to_ratio(left_disk_value)
        self.on_value_changed(self)

    @property
    def right_disk_value(self):
        """Return the value of the right disk."""
        return self._values[1]

    @right_disk_value.setter
    def right_disk_value(self, right_disk_value):
        """Set the value of the right disk.

        Parameters
        ----------
        right_disk_value : float
            New value for the right disk.
        """
        self.right_disk_ratio = self.value_to_ratio(right_disk_value)
        self.on_value_changed(self)

    @property
    def bottom_disk_ratio(self):
        """Return the ratio of the bottom disk."""
        return self._ratio[0]

    @bottom_disk_ratio.setter
    def bottom_disk_ratio(self, bottom_disk_ratio):
        """Set the ratio of the bottom disk.

        Parameters
        ----------
        bottom_disk_ratio : float
            New ratio for the bottom disk.

        """
        position_x = self.ratio_to_coord(bottom_disk_ratio)
        position_y = self.ratio_to_coord(bottom_disk_ratio)
        self.set_position((position_x, position_y), 0)

    @property
    def top_disk_ratio(self):
        """Return the ratio of the top disk."""
        return self._ratio[1]

    @top_disk_ratio.setter
    def top_disk_ratio(self, top_disk_ratio):
        """Set the ratio of the top disk.

        Parameters
        ----------
        top_disk_ratio : float
            New ratio for the top disk.
        """
        position_x = self.ratio_to_coord(top_disk_ratio)
        position_y = self.ratio_to_coord(top_disk_ratio)
        self.set_position((position_x, position_y), 1)

    @property
    def left_disk_ratio(self):
        """Return the ratio of the left disk."""
        return self._ratio[0]

    @left_disk_ratio.setter
    def left_disk_ratio(self, left_disk_ratio):
        """Set the ratio of the left disk.

        Parameters
        ----------
        left_disk_ratio : float
            New ratio for the left disk.
        """
        position_x = self.ratio_to_coord(left_disk_ratio)
        position_y = self.ratio_to_coord(left_disk_ratio)
        self.set_position((position_x, position_y), 0)

    @property
    def right_disk_ratio(self):
        """Return the ratio of the right disk."""
        return self._ratio[1]

    @right_disk_ratio.setter
    def right_disk_ratio(self, right_disk_ratio):
        """Set the ratio of the right disk.

        Parameters
        ----------
        right_disk_ratio : float
            New ratio for the right disk.
        """
        position_x = self.ratio_to_coord(right_disk_ratio)
        position_y = self.ratio_to_coord(right_disk_ratio)
        self.set_position((position_x, position_y), 1)

    def format_text(self, disk_number):
        """Return formatted text to display along the slider.

        Parameters
        ----------
        disk_number : int
            Index of the disk.
        """
        if callable(self.text_template):
            return self.text_template(self)

        return self.text_template.format(value=self._values[disk_number])

    def update(self, disk_number):
        """Update the slider.

        Parameters
        ----------
        disk_number : int
            Index of the disk to be updated.

        """
        # Compute the ratio determined by the position of the slider disk.
        if self.orientation == "horizontal":
            self._ratio[disk_number] = self.coord_to_ratio(
                self.handles[disk_number].center[0])
        else:
            self._ratio[disk_number] = self.coord_to_ratio(
                self.handles[disk_number].center[1])

        # Compute the selected value considering min_value and max_value.
        self._values[disk_number] = self.ratio_to_value(
            self._ratio[disk_number])

        # Update text.
        text = self.format_text(disk_number)
        self.text[disk_number].message = text

        if self.orientation == "horizontal":
            self.text[disk_number].position = (
                self.handles[disk_number].center[0],
                self.text[disk_number].position[1])
        else:
            self.text[disk_number].position = (
                self.text[disk_number].position[0],
                self.handles[disk_number].center[1])
        self.on_change(self)

    def handle_move_callback(self, i_ren, vtkactor, _slider):
        """Handle movement.

        Parameters
        ----------
        i_ren : :class:`CustomInteractorStyle`
        vtkactor : :class:`vtkActor`
            The picked actor
        _slider : :class:`LineDoubleSlider2D`

        """
        position = i_ren.event.position
        if vtkactor == self.handles[0].actors[0]:
            self.set_position(position, 0)
            self.handles[0].color = self.active_color
        elif vtkactor == self.handles[1].actors[0]:
            self.set_position(position, 1)
            self.handles[1].color = self.active_color
        self.on_moving_slider(self)
        i_ren.force_render()
        i_ren.event.abort()  # Stop propagating the event.

    def handle_release_callback(self, i_ren, vtkactor, _slider):
        """Change color when handle is released.

        Parameters
        ----------
        i_ren : :class:`CustomInteractorStyle`
        vtkactor : :class:`vtkActor`
            The picked actor
        _slider : :class:`LineDoubleSlider2D`

        """
        if vtkactor == self.handles[0].actors[0]:
            self.handles[0].color = self.default_color
        elif vtkactor == self.handles[1].actors[0]:
            self.handles[1].color = self.default_color
        i_ren.force_render()


class RingSlider2D(UI):
    """A disk slider.

    A disk moves along the boundary of a ring.
    Goes from 0-360 degrees.

    Attributes
    ----------
    mid_track_radius: float
        Distance from the center of the slider to the middle of the track.
    previous_value: float
        Value of Rotation of the actor before the current value.
    track : :class:`Disk2D`
        The circle on which the slider's handle moves.
    handle : :class:`Disk2D`
        The moving part of the slider.
    text : :class:`TextBlock2D`
        The text that shows percentage.
    default_color : (float, float, float)
        Color of the handle when in unpressed state.
    active_color : (float, float, float)
        Color of the handle when it is pressed.
    """

    def __init__(self, center=(0, 0),
                 initial_value=180, min_value=0, max_value=360,
                 slider_inner_radius=40, slider_outer_radius=44,
                 handle_inner_radius=0, handle_outer_radius=10,
                 font_size=16,
                 text_template="{ratio:.0%}"):
        """Init this UI element.

        Parameters
        ----------
        center : (float, float)
            Position (x, y) of the slider's center.
        initial_value : float
            Initial value of the slider.
        min_value : float
            Minimum value of the slider.
        max_value : float
            Maximum value of the slider.
        slider_inner_radius : int
            Inner radius of the base disk.
        slider_outer_radius : int
            Outer radius of the base disk.
        handle_outer_radius : int
            Outer radius of the slider's handle.
        handle_inner_radius : int
            Inner radius of the slider's handle.
        font_size : int
            Size of the text to display alongside the slider (pt).
        text_template : str, callable
            If str, text template can contain one or multiple of the
            replacement fields: `{value:}`, `{ratio:}`, `{angle:}`.
            If callable, this instance of `:class:RingSlider2D` will be
            passed as argument to the text template function.
        """
        self.default_color = (1, 1, 1)
        self.active_color = (0, 0, 1)
        super(RingSlider2D, self).__init__()

        self.track.inner_radius = slider_inner_radius
        self.track.outer_radius = slider_outer_radius
        self.handle.inner_radius = handle_inner_radius
        self.handle.outer_radius = handle_outer_radius
        self.center = center

        self.min_value = min_value
        self.max_value = max_value
        self.text.font_size = font_size
        self.text_template = text_template

        # Offer some standard hooks to the user.
        self.on_change = lambda ui: None
        self.on_value_changed = lambda ui: None
        self.on_moving_slider = lambda ui: None

        self._value = initial_value
        self.value = initial_value
        self._previous_value = initial_value
        self._angle = 0
        self._ratio = self.angle / TWO_PI

    def _setup(self):
        """Setup this UI component.

        Create the slider's circle (Disk2D), the handle (Disk2D) and
        the text (TextBlock2D).

        """
        # Slider's track.
        self.track = Disk2D(outer_radius=1)
        self.track.color = (1, 0, 0)

        # Slider's handle.
        self.handle = Disk2D(outer_radius=1)
        self.handle.color = self.default_color

        # Slider Text
        self.text = TextBlock2D(justification="center",
                                vertical_justification="middle")

        # Add default events listener for this UI component.
        self.track.on_left_mouse_button_pressed = self.track_click_callback
        self.track.on_left_mouse_button_dragged = self.handle_move_callback
        self.track.on_left_mouse_button_released = \
            self.handle_release_callback
        self.handle.on_left_mouse_button_dragged = self.handle_move_callback
        self.handle.on_left_mouse_button_released = \
            self.handle_release_callback

    def _get_actors(self):
        """Get the actors composing this UI component."""
        return self.track.actors + self.handle.actors + self.text.actors

    def _add_to_scene(self, scene):
        """Add all subcomponents or VTK props that compose this UI component.

        Parameters
        ----------
        scene : scene
        """
        self.track.add_to_scene(scene)
        self.handle.add_to_scene(scene)
        self.text.add_to_scene(scene)

    def _get_size(self):
        return self.track.size + self.handle.size

    def _set_position(self, coords):
        """Set the lower-left corner position of this UI component.

        Parameters
        ----------
        coords: (float, float)
            Absolute pixel coordinates (x, y).
        """
        self.track.position = coords + self.handle.size / 2.
        self.handle.position += coords - self.position
        # Position the text in the center of the slider's track.
        self.text.position = coords + self.size / 2.

    @property
    def mid_track_radius(self):
        return (self.track.inner_radius + self.track.outer_radius) / 2.

    @property
    def value(self):
        return self._value

    @value.setter
    def value(self, value):
        value_range = self.max_value - self.min_value
        self.ratio = (value - self.min_value) / value_range if value_range else 0
        self.on_value_changed(self)

    @property
    def previous_value(self):
        return self._previous_value

    @property
    def ratio(self):
        return self._ratio

    @ratio.setter
    def ratio(self, ratio):
        self.angle = ratio * TWO_PI

    @property
    def angle(self):
        """Return Angle (in rad) the handle makes with x-axis."""
        return self._angle

    @angle.setter
    def angle(self, angle):
        self._angle = angle % TWO_PI  # Wraparound
        self.update()

    def format_text(self):
        """Return formatted text to display along the slider. """
        if callable(self.text_template):
            return self.text_template(self)

        return self.text_template.format(ratio=self.ratio, value=self.value,
                                         angle=np.rad2deg(self.angle))

    def update(self):
        """Update the slider. """

        # Compute the ratio determined by the position of the slider disk.
        self._ratio = self.angle / TWO_PI

        # Compute the selected value considering min_value and max_value.
        value_range = self.max_value - self.min_value
        self._previous_value = self.value
        self._value = self.min_value + self.ratio * value_range

        # Update text disk actor.
        x = self.mid_track_radius * np.cos(self.angle) + self.center[0]
        y = self.mid_track_radius * np.sin(self.angle) + self.center[1]
        self.handle.center = (x, y)

        # Update text.
        text = self.format_text()
        self.text.message = text

        self.on_change(self)  # Call hook.

    def move_handle(self, click_position):
        """Move the slider's handle.

        Parameters
        ----------
        click_position: (float, float)
            Position of the mouse click.

        """
        x, y = np.array(click_position) - self.center
        angle = np.arctan2(y, x)
        if angle < 0:
            angle += TWO_PI

        self.angle = angle

    def track_click_callback(self, i_ren, _obj, _slider):
        """Update disk position and grab the focus.

        Parameters
        ----------
        i_ren : :class:`CustomInteractorStyle`
        obj : :class:`vtkActor`
            The picked actor
        _slider : :class:`RingSlider2D`

        """
        click_position = i_ren.event.position
        self.move_handle(click_position=click_position)
        self.on_moving_slider(self)
        i_ren.force_render()
        i_ren.event.abort()  # Stop propagating the event.

    def handle_move_callback(self, i_ren, _obj, _slider):
        """Move the slider's handle.

        Parameters
        ----------
        i_ren : :class:`CustomInteractorStyle`
        obj : :class:`vtkActor`
            The picked actor
        _slider : :class:`RingSlider2D`

        """
        click_position = i_ren.event.position
        self.handle.color = self.active_color
        self.move_handle(click_position=click_position)
        self.on_moving_slider(self)
        i_ren.force_render()
        i_ren.event.abort()  # Stop propagating the event.

    def handle_release_callback(self, i_ren, _obj, _slider):
        """Change color when handle is released.

        Parameters
        ----------
        i_ren : :class:`CustomInteractorStyle`
        vtkactor : :class:`vtkActor`
            The picked actor
        _slider : :class:`RingSlider2D`

        """
        self.handle.color = self.default_color
        i_ren.force_render()


class RangeSlider(UI):

    """A set of a LineSlider2D and a LineDoubleSlider2D.
    The double slider is used to set the min and max value
    for the LineSlider2D

    Attributes
    ----------
    range_slider_center : (float, float)
        Center of the LineDoubleSlider2D object.
    value_slider_center : (float, float)
        Center of the LineSlider2D object.
    range_slider : :class:`LineDoubleSlider2D`
        The line slider which sets the min and max values
    value_slider : :class:`LineSlider2D`
        The line slider which sets the value
    """

    def __init__(self, line_width=5, inner_radius=0, outer_radius=10,
                 handle_side=20, range_slider_center=(450, 400),
                 value_slider_center=(450, 300), length=200, min_value=0,
                 max_value=100, font_size=16, range_precision=1,
                 orientation="horizontal", value_precision=2, shape="disk"):
        """Init this class instance.

        Parameters
        ----------
        line_width : int
            Width of the slider tracks
        inner_radius : int
            Inner radius of the handles.
        outer_radius : int
            Outer radius of the handles.
        handle_side : int
            Side length of the handles (if square).
        range_slider_center : (float, float)
            Center of the LineDoubleSlider2D object.
        value_slider_center : (float, float)
            Center of the LineSlider2D object.
        length : int
            Length of the sliders.
        min_value : float
            Minimum value of the double slider.
        max_value : float
            Maximum value of the double slider.
        font_size : int
            Size of the text to display alongside the sliders (pt).
        range_precision : int
            Number of decimal places to show the min and max values set.
        orientation : str
            horizontal or vertical
        value_precision : int
            Number of decimal places to show the value set on slider.
        shape : string
            Describes the shape of the handle.
            Currently supports 'disk' and 'square'.

        """
        self.min_value = min_value
        self.max_value = max_value
        self.inner_radius = inner_radius
        self.outer_radius = outer_radius
        self.handle_side = handle_side
        self.length = length
        self.line_width = line_width
        self.font_size = font_size
        self.shape = shape
        self.orientation = orientation.lower()

        self.range_slider_text_template = \
            "{value:." + str(range_precision) + "f}"
        self.value_slider_text_template = \
            "{value:." + str(value_precision) + "f}"

        self.range_slider_center = range_slider_center
        self.value_slider_center = value_slider_center
        super(RangeSlider, self).__init__()

    def _setup(self):
        """Setup this UI component."""
        self.range_slider = \
            LineDoubleSlider2D(line_width=self.line_width,
                               inner_radius=self.inner_radius,
                               outer_radius=self.outer_radius,
                               handle_side=self.handle_side,
                               center=self.range_slider_center,
                               length=self.length, min_value=self.min_value,
                               max_value=self.max_value,
                               initial_values=(self.min_value,
                                               self.max_value),
                               font_size=self.font_size, shape=self.shape,
                               orientation=self.orientation,
                               text_template=self.range_slider_text_template)

        self.value_slider = \
            LineSlider2D(line_width=self.line_width, length=self.length,
                         inner_radius=self.inner_radius,
                         outer_radius=self.outer_radius,
                         handle_side=self.handle_side,
                         center=self.value_slider_center,
                         min_value=self.min_value, max_value=self.max_value,
                         initial_value=(self.min_value + self.max_value) / 2,
                         font_size=self.font_size, shape=self.shape,
                         orientation=self.orientation,
                         text_template=self.value_slider_text_template)

        # Add default events listener for this UI component.
        self.range_slider.handles[0].on_left_mouse_button_dragged = \
            self.range_slider_handle_move_callback
        self.range_slider.handles[1].on_left_mouse_button_dragged = \
            self.range_slider_handle_move_callback

    def _get_actors(self):
        """Get the actors composing this UI component."""
        return self.range_slider.actors + self.value_slider.actors

    def _add_to_scene(self, scene):
        """Add all subcomponents or VTK props that compose this UI component.

        Parameters
        ----------
        scene : scene
        """
        self.range_slider.add_to_scene(scene)
        self.value_slider.add_to_scene(scene)

    def _get_size(self):
        return self.range_slider.size + self.value_slider.size

    def _set_position(self, coords):
        pass

    def range_slider_handle_move_callback(self, i_ren, obj, _slider):
        """Update range_slider's handles.

        Parameters
        ----------
        i_ren : :class:`CustomInteractorStyle`
        obj : :class:`vtkActor`
            The picked actor
        _slider : :class:`RangeSlider`

        """
        position = i_ren.event.position
        if obj == self.range_slider.handles[0].actors[0]:
            self.range_slider.handles[0].color = \
                self.range_slider.active_color
            self.range_slider.set_position(position, 0)
            self.value_slider.min_value = self.range_slider.left_disk_value
            self.value_slider.update()
        elif obj == self.range_slider.handles[1].actors[0]:
            self.range_slider.handles[1].color = \
                self.range_slider.active_color
            self.range_slider.set_position(position, 1)
            self.value_slider.max_value = self.range_slider.right_disk_value
            self.value_slider.update()
        i_ren.force_render()
        i_ren.event.abort()  # Stop propagating the event.


class Option(UI):

    """A set of a Button2D and a TextBlock2D to act as a single option
    for checkboxes and radio buttons.
    Clicking the button toggles its checked/unchecked status.

    Attributes
    ----------
    label : str
        The label for the option.
    font_size : int
            Font Size of the label.

    """

    def __init__(self, label, position=(0, 0), font_size=18, checked=False):
        """Init this class instance.

        Parameters
        ----------
        label : str
            Text to be displayed next to the option's button.
        position : (float, float)
            Absolute coordinates (x, y) of the lower-left corner of
            the button of the option.
        font_size : int
            Font size of the label.
        checked : bool, optional
            Boolean value indicates the initial state of the option

        """
        self.label = label
        self.font_size = font_size
        self.checked = checked
        self.button_size = (font_size * 1.2, font_size * 1.2)
        self.button_label_gap = 10
        super(Option, self).__init__(position)

        # Offer some standard hooks to the user.
        self.on_change = lambda obj: None

    def _setup(self):
        """Setup this UI component."""
        # Option's button
        self.button_icons = []
        self.button_icons.append(('unchecked',
                                  read_viz_icons(fname="stop2.png")))
        self.button_icons.append(('checked',
                                  read_viz_icons(fname="checkmark.png")))
        self.button = Button2D(icon_fnames=self.button_icons,
                               size=self.button_size)

        self.text = TextBlock2D(text=self.label, font_size=self.font_size)

        # Display initial state
        if self.checked:
            self.button.set_icon_by_name("checked")

        # Add callbacks
        self.button.on_left_mouse_button_clicked = self.toggle
        self.text.on_left_mouse_button_clicked = self.toggle

    def _get_actors(self):
        """Get the actors composing this UI component."""
        return self.button.actors + self.text.actors

    def _add_to_scene(self, scene):
        """Add all subcomponents or VTK props that compose this UI component.

        Parameters
        ----------
        scene : scene

        """
        self.button.add_to_scene(scene)
        self.text.add_to_scene(scene)

    def _get_size(self):
        width = self.button.size[0] + self.button_label_gap + self.text.size[0]
        height = max(self.button.size[1], self.text.size[1])
        return np.array([width, height])

    def _set_position(self, coords):
        """Set the lower-left corner position of this UI component.

        Parameters
        ----------
        coords: (float, float)
            Absolute pixel coordinates (x, y).

        """
        num_newlines = self.label.count('\n')
        self.button.position = coords + \
            (0, num_newlines * self.font_size * 0.5)
        offset = (self.button.size[0] + self.button_label_gap, 0)
        self.text.position = coords + offset

    def toggle(self, i_ren, _obj, _element):
        if self.checked:
            self.deselect()
        else:
            self.select()

        self.on_change(self)
        i_ren.force_render()

    def select(self):
        self.checked = True
        self.button.set_icon_by_name("checked")

    def deselect(self):
        self.checked = False
        self.button.set_icon_by_name("unchecked")


class Checkbox(UI):

    """A 2D set of :class:'Option' objects.
    Multiple options can be selected.

    Attributes
    ----------
    labels : list(string)
        List of labels of each option.
    options : dict(Option)
        Dictionary of all the options in the checkbox set.
    padding : float
        Distance between two adjacent options
    """

    def __init__(self, labels, checked_labels=(), padding=1, font_size=18,
                 font_family='Arial', position=(0, 0)):
        """Init this class instance.

        Parameters
        ----------
        labels : list(str)
            List of labels of each option.
        checked_labels: list(str), optional
            List of labels that are checked on setting up.
        padding : float, optional
            The distance between two adjacent options
        font_size : int, optional
            Size of the text font.
        font_family : str, optional
            Currently only supports Arial.
        position : (float, float), optional
            Absolute coordinates (x, y) of the lower-left corner of
            the button of the first option.
        """

        self.labels = list(reversed(list(labels)))
        self._padding = padding
        self._font_size = font_size
        self.font_family = font_family
        self.checked_labels = list(checked_labels)
        super(Checkbox, self).__init__(position)
        self.on_change = lambda checkbox: None

    def _setup(self):
        """Setup this UI component."""
        self.options = OrderedDict()
        button_y = self.position[1]
        for label in self.labels:

            option = Option(label=label,
                            font_size=self.font_size,
                            position=(self.position[0], button_y),
                            checked=(label in self.checked_labels))

            line_spacing = option.text.actor.GetTextProperty().GetLineSpacing()
            button_y = button_y + self.font_size * \
                (label.count('\n') + 1) * (line_spacing + 0.1) + self.padding
            self.options[label] = option

            # Set callback
            option.on_change = self._handle_option_change

    def _get_actors(self):
        """Get the actors composing this UI component."""
        actors = []
        for option in self.options.values():
            actors = actors + option.actors
        return actors

    def _add_to_scene(self, scene):
        """Add all subcomponents or VTK props that compose this UI component.

        Parameters
        ----------
        scene : scene

        """
        for option in self.options.values():
            option.add_to_scene(scene)

    def _get_size(self):
        option_width, option_height = self.options.values()[0].get_size()
        height = len(self.labels) * (option_height + self.padding) \
            - self.padding
        return np.asarray([option_width, height])

    def _handle_option_change(self, option):
        """Update whenever an option changes.

        Parameters
        ----------
        option : :class:`Option`
        """
        if option.checked:
            self.checked_labels.append(option.label)
        else:
            self.checked_labels.remove(option.label)

        self.on_change(self)

    def _set_position(self, coords):
        """Set the lower-left corner position of this UI component.

        Parameters
        ----------
        coords: (float, float)
            Absolute pixel coordinates (x, y).

        """
        button_y = coords[1]
        for option_no, option in enumerate(self.options.values()):
            option.position = (coords[0], button_y)
            line_spacing = option.text.actor.GetTextProperty().GetLineSpacing()
            button_y = (button_y + self.font_size
                        * (self.labels[option_no].count('\n') + 1)
                        * (line_spacing + 0.1) + self.padding)

    @property
    def font_size(self):
        """ Gets the font size of text.
        """
        return self._font_size

    @property
    def padding(self):
        """Get the padding between options."""
        return self._padding


class RadioButton(Checkbox):
    """A 2D set of :class:'Option' objects.
    Only one option can be selected.

    Attributes
    ----------
    labels : list(string)
        List of labels of each option.
    options : dict(Option)
        Dictionary of all the options in the checkbox set.
    padding : float
        Distance between two adjacent options

    """

    def __init__(self, labels, checked_labels, padding=1, font_size=18,
                 font_family='Arial', position=(0, 0)):
        """Init class instance.

        Parameters
        ----------
        labels : list(str)
            List of labels of each option.
        checked_labels: list(str), optional
            List of labels that are checked on setting up.
        padding : float, optional
            The distance between two adjacent options
        font_size : int, optional
            Size of the text font.
        font_family : str, optional
            Currently only supports Arial.
        position : (float, float), optional
            Absolute coordinates (x, y) of the lower-left corner of
            the button of the first option.
        """
        if len(checked_labels) > 1:
            err_msg = "Only one option can be pre-selected for radio buttons."
            raise ValueError(err_msg)

        super(RadioButton, self).__init__(labels=labels, position=position,
                                          padding=padding,
                                          font_size=font_size,
                                          font_family=font_family,
                                          checked_labels=checked_labels)

    def _handle_option_change(self, option):
        for option_ in self.options.values():
            option_.deselect()

        option.select()
        self.checked_labels = [option.label]
        self.on_change(self)


class ComboBox2D(UI):
    """UI element to create drop-down menus.

    Attributes
    ----------
    selection_box: :class: 'TextBox2D'
        Display selection and placeholder text.
    drop_down_button: :class: 'Button2D'
        Button to show or hide menu.
    drop_down_menu: :class: 'ListBox2D'
        Container for item list.
    """

    def __init__(self, items=[], position=(0, 0), size=(300, 200),
                 placeholder="Choose selection...", draggable=True,
                 selection_text_color=(0, 0, 0), selection_bg_color=(1, 1, 1),
                 menu_text_color=(0.2, 0.2, 0.2),
                 selected_color=(0.9, 0.6, 0.6),
                 unselected_color=(0.6, 0.6, 0.6),
                 scroll_bar_active_color=(0.6, 0.2, 0.2),
                 scroll_bar_inactive_color=(0.9, 0.0, 0.0), menu_opacity=1.,
                 reverse_scrolling=False, font_size=20, line_spacing=1.4):
        """Init class Instance.

        Parameters
        ----------
        items: list(string)
            List of items to be displayed as choices.
        position : (float, float)
            Absolute coordinates (x, y) of the lower-left corner of this
            UI component.
        size : (int, int)
            Width and height in pixels of this UI component.
        placeholder : str
            Holds the default text to be displayed.
        draggable: {True, False}
            Whether the UI element is draggable or not.
        selection_text_color : tuple of 3 floats
            Color of the selected text to be displayed.
        selection_bg_color : tuple of 3 floats
            Background color of the selection text.
        menu_text_color : tuple of 3 floats.
            Color of the options displayed in drop down menu.
        selected_color : tuple of 3 floats.
            Background color of the selected option in drop down menu.
        unselected_color : tuple of 3 floats.
            Background color of the unselected option in drop down menu.
        scroll_bar_active_color : tuple of 3 floats.
            Color of the scrollbar when in active use.
        scroll_bar_inactive_color : tuple of 3 floats.
            Color of the scrollbar when inactive.
        reverse_scrolling: {True, False}
            If True, scrolling up will move the list of files down.
        font_size: int
            The font size of selected text in pixels.
        line_spacing: float
            Distance between drop down menu's items in pixels.
        """
        self.items = items.copy()
        self.font_size = font_size
        self.reverse_scrolling = reverse_scrolling
        self.line_spacing = line_spacing
        self.panel_size = size
        self._selection = placeholder
        self._menu_visibility = False
        self._selection_ID = None
        self.draggable = draggable
        self.sel_text_color = selection_text_color
        self.sel_bg_color = selection_bg_color
        self.menu_txt_color = menu_text_color
        self.selected_color = selected_color
        self.unselected_color = unselected_color
        self.scroll_active_color = scroll_bar_active_color
        self.scroll_inactive_color = scroll_bar_inactive_color
        self.menu_opacity = menu_opacity

        # Define subcomponent sizes.
        self.text_block_size = (int(0.8*size[0]), int(0.3*size[1]))
        self.drop_menu_size = (size[0], int(0.7*size[1]))
        self.drop_button_size = (int(0.2*size[0]), int(0.3*size[1]))

        self._icon_files = [
            ('left', read_viz_icons(fname='circle-left.png')),
            ('down', read_viz_icons(fname='circle-down.png'))]

        super(ComboBox2D, self).__init__()
        self.position = position

    def _setup(self):
        """Setup this UI component.

        Create the ListBox filled with empty slots (ListBoxItem2D).
        Create TextBox with placeholder text.
        Create Button for toggling drop down menu.
        """
        self.selection_box = TextBlock2D(
            size=self.text_block_size, color=self.sel_text_color,
            bg_color=self.sel_bg_color, text=self._selection)

        self.drop_down_button = Button2D(
            icon_fnames=self._icon_files, size=self.drop_button_size)

        self.drop_down_menu = ListBox2D(
            values=self.items, multiselection=False,
            font_size=self.font_size, line_spacing=self.line_spacing,
            text_color=self.menu_txt_color, selected_color=self.selected_color,
            unselected_color=self.unselected_color,
            scroll_bar_active_color=self.scroll_active_color,
            scroll_bar_inactive_color=self.scroll_inactive_color,
            background_opacity=self.menu_opacity,
            reverse_scrolling=self.reverse_scrolling, size=self.drop_menu_size)

        self.drop_down_menu.set_visibility(False)

        self.panel = Panel2D(self.panel_size, opacity=0.0)
        self.panel.add_element(self.selection_box, (0.001, 0.7))
        self.panel.add_element(self.drop_down_button, (0.8, 0.7))
        self.panel.add_element(self.drop_down_menu, (0, 0))

        if self.draggable:
            self.drop_down_button.on_left_mouse_button_dragged =\
                self.left_button_dragged
            self.drop_down_menu.panel.background.on_left_mouse_button_dragged\
                = self.left_button_dragged
            self.selection_box.on_left_mouse_button_dragged =\
                self.left_button_dragged
            self.selection_box.background.on_left_mouse_button_dragged =\
                self.left_button_dragged

            self.drop_down_button.on_left_mouse_button_pressed =\
                self.left_button_pressed
            self.drop_down_menu.panel.background.on_left_mouse_button_pressed\
                = self.left_button_pressed
            self.selection_box.on_left_mouse_button_pressed =\
                self.left_button_pressed
            self.selection_box.background.on_left_mouse_button_pressed =\
                self.left_button_pressed
        else:
            self.panel.background.on_left_mouse_button_dragged =\
                lambda i_ren, _obj, _comp: i_ren.force_render
            self.drop_down_menu.panel.background.on_left_mouse_button_dragged\
                = lambda i_ren, _obj, _comp: i_ren.force_render

        # Handle mouse wheel events on the slots.
        for slot in self.drop_down_menu.slots:
            slot.add_callback(
                slot.textblock.actor, "LeftButtonPressEvent",
                self.select_option_callback)

            slot.add_callback(
                slot.background.actor, "LeftButtonPressEvent",
                self.select_option_callback)

            self.drop_down_button.on_left_mouse_button_clicked = \
                self.menu_toggle_callback

        # Offer some standard hooks to the user.
        self.on_change = lambda ui: None

    def _get_actors(self):
        """Get the actors composing this UI component."""
        return self.panel.actors

    def resize(self, size):
        """Resize ComboBox2D.

        Parameters
        ----------
        size : (int, int)
            ComboBox size(width, height) in pixels.
        """
        self.panel.resize(size)

        self.text_block_size = (int(0.8*size[0]), int(0.3*size[1]))
        self.drop_menu_size = (size[0], int(0.7*size[1]))
        self.drop_button_size = (int(0.2*size[0]), int(0.3*size[1]))

        self.panel.update_element(self.selection_box, (0.001, 0.7))
        self.panel.update_element(self.drop_down_button, (0.8, 0.7))
        self.panel.update_element(self.drop_down_menu, (0, 0))

        self.drop_down_button.resize(self.drop_button_size)
        self.drop_down_menu.resize(self.drop_menu_size)
        self.selection_box.resize(self.text_block_size)

    def _set_position(self, coords):
        """Set the lower-left corner position of this UI component.

        Parameters
        ----------
        coords: (float, float)
            Absolute pixel coordinates (x, y).

        """
        self.panel.position = coords

    def _add_to_scene(self, scene):
        """Add all subcomponents or VTK props that compose this UI component.

        Parameters
        ----------
        scene : scene

        """
        self.panel.add_to_scene(scene)
        self.selection_box.font_size = self.font_size

    def _get_size(self):
        return self.panel.size

    @property
    def selected_text(self):
        return self._selection

    @property
    def selected_text_index(self):
        return self._selection_ID

    def append_item(self, *items):
        """Append additional options to the menu.

        Parameters
        ----------
        items : n-d list, n-d tuple, Number or str
            Additional options.

        """
        for item in items:
            if isinstance(item, (list, tuple)):
                # Useful when n-d lists/tuples are used.
                self.append_item(*item)
            elif isinstance(item, (str, Number)):
                self.items.append(str(item))
            else:
                raise TypeError("Invalid item instance {}".format(type(item)))

        self.drop_down_menu.update_scrollbar()
        if not self._menu_visibility:
            self.drop_down_menu.scroll_bar.set_visibility(False)

    def select_option_callback(self, i_ren, _obj, listboxitem):
        """Select the appropriate option

        Parameters
        ----------
        i_ren: :class:`CustomInteractorStyle`
        obj: :class:`vtkActor`
            The picked actor
        listboxitem: :class:`ListBoxItem2D`

        """

        # Set the Text of TextBlock2D to the text of listboxitem
        self._selection = listboxitem.element
        self._selection_ID = self.items.index(self._selection)

        self.selection_box.message = self._selection
        clip_overflow(self.selection_box,
                      self.selection_box.background.size[0])
        self.drop_down_menu.set_visibility(False)
        self._menu_visibility = False

        self.drop_down_button.next_icon()

        self.on_change(self)

        i_ren.force_render()
        i_ren.event.abort()

    def menu_toggle_callback(self, i_ren, _vtkactor, _combobox):
        """Toggle visibility of drop down menu list.

        Parameters
        ----------
        i_ren : :class:`CustomInteractorStyle`
        vtkactor : :class:`vtkActor`
            The picked actor
        combobox : :class:`ComboBox2D`

        """
        self._menu_visibility = not self._menu_visibility
        self.drop_down_menu.set_visibility(self._menu_visibility)

        self.drop_down_button.next_icon()

        i_ren.force_render()
        i_ren.event.abort()  # Stop propagating the event.

    def left_button_pressed(self, i_ren, _obj, _sub_component):
        click_pos = np.array(i_ren.event.position)
        self._click_position = click_pos
        i_ren.event.abort()  # Stop propagating the event.

    def left_button_dragged(self, i_ren, _obj, _sub_component):
        click_position = np.array(i_ren.event.position)
        change = click_position - self._click_position
        self.panel.position += change
        self._click_position = click_position
        i_ren.force_render()


class ListBox2D(UI):
    """UI component that allows the user to select items from a list.

    Attributes
    ----------
    on_change: function
        Callback function for when the selected items have changed.
    """

    def __init__(self, values, position=(0, 0), size=(100, 300),
                 multiselection=True, reverse_scrolling=False,
                 font_size=20, line_spacing=1.4,
                 text_color=(0.2, 0.2, 0.2),
                 selected_color=(0.9, 0.6, 0.6),
                 unselected_color=(0.6, 0.6, 0.6),
                 scroll_bar_active_color=(0.6, 0.2, 0.2),
                 scroll_bar_inactive_color=(0.9, 0.0, 0.0),
                 background_opacity=1.):
        """Init class instance.

        Parameters
        ----------
        values: list of objects
            Values used to populate this listbox. Objects must be castable
            to string.
        position : (float, float)
            Absolute coordinates (x, y) of the lower-left corner of this
            UI component.
        size : (int, int)
            Width and height in pixels of this UI component.
        multiselection: {True, False}
            Whether multiple values can be selected at once.
        reverse_scrolling: {True, False}
            If True, scrolling up will move the list of files down.
        font_size: int
            The font size in pixels.
        line_spacing: float
            Distance between listbox's items in pixels.
        text_color : tuple of 3 floats
        selected_color : tuple of 3 floats
        unselected_color : tuple of 3 floats
        scroll_bar_active_color : tuple of 3 floats
        scroll_bar_inactive_color : tuple of 3 floats
        background_opacity : float
        """
        self.view_offset = 0
        self.slots = []
        self.selected = []

        self.panel_size = size
        self.font_size = font_size
        self.line_spacing = line_spacing
        self.slot_height = int(self.font_size * self.line_spacing)

        self.text_color = text_color
        self.selected_color = selected_color
        self.unselected_color = unselected_color
        self.background_opacity = background_opacity

        # self.panel.resize(size)
        self.values = values
        self.multiselection = multiselection
        self.last_selection_idx = 0
        self.reverse_scrolling = reverse_scrolling
        super(ListBox2D, self).__init__()

        denom = len(self.values) - self.nb_slots
        if not denom:
            denom += 1
        self.scroll_step_size = (self.slot_height * self.nb_slots -
                                 self.scroll_bar.height) / denom

        self.scroll_bar_active_color = scroll_bar_active_color
        self.scroll_bar_inactive_color = scroll_bar_inactive_color
        self.scroll_bar.color = self.scroll_bar_inactive_color
        self.scroll_bar.opacity = self.background_opacity

        self.position = position
        self.scroll_init_position = 0
        self.update()

        # Offer some standard hooks to the user.
        self.on_change = lambda: None

    def _setup(self):
        """Setup this UI component.

        Create the ListBox (Panel2D) filled with empty slots (ListBoxItem2D).
        """
        self.margin = 10
        size = self.panel_size
        font_size = self.font_size
        # Calculating the number of slots.
        self.nb_slots = int((size[1] - 2 * self.margin) // self.slot_height)

        # This panel facilitates adding slots at the right position.
        self.panel = Panel2D(size=size, color=(1, 1, 1))

        # Add a scroll bar
        scroll_bar_height = self.nb_slots * (size[1] - 2 * self.margin) \
            / len(self.values)
        self.scroll_bar = Rectangle2D(size=(int(size[0]/20),
                                            scroll_bar_height))
        if len(self.values) <= self.nb_slots:
            self.scroll_bar.set_visibility(False)
            self.scroll_bar.height = 0
        self.panel.add_element(
            self.scroll_bar, size - self.scroll_bar.size - self.margin)

        # Initialisation of empty text actors
        self.slot_width = size[0] - self.scroll_bar.size[0] - \
            2 * self.margin - self.margin
        x = self.margin
        y = size[1] - self.margin
        for _ in range(self.nb_slots):
            y -= self.slot_height
            item = ListBoxItem2D(list_box=self,
                                 size=(self.slot_width, self.slot_height),
                                 text_color=self.text_color,
                                 selected_color=self.selected_color,
                                 unselected_color=self.unselected_color,
                                 background_opacity=self.background_opacity)
            item.textblock.font_size = font_size
            self.slots.append(item)
            self.panel.add_element(item, (x, y + self.margin))

        # Add default events listener for this UI component.
        self.scroll_bar.on_left_mouse_button_pressed = \
            self.scroll_click_callback
        self.scroll_bar.on_left_mouse_button_released = \
            self.scroll_release_callback
        self.scroll_bar.on_left_mouse_button_dragged = \
            self.scroll_drag_callback

        # Handle mouse wheel events on the panel.
        up_event = "MouseWheelForwardEvent"
        down_event = "MouseWheelBackwardEvent"
        if self.reverse_scrolling:
            up_event, down_event = down_event, up_event  # Swap events

        self.add_callback(self.panel.background.actor, up_event,
                          self.up_button_callback)
        self.add_callback(self.panel.background.actor, down_event,
                          self.down_button_callback)

        # Handle mouse wheel events on the slots.
        for slot in self.slots:
            self.add_callback(slot.background.actor, up_event,
                              self.up_button_callback)
            self.add_callback(slot.background.actor, down_event,
                              self.down_button_callback)
            self.add_callback(slot.textblock.actor, up_event,
                              self.up_button_callback)
            self.add_callback(slot.textblock.actor, down_event,
                              self.down_button_callback)

    def resize(self, size):
        pass

    def _get_actors(self):
        """Get the actors composing this UI component."""
        return self.panel.actors

    def _add_to_scene(self, scene):
        """Add all subcomponents or VTK props that compose this UI component.

        Parameters
        ----------
        scene : scene

        """
        self.panel.add_to_scene(scene)
        for slot in self.slots:
            clip_overflow(slot.textblock, self.slot_width)

    def _get_size(self):
        return self.panel.size

    def _set_position(self, coords):
        """Position the lower-left corner of this UI component.

        Parameters
        ----------
        coords: (float, float)
            Absolute pixel coordinates (x, y).

        """
        self.panel.position = coords

    def up_button_callback(self, i_ren, _obj, _list_box):
        """Pressing up button scrolls up in the combo box.

        Parameters
        ----------
        i_ren: :class:`CustomInteractorStyle`
        obj: :class:`vtkActor`
            The picked actor
        _list_box: :class:`ListBox2D`

        """
        if self.view_offset > 0:
            self.view_offset -= 1
            self.update()
            scroll_bar_idx = self.panel._elements.index(self.scroll_bar)
            self.scroll_bar.center = (self.scroll_bar.center[0],
                                      self.scroll_bar.center[1] +
                                      self.scroll_step_size)
            self.panel.element_offsets[scroll_bar_idx] = (
                self.scroll_bar,
                (self.scroll_bar.position - self.panel.position))

        i_ren.force_render()
        i_ren.event.abort()  # Stop propagating the event.

    def down_button_callback(self, i_ren, _obj, _list_box):
        """Pressing down button scrolls down in the combo box.

        Parameters
        ----------
        i_ren: :class:`CustomInteractorStyle`
        obj: :class:`vtkActor`
            The picked actor
        _list_box: :class:`ListBox2D`

        """
        view_end = self.view_offset + self.nb_slots
        if view_end < len(self.values):
            self.view_offset += 1
            self.update()
            scroll_bar_idx = self.panel._elements.index(self.scroll_bar)
            self.scroll_bar.center = (self.scroll_bar.center[0],
                                      self.scroll_bar.center[1] -
                                      self.scroll_step_size)
            self.panel.element_offsets[scroll_bar_idx] = (
                self.scroll_bar,
                (self.scroll_bar.position - self.panel.position))

        i_ren.force_render()
        i_ren.event.abort()  # Stop propagating the event.

    def scroll_click_callback(self, i_ren, _obj, _rect_obj):
        """ Callback to change the color of the bar when it is clicked.

        Parameters
        ----------
        i_ren: :class:`CustomInteractorStyle`
        obj: :class:`vtkActor`
            The picked actor
        _rect_obj: :class:`Rectangle2D`

        """
        self.scroll_bar.color = self.scroll_bar_active_color
        self.scroll_init_position = i_ren.event.position[1]
        i_ren.force_render()
        i_ren.event.abort()

    def scroll_release_callback(self, i_ren, _obj, _rect_obj):
        """Callback to change the color of the bar when it is released.

        Parameters
        ----------
        i_ren: :class:`CustomInteractorStyle`
        obj: :class:`vtkActor`
            The picked actor
        rect_obj: :class:`Rectangle2D`

        """
        self.scroll_bar.color = self.scroll_bar_inactive_color
        i_ren.force_render()

    def scroll_drag_callback(self, i_ren, _obj, _rect_obj):
        """Drag scroll bar in the combo box.

        Parameters
        ----------
        i_ren: :class:`CustomInteractorStyle`
        obj: :class:`vtkActor`
            The picked actor
        rect_obj: :class:`Rectangle2D`

        """
        position = i_ren.event.position
        offset = int((position[1] - self.scroll_init_position) /
                     self.scroll_step_size)
        if offset > 0 and self.view_offset > 0:
            offset = min(offset, self.view_offset)

        elif offset < 0 and (
                self.view_offset + self.nb_slots < len(self.values)):
            offset = min(-offset,
                         len(self.values) - self.nb_slots - self.view_offset)
            offset = - offset
        else:
            return

        self.view_offset -= offset
        self.update()
        scroll_bar_idx = self.panel._elements.index(self.scroll_bar)
        self.scroll_bar.center = (self.scroll_bar.center[0],
                                  self.scroll_bar.center[1] +
                                  offset * self.scroll_step_size)

        self.scroll_init_position += offset * self.scroll_step_size

        self.panel.element_offsets[scroll_bar_idx] = (
            self.scroll_bar, (self.scroll_bar.position - self.panel.position))
        i_ren.force_render()
        i_ren.event.abort()

    def update(self):
        """Refresh listbox's content. """
        view_start = self.view_offset
        view_end = view_start + self.nb_slots
        values_to_show = self.values[view_start:view_end]

        # Populate slots according to the view.
        for i, choice in enumerate(values_to_show):
            slot = self.slots[i]
            slot.element = choice
            if slot.textblock.scene is not None:
                clip_overflow(slot.textblock, self.slot_width)
            slot.set_visibility(True)
            if slot.size[1] != self.slot_height:
                slot.resize((self.slot_width, self.slot_height))
            if slot.element in self.selected:
                slot.select()
            else:
                slot.deselect()

        # Flush remaining slots.
        for slot in self.slots[len(values_to_show):]:
            slot.element = None
            slot.set_visibility(False)
            slot.resize((self.slot_width, 0))
            slot.deselect()

    def update_scrollbar(self):
        """Change the scroll-bar height when the values
        in the listbox change
        """
        self.scroll_bar.set_visibility(True)

        self.scroll_bar.height = self.nb_slots * \
            (self.panel_size[1] - 2 * self.margin) / len(self.values)

        self.scroll_step_size = (self.slot_height * self.nb_slots -
                                 self.scroll_bar.height) \
            / (len(self.values) - self.nb_slots)

        self.panel.update_element(
            self.scroll_bar, self.panel_size - self.scroll_bar.size -
            self.margin)

        if len(self.values) <= self.nb_slots:
            self.scroll_bar.set_visibility(False)
            self.scroll_bar.height = 0

    def clear_selection(self):
        del self.selected[:]

    def select(self, item, multiselect=False, range_select=False):
        """Select the item.

        Parameters
        ----------
        item: ListBoxItem2D's object
            Item to select.
        multiselect: {True, False}
            If True and multiselection is allowed, the item is added to the
            selection.
            Otherwise, the selection will only contain the provided item unless
            range_select is True.
        range_select: {True, False}
            If True and multiselection is allowed, all items between the last
            selected item and the current one will be added to the selection.
            Otherwise, the selection will only contain the provided item unless
            multi_select is True.

        """
        selection_idx = self.values.index(item.element)
        if self.multiselection and range_select:
            self.clear_selection()
            step = 1 if selection_idx >= self.last_selection_idx else -1
            for i in range(self.last_selection_idx,
                           selection_idx + step,
                           step):
                self.selected.append(self.values[i])

        elif self.multiselection and multiselect:
            if item.element in self.selected:
                self.selected.remove(item.element)
            else:
                self.selected.append(item.element)
            self.last_selection_idx = selection_idx

        else:
            self.clear_selection()
            self.selected.append(item.element)
            self.last_selection_idx = selection_idx

        self.on_change()  # Call hook.
        self.update()


class ListBoxItem2D(UI):
    """The text displayed in a listbox."""

    def __init__(self, list_box, size,
                 text_color=(1.0, 0.0, 0.0),
                 selected_color=(0.4, 0.4, 0.4),
                 unselected_color=(0.9, 0.9, 0.9),
                 background_opacity=1.):
        """Init ListBox Item instance.

        Parameters
        ----------
        list_box : :class:`ListBox`
            The ListBox reference this text belongs to.
        size : tuple of 2 ints
            The size of the listbox item.
        text_color : tuple of 3 floats
        unselected_color : tuple of 3 floats
        selected_color : tuple of 3 floats
        background_opacity : float
        """
        super(ListBoxItem2D, self).__init__()
        self._element = None
        self.list_box = list_box
        self.background.resize(size)
        self.background_opacity = background_opacity
        self.selected = False
        self.text_color = text_color
        self.textblock.color = self.text_color
        self.selected_color = selected_color
        self.unselected_color = unselected_color
        self.background.opacity = self.background_opacity
        self.deselect()

    def _setup(self):
        """Setup this UI component.

        Create the ListBoxItem2D with its background (Rectangle2D) and its
        label (TextBlock2D).
        """
        self.background = Rectangle2D()
        self.textblock = TextBlock2D(justification="left",
                                     vertical_justification="middle")

        # Add default events listener for this UI component.
        self.add_callback(self.textblock.actor, "LeftButtonPressEvent",
                          self.left_button_clicked)
        self.add_callback(self.background.actor, "LeftButtonPressEvent",
                          self.left_button_clicked)

    def _get_actors(self):
        """Get the actors composing this UI component."""
        return self.background.actors + self.textblock.actors

    def _add_to_scene(self, scene):
        """Add all subcomponents or VTK props that compose this UI component.

        Parameters
        ----------
        scene : scene
        """
        self.background.add_to_scene(scene)
        self.textblock.add_to_scene(scene)

    def _get_size(self):
        return self.background.size

    def _set_position(self, coords):
        """Set the lower-left corner position of this UI component.

        Parameters
        ----------
        coords: (float, float)
            Absolute pixel coordinates (x, y).
        """
        self.textblock.position = coords
        # Center background underneath the text.
        position = coords
        self.background.position = (position[0],
                                    position[1] - self.background.size[1] / 2.)

    def deselect(self):
        self.background.color = self.unselected_color
        self.textblock.bold = False
        self.selected = False

    def select(self):
        self.textblock.bold = True
        self.background.color = self.selected_color
        self.selected = True

    @property
    def element(self):
        return self._element

    @element.setter
    def element(self, element):
        self._element = element
        self.textblock.message = "" if self._element is None else str(element)

    def left_button_clicked(self, i_ren, _obj, _list_box_item):
        """Handle left click for this UI element.

        Parameters
        ----------
        i_ren: :class:`CustomInteractorStyle`
        obj: :class:`vtkActor`
            The picked actor
        _list_box_item: :class:`ListBoxItem2D`

        """
        multiselect = i_ren.event.ctrl_key
        range_select = i_ren.event.shift_key
        self.list_box.select(self, multiselect, range_select)
        i_ren.force_render()

    def resize(self, size):
        self.background.resize(size)


class FileMenu2D(UI):
    """A menu to select files in the current folder.

    Can go to new folder, previous folder and select multiple files.

    Attributes
    ----------
    extensions: ['extension1', 'extension2', ....]
        To show all files, extensions=["*"] or [""]
        List of extensions to be shown as files.
    listbox : :class: 'ListBox2D'
        Container for the menu.

    """

    def __init__(self, directory_path, extensions=None, position=(0, 0),
                 size=(100, 300), multiselection=True, reverse_scrolling=False,
                 font_size=20, line_spacing=1.4):
        """Init class instance.

        Parameters
        ----------
        extensions: list(string)
            List of extensions to be shown as files.
        directory_path: string
            Path of the directory where this dialog should open.
        position : (float, float)
            Absolute coordinates (x, y) of the lower-left corner of this
            UI component.
        size : (int, int)
            Width and height in pixels of this UI component.
        multiselection: {True, False}
            Whether multiple values can be selected at once.
        reverse_scrolling: {True, False}
            If True, scrolling up will move the list of files down.
        font_size: int
            The font size in pixels.
        line_spacing: float
            Distance between listbox's items in pixels.
        """
        self.font_size = font_size
        self.multiselection = multiselection
        self.reverse_scrolling = reverse_scrolling
        self.line_spacing = line_spacing
        self.extensions = extensions or ["*"]
        self.current_directory = directory_path
        self.menu_size = size
        self.directory_contents = []

        super(FileMenu2D, self).__init__()
        self.position = position
        self.set_slot_colors()

    def _setup(self):
        """Setup this UI component.

        Create the ListBox (Panel2D) filled with empty slots (ListBoxItem2D).

        """
        self.directory_contents = self.get_all_file_names()
        content_names = [x[0] for x in self.directory_contents]
        self.listbox = ListBox2D(
            values=content_names, multiselection=self.multiselection,
            font_size=self.font_size, line_spacing=self.line_spacing,
            reverse_scrolling=self.reverse_scrolling, size=self.menu_size)

        self.add_callback(self.listbox.scroll_bar.actor, "MouseMoveEvent",
                          self.scroll_callback)

        # Handle mouse wheel events on the panel.
        up_event = "MouseWheelForwardEvent"
        down_event = "MouseWheelBackwardEvent"
        if self.reverse_scrolling:
            up_event, down_event = down_event, up_event  # Swap events

        self.add_callback(self.listbox.panel.background.actor, up_event,
                          self.scroll_callback)
        self.add_callback(self.listbox.panel.background.actor, down_event,
                          self.scroll_callback)

        # Handle mouse wheel events on the slots.
        for slot in self.listbox.slots:
            self.add_callback(slot.background.actor, up_event,
                              self.scroll_callback)
            self.add_callback(slot.background.actor, down_event,
                              self.scroll_callback)
            self.add_callback(slot.textblock.actor, up_event,
                              self.scroll_callback)
            self.add_callback(slot.textblock.actor, down_event,
                              self.scroll_callback)
            slot.add_callback(slot.textblock.actor, "LeftButtonPressEvent",
                              self.directory_click_callback)
            slot.add_callback(slot.background.actor, "LeftButtonPressEvent",
                              self.directory_click_callback)

    def _get_actors(self):
        """Get the actors composing this UI component."""
        return self.listbox.actors

    def resize(self, size):
        pass

    def _set_position(self, coords):
        """Set the lower-left corner position of this UI component.

        Parameters
        ----------
        coords: (float, float)
            Absolute pixel coordinates (x, y).

        """
        self.listbox.position = coords

    def _add_to_scene(self, scene):
        """Add all subcomponents or VTK props that compose this UI component.

        Parameters
        ----------
        scene : scene

        """
        self.listbox.add_to_scene(scene)

    def _get_size(self):
        return self.listbox.size

    def get_all_file_names(self):
        """Get file and directory names.

        Returns
        -------
        all_file_names: list((string, {"directory", "file"}))
            List of all file and directory names as string.

        """
        all_file_names = []

        directory_names = self.get_directory_names()
        for directory_name in directory_names:
            all_file_names.append((directory_name, "directory"))

        file_names = self.get_file_names()
        for file_name in file_names:
            all_file_names.append((file_name, "file"))

        return all_file_names

    def get_directory_names(self):
        """Find names of all directories in the current_directory

        Returns
        -------
        directory_names: list(string)
            List of all directory names as string.

        """
        # A list of directory names in the current directory
        directory_names = []
        for (_, dirnames, _) in os.walk(self.current_directory):
            directory_names += dirnames
            break
        directory_names.sort(key=lambda s: s.lower())
        directory_names.insert(0, "../")
        return directory_names

    def get_file_names(self):
        """Find names of all files in the current_directory

        Returns
        -------
        file_names: list(string)
            List of all file names as string.

        """
        # A list of file names with extension in the current directory
        for (_, _, files) in os.walk(self.current_directory):
            break

        file_names = []
        if "*" in self.extensions or "" in self.extensions:
            file_names = files
        else:
            for ext in self.extensions:
                for file in files:
                    if file.endswith("." + ext):
                        file_names.append(file)
        file_names.sort(key=lambda s: s.lower())
        return file_names

    def set_slot_colors(self):
        """Set the text color of the slots based on the type of element
        they show. Blue for directories and green for files.
        """
        for idx, slot in enumerate(self.listbox.slots):
            list_idx = min(self.listbox.view_offset + idx,
                           len(self.directory_contents)-1)
            if self.directory_contents[list_idx][1] == "directory":
                slot.textblock.color = (0, 0.6, 0)
            elif self.directory_contents[list_idx][1] == "file":
                slot.textblock.color = (0, 0, 0.7)

    def scroll_callback(self, i_ren, _obj, _filemenu_item):
        """Handle scroll and change the slot text colors.

        Parameters
        ----------
        i_ren: :class:`CustomInteractorStyle`
        obj: :class:`vtkActor`
            The picked actor
        _filemenu_item: :class:`FileMenu2D`

        """
        self.set_slot_colors()
        i_ren.force_render()
        i_ren.event.abort()

    def directory_click_callback(self, i_ren, _obj, listboxitem):
        """Handle the move into a directory if it has been clicked.

        Parameters
        ----------
        i_ren: :class:`CustomInteractorStyle`
        obj: :class:`vtkActor`
            The picked actor
        listboxitem: :class:`ListBoxItem2D`

        """
        if (listboxitem.element, "directory") in self.directory_contents:
            new_directory_path = os.path.join(self.current_directory,
                                              listboxitem.element)
            if os.access(new_directory_path, os.R_OK):
                self.current_directory = new_directory_path
                self.directory_contents = self.get_all_file_names()
                content_names = [x[0] for x in self.directory_contents]
                self.listbox.clear_selection()
                self.listbox.values = content_names
                self.listbox.view_offset = 0
                self.listbox.update()
                self.listbox.update_scrollbar()
                self.set_slot_colors()
        i_ren.force_render()
        i_ren.event.abort()


<<<<<<< HEAD
class DrawShapeGroup:
    def __init__(self, drawpanel):
        self.grouped_shapes = []
        self._scene = None
        self.drawpanel = drawpanel

        # Group rotation slider
        self.group_rotation_slider = RingSlider2D(initial_value=0,
                                                  text_template="{angle:5.1f}°")

        self.group_rotation_slider.set_visibility(False)

        def update_rotation(slider):
            angle = slider.value
            previous_angle = slider.previous_value
            rotation_angle = angle - previous_angle

            for shape in self.grouped_shapes:
                current_center = shape.center
                shape.rotate(np.deg2rad(rotation_angle))
                shape.update_shape_position(current_center - shape.drawpanel.position)

        self.group_rotation_slider.on_change = update_rotation

    def add(self, shape):
        """Add shape to the group.

        Parameters
        ----------
        shape : DrawShape

        """
        if self.is_present(shape):
            self.remove(shape)
        else:
            if self.is_empty():
                shape.drawpanel.update_shape_selection(shape)
                self.add_rotation_slider(self._scene)
                self.group_rotation_slider.set_visibility(True)
            self.grouped_shapes.append(shape)
            shape.is_selected = True
            shape.rotation_slider.set_visibility(False)

            self.group_rotation_slider.center = shape.rotation_slider.center

    def remove(self, shape):
        """Remove shape from the group.

        Parameters
        ----------
        shape : DrawShape

        """
        self.grouped_shapes.remove(shape)
        shape.is_selected = False

    def clear(self):
        """Remove all the shapes from the group.

        """
        if self.is_empty():
            return
        self._scene.rm(*self.group_rotation_slider.actors)
        for shape in self.grouped_shapes:
            shape.is_selected = False
        self.grouped_shapes = []

    def is_present(self, shape):
        """Check whether the shape is present in the group.

        Parameters
        ----------
        shape : DrawShape

        """
        if shape in self.grouped_shapes:
            return True
        return False

    def is_empty(self):
        """Return whether the group is empty or not.

        """
        return not bool(len(self.grouped_shapes))

    def update_position(self, offset):
        """Update the position of all the shapes in the group.

        Parameters
        ----------
        offset : (float, float)
            Distance by which each shape is to be translated.

        """
        vertices = []
        for shape in self.grouped_shapes:
            vertices.extend(shape.position + vertices_from_actor(shape.shape.actor)[:, :-1])

        min_x, min_y = vertices[0]
        max_x, max_y = vertices[0]

        for x, y in vertices:
            if x < min_x:
                min_x = x
            if y < min_y:
                min_y = y
            if x > max_x:
                max_x = x
            if y > max_y:
                max_y = y

        _bounding_box_min = np.asarray([min_x, min_y], dtype="int")
        _bounding_box_max = np.asarray([max_x, max_y], dtype="int")
        _bounding_box_size = np.asarray([max_x-min_x, max_y-min_y], dtype="int")

        group_center = _bounding_box_min + _bounding_box_size//2

        shape_offset = []
        for shape in self.grouped_shapes:
            shape_offset.append(shape.center - group_center)

        new_center = np.clip(group_center + offset, self.drawpanel.position + _bounding_box_size//2,
                             self.drawpanel.position + self.drawpanel.size - _bounding_box_size//2)

        for shape, soffset in zip(self.grouped_shapes, shape_offset):
            shape.update_shape_position(new_center + soffset - self.drawpanel.position)

    def add_rotation_slider(self, scene):
        """Add rotation slider to the scene.

        Parameters
        ----------
        scene : scene

        """
        scene.add(self.group_rotation_slider)
=======
class PolyLine(UI):
    """Create a Polyline.
    """

    def __init__(self, points_data=[], line_width=3, color=(1, 1, 1)):
        """Init this UI element.

        Parameters
        ----------
        position : (float, float), optional
            (x, y) in pixels.
        """
        self.points_data = points_data
        self.points = []
        self.line_width = line_width
        self.lines = []
        self.previous_point = None
        self.current_line = None
        self.color = color
        super(PolyLine, self).__init__()

    def _setup(self):
        """Setup this UI component.

        Create a Polyline.
        """
        if len(self.points_data) < 2:
            return

        for ptn in self.points_data:
            self.add_point(ptn)
        self.add_point(self.points_data[0])

    def _get_actors(self):
        """Get the actors composing this UI component."""
        return self.lines

    def _add_to_scene(self, scene):
        """Add all subcomponents or VTK props that compose this UI component.

        Parameters
        ----------
        scene : scene

        """
        self._scene = scene
        scene.add(*self.lines)

    def _get_size(self):
        pass

    def _set_position(self, coords):
        """Set the lower-left corner position of this UI component.

        Parameters
        ----------
        coords: (float, float)
            Absolute pixel coordinates (x, y).
        """
        pass

    def resize(self, size):
        offset_from_mouse = 2
        hyp = np.hypot(size[0], size[1])
        self.current_line.resize((hyp - offset_from_mouse, self.line_width))
        self.rotate(angle=np.arctan2(size[1], size[0]))

    def rotate(self, angle):
        """Rotate the vertices of the UI component using specific angle.

        Parameters
        ----------
        angle: float
            Value by which the vertices are rotated in radian.
        """
        points_arr = vertices_from_actor(self.current_line.actor)
        rotation_matrix = np.array(
            [[np.cos(angle), np.sin(angle), 0],
             [-np.sin(angle), np.cos(angle), 0], [0, 0, 1]])
        new_points_arr = np.matmul(points_arr, rotation_matrix)
        set_polydata_vertices(self.current_line._polygonPolyData, new_points_arr)
        update_actor(self.current_line.actor)

    # def delete(self):
    #     self.current_line = None
    #     self.lines.pop()
    #     self._scene.rm(self.current_line)

    def calculate_vertices(self):
        vertices = np.empty((0, 2), int)
        for line in self.lines:
            vertices = np.append(vertices, line.position +
                                 vertices_from_actor(line.actor)[:, :-1], axis=0)
        return vertices

    def add_point(self, point, add_to_scene=False):
        if self.current_line:
            self.resize(np.asarray(point) - self.current_line.position)

        new_line = Rectangle2D((self.line_width, self.line_width), position=point, color=self.color)
        new_line.on_left_mouse_button_pressed = self.left_button_pressed
        new_line.on_left_mouse_button_dragged = self.left_button_dragged

        control_point = Disk2D(5, center=point)

        self.current_line = new_line
        self.lines.append(new_line)
        self.points.append(point)
        self.previous_point = point
        if add_to_scene:
            self._scene.add(new_line, control_point)

    @property
    def color(self):
        return np.asarray(self._color)

    @color.setter
    def color(self, color):
        self._color = color
        for line in self.lines:
            line.actor.GetProperty().SetColor(*color)

    def left_button_pressed(self, i_ren, _obj, line):
        # click_pos = np.array(i_ren.event.position)
        # self._drag_offset = click_pos - self.position
        # i_ren.event.abort()  # Stop propagating the event.
        self.on_left_mouse_button_pressed(i_ren, _obj, line)

    def left_button_dragged(self, i_ren, _obj, line):
        # if self._drag_offset is not None:
        #     click_position = np.array(i_ren.event.position)
        #     new_position = click_position - self._drag_offset
        #     self.position = new_position
        # i_ren.force_render()
        self.on_left_mouse_button_dragged(i_ren, _obj, line)

    def left_button_released(self, i_ren, _obj, line):
        self.on_left_mouse_button_released(i_ren, _obj, line)
>>>>>>> ce0c2e3c


class DrawShape(UI):
    """Create and Manage 2D Shapes.
    """

    def __init__(self, shape_type, drawpanel=None, position=(0, 0)):
        """Init this UI element.

        Parameters
        ----------
        shape_type : string
            Type of shape to be created.
        drawpanel : DrawPanel, optional
            Reference to the main canvas on which it is drawn.
        position : (float, float), optional
            (x, y) in pixels.
        """
        self.shape = None
        self.shape_type = shape_type.lower()
        self.drawpanel = drawpanel
        self.max_size = None
        self.is_selected = True
        super(DrawShape, self).__init__(position)
        self.shape.color = np.random.random(3)

    def _setup(self):
        """Setup this UI component.

        Create a Shape.
        """
        if self.shape_type == "line":
            self.shape = Rectangle2D(size=(3, 3))
        elif self.shape_type == "polyline":
            self.shape = PolyLine()
        elif self.shape_type == "quad":
            self.shape = Rectangle2D(size=(3, 3))
        elif self.shape_type == "circle":
            self.shape = Disk2D(outer_radius=2)
        else:
            raise IOError("Unknown shape type: {}.".format(self.shape_type))

<<<<<<< HEAD
        self.bb_box = [Rectangle2D(size=(3, 3)) for i in range(4)]
        self.set_bb_box_visibility(False)
=======
        self.cal_bounding_box(update_value=True)
>>>>>>> ce0c2e3c

        self.shape.on_left_mouse_button_pressed = self.left_button_pressed
        self.shape.on_left_mouse_button_dragged = self.left_button_dragged
        self.shape.on_left_mouse_button_released = self.left_button_released

        self.rotation_slider = RingSlider2D(initial_value=0,
                                            text_template="{angle:5.1f}°")
<<<<<<< HEAD
        slider_position = self.drawpanel.position + \
            [self.drawpanel.size[0] - self.rotation_slider.size[0]/2,
             self.rotation_slider.size[1]/2]
        self.rotation_slider.center = slider_position
=======
>>>>>>> ce0c2e3c
        self.rotation_slider.set_visibility(False)

        def rotate_shape(slider):
            angle = slider.value
            previous_angle = slider.previous_value
            rotation_angle = angle - previous_angle

            current_center = self.center
            self.rotate(np.deg2rad(rotation_angle))
            self.update_shape_position(current_center - self.drawpanel.position)

        self.rotation_slider.on_change = rotate_shape

    def _get_actors(self):
        """Get the actors composing this UI component."""
        return self.shape

    def _add_to_scene(self, scene):
        """Add all subcomponents or VTK props that compose this UI component.

        Parameters
        ----------
        scene : scene

        """
        self._scene = scene
        self.shape.add_to_scene(scene)
<<<<<<< HEAD
        scene.add(*[border.actor for border in self.bb_box])
=======
>>>>>>> ce0c2e3c
        self.rotation_slider.add_to_scene(scene)

    def _get_size(self):
        return self.shape.size

    def _set_position(self, coords):
        """Set the lower-left corner position of this UI component.

        Parameters
        ----------
        coords: (float, float)
            Absolute pixel coordinates (x, y).
        """
        if self.shape_type == "circle":
            self.shape.center = coords
        else:
            self.shape.position = coords

    def update_shape_position(self, center_position):
<<<<<<< HEAD
        """Update the center position on the canvas.
=======
        """Updates the center position of this shape on the canvas.
>>>>>>> ce0c2e3c

        Parameters
        ----------
        center_position: (float, float)
            Absolute pixel coordinates (x, y).
        """
        new_center = self.clamp_position(center=center_position)
        self.drawpanel.canvas.update_element(self, new_center, "center")
<<<<<<< HEAD
        self.cal_bounding_box()
        self.set_bb_box_visibility(True)
=======
        self.cal_bounding_box(update_value=True)
>>>>>>> ce0c2e3c

    @property
    def center(self):
        return self._bounding_box_min + self._bounding_box_size//2

    @center.setter
    def center(self, coords):
        """Position the center of this UI component.

        Parameters
        ----------
        coords: (float, float)
            Absolute pixel coordinates (x, y).

        """
        new_center = np.array(coords)
        new_lower_left_corner = new_center - self._bounding_box_size // 2
        self.position = new_lower_left_corner + self._bounding_box_offset
<<<<<<< HEAD
        self.cal_bounding_box()
=======
        self.cal_bounding_box(update_value=True)
>>>>>>> ce0c2e3c

    @property
    def is_selected(self):
        return self._is_selected

    @is_selected.setter
    def is_selected(self, value):
        if self.drawpanel and value:
            self.drawpanel.current_shape = self
        self._is_selected = value
        self.selection_change()

    def selection_change(self):
<<<<<<< HEAD
        if self.is_selected:
            self.show_rotation_slider()
            self.set_bb_box_visibility(True)
        else:
            self.rotation_slider.set_visibility(False)
            self.set_bb_box_visibility(False)

    def set_bb_box_visibility(self, value):
        if value:
            border_width = 3
            points = [self._bounding_box_min-(0, border_width),
                      [self._bounding_box_max[0], self._bounding_box_min[1]],
                      self._bounding_box_min - border_width,
                      [self._bounding_box_min[0]-border_width, self._bounding_box_max[1]]]
            size = [(self._bounding_box_size[0]+border_width, border_width),
                    (border_width, self._bounding_box_size[1]+border_width),
                    (border_width, self._bounding_box_size[1] + border_width),
                    (self._bounding_box_size[0]+border_width, border_width)]
            for i in range(4):
                self.bb_box[i].position = points[i]
                self.bb_box[i].resize(size[i])

        for border in self.bb_box:
            border.set_visibility(value)
=======
        if not self.is_selected:
            self.rotation_slider.set_visibility(False)
>>>>>>> ce0c2e3c

    def rotate(self, angle):
        """Rotate the vertices of the UI component using specific angle.

        Parameters
        ----------
        angle: float
            Value by which the vertices are rotated in radian.
        """
        if self.shape_type == "circle":
            return
        points_arr = vertices_from_actor(self.shape.actor)
        rotation_matrix = np.array(
            [[np.cos(angle), np.sin(angle), 0],
             [-np.sin(angle), np.cos(angle), 0], [0, 0, 1]])
        new_points_arr = np.matmul(points_arr, rotation_matrix)
        set_polydata_vertices(self.shape._polygonPolyData, new_points_arr)
        update_actor(self.shape.actor)

<<<<<<< HEAD
        self.cal_bounding_box()
=======
        self.cal_bounding_box(update_value=True)
>>>>>>> ce0c2e3c

    def show_rotation_slider(self):
        """Display the RingSlider2D to allow rotation of shape from the center.
        """
<<<<<<< HEAD
        self._scene.rm(*self.rotation_slider.actors)
        self.rotation_slider.add_to_scene(self._scene)
        slider_position = self.drawpanel.position + \
            [self.drawpanel.size[0] - self.rotation_slider.size[0]/2,
             self.rotation_slider.size[1]/2]
        self.rotation_slider.center = slider_position
        self.rotation_slider.set_visibility(True)

    def cal_bounding_box(self):
        """Calculate the min, max position and the size of the bounding box.
=======
        offset = (self._bounding_box_size[0] + self.rotation_slider.size[0])/2
        self.rotation_slider.center = self.center + \
            [offset if self.center[0] < self.drawpanel.center[0] else -offset, 0]
        self.rotation_slider.set_visibility(True)

    def cal_bounding_box(self, update_value=False, position=None):
        """Calculates the min, max position and the size of the bounding box.
>>>>>>> ce0c2e3c

        Parameters
        ----------
        position : (float, float)
            (x, y) in pixels.
        """
<<<<<<< HEAD
        vertices = self.position + vertices_from_actor(self.shape.actor)[:, :-1]
=======
        if position is None:
            position = self.position

        if self.shape_type == "polyline":
            vertices = self.shape.calculate_vertices()
            if not vertices.any():
                return
        else:
            vertices = position + vertices_from_actor(self.shape.actor)[:, :-1]
>>>>>>> ce0c2e3c

        min_x, min_y = vertices[0]
        max_x, max_y = vertices[0]

        for x, y in vertices:
            if x < min_x:
                min_x = x
            if y < min_y:
                min_y = y
            if x > max_x:
                max_x = x
            if y > max_y:
                max_y = y

<<<<<<< HEAD
        self._bounding_box_min = np.asarray([min_x, min_y], dtype="int")
        self._bounding_box_max = np.asarray([max_x, max_y], dtype="int")
        self._bounding_box_size = np.asarray([max_x-min_x, max_y-min_y], dtype="int")

        self._bounding_box_offset = self.position - self._bounding_box_min

    def clamp_position(self, center=None):
        """Clamp the given center according to the DrawPanel canvas.
=======
        if update_value:
            self._bounding_box_min = np.asarray([min_x, min_y], dtype="int")
            self._bounding_box_max = np.asarray([max_x, max_y], dtype="int")
            self._bounding_box_size = np.asarray([max_x-min_x, max_y-min_y], dtype="int")

            self._bounding_box_offset = position - self._bounding_box_min

    def clamp_position(self, center=None):
        """Clamps the given center according to the DrawPanel canvas.
>>>>>>> ce0c2e3c

        Parameters
        ----------
        center : (float, float)
            (x, y) in pixels.

        Returns
        -------
        new_center: ndarray(int)
            New center for the shape.
        """
<<<<<<< HEAD
        center = self.center if center is None else center
=======
        if center is None:
            center = self.center
>>>>>>> ce0c2e3c
        new_center = np.clip(center, self._bounding_box_size//2,
                             self.drawpanel.size - self._bounding_box_size//2)
        return new_center.astype(int)

    def resize(self, size):
        """Resize the UI.
        """
        if self.shape_type == "line":
            hyp = np.hypot(size[0], size[1])
            self.shape.resize((hyp, 3))
            self.rotate(angle=np.arctan2(size[1], size[0]))

        elif self.shape_type == "polyline":
            self.shape.resize(size)

        elif self.shape_type == "quad":
            self.shape.resize(size)

        elif self.shape_type == "circle":
            hyp = np.hypot(size[0], size[1])
            if self.max_size and hyp > self.max_size:
                hyp = self.max_size
            self.shape.outer_radius = hyp

<<<<<<< HEAD
        self.cal_bounding_box()

    def remove(self):
        """Remove the Shape and all related actors.
        """
        self.drawpanel.shape_list.remove(self)
        self._scene.rm(self.shape.actor)
        self._scene.rm(*[border.actor for border in self.bb_box])
=======
        self.cal_bounding_box(update_value=True)

    def remove(self):
        """Removes the Shape and all related actors.
        """
        if self.shape_type == "polyline":
            self._scene.rm(*[l.actor for l in self.shape.lines])
        else:
            self._scene.rm(self.shape.actor)
>>>>>>> ce0c2e3c
        self._scene.rm(*self.rotation_slider.actors)

    def left_button_pressed(self, i_ren, _obj, shape):
        mode = self.drawpanel.current_mode
        if mode == "selection":
<<<<<<< HEAD
            self.set_bb_box_visibility(True)
            if self.drawpanel.key_status["Control_L"]:
                self.drawpanel.shape_group.add(self)
            elif not self.drawpanel.shape_group.is_present(self):
                self.drawpanel.update_shape_selection(self)

            click_pos = np.array(i_ren.event.position)
            self._drag_offset = click_pos - self.center
=======
            self.drawpanel.update_shape_selection(self)

            click_pos = np.array(i_ren.event.position)
            self._drag_offset = click_pos - self.center
            self.show_rotation_slider()
>>>>>>> ce0c2e3c
            i_ren.event.abort()
        elif mode == "delete":
            self.remove()
        else:
            self.drawpanel.left_button_pressed(i_ren, _obj, self.drawpanel)
        i_ren.force_render()

    def left_button_dragged(self, i_ren, _obj, shape):
        if self.drawpanel.current_mode == "selection":
            self.rotation_slider.set_visibility(False)
            if self._drag_offset is not None:
                click_position = i_ren.event.position
                relative_center_position = click_position - \
                    self._drag_offset - self.drawpanel.position
<<<<<<< HEAD

                if self.drawpanel.shape_group.is_present(self):
                    self.drawpanel.shape_group.update_position(
                        relative_center_position - self.center)
                else:
                    self.drawpanel.shape_group.clear()
                    self.update_shape_position(relative_center_position)
=======
                self.update_shape_position(relative_center_position)
>>>>>>> ce0c2e3c
            i_ren.force_render()
        else:
            self.drawpanel.left_button_dragged(i_ren, _obj, self.drawpanel)

    def left_button_released(self, i_ren, _obj, shape):
<<<<<<< HEAD
        if self.drawpanel.current_mode == "selection" and self.drawpanel.shape_group.is_empty():
            self.show_rotation_slider()
        i_ren.force_render()
=======
        if self.drawpanel.current_mode == "selection":
            self.show_rotation_slider()
            i_ren.force_render()
>>>>>>> ce0c2e3c


class DrawPanel(UI):
    """The main Canvas(Panel2D) on which everything would be drawn.
    """

    def __init__(self, size=(400, 400), position=(0, 0), is_draggable=False):
        """Init this UI element.

        Parameters
        ----------
        size : (int, int), optional
            Width and height in pixels of this UI component.
        position : (float, float), optional
            (x, y) in pixels.
        is_draggable : bool, optional
            Whether the background canvas will be draggble or not.
        """
        self.panel_size = size
        self.shape_types = ["line", "polyline", "quad", "circle"]
        super(DrawPanel, self).__init__(position)
        self.shape_group = DrawShapeGroup(self)
        self.is_draggable = is_draggable
        self.current_mode = None

        if is_draggable:
            self.current_mode = "selection"

        self.shape_list = []
<<<<<<< HEAD
        self.key_status = {
            "Control_L": False,
            "Shift_L": False,
            "Alt_L": False
        }
        self.current_shape = None
=======
        self.current_shape = None
        self.is_creating_polyline = False
>>>>>>> ce0c2e3c

    def _setup(self):
        """Setup this UI component.

        Create a Canvas(Panel2D).
        """
        self.canvas = Panel2D(size=self.panel_size)
        self.canvas.background.on_left_mouse_button_pressed = \
            self.left_button_pressed
        self.canvas.background.on_left_mouse_button_dragged = \
            self.left_button_dragged
<<<<<<< HEAD
        self.canvas.background.on_key_press = \
            self.key_press
        self.canvas.background.on_key_release = \
            self.key_release
=======
        self.canvas.background.on_left_mouse_button_released = \
            self.left_button_released
        self.canvas.background.on_right_mouse_button_released = \
            self.right_button_released
        self.canvas.background.on_mouse_move = self.mouse_move
>>>>>>> ce0c2e3c

        # Todo
        # Convert mode_data into a private variable and make it read-only
        # Then add the ability to insert user-defined mode
        mode_data = {
            "selection": ["selection.png", "selection-pressed.png"],
            "line": ["line.png", "line-pressed.png"],
            "polyline": ["polyline.png", "polyline-pressed.png"],
            "quad": ["quad.png", "quad-pressed.png"],
            "circle": ["circle.png", "circle-pressed.png"],
            "delete": ["delete.png", "delete-pressed.png"]
        }

        padding = 5
        # Todo
        # Add this size to __init__
        mode_panel_size = (len(mode_data) * 35 + 2 * padding, 40)
        self.mode_panel = Panel2D(size=mode_panel_size, color=(0.7, 0.7, 0.7))
        btn_pos = np.array([0, 0])

        for mode, fname in mode_data.items():
            icon_files = []
            icon_files.append((mode, read_viz_icons(style="new_icons",
                                                    fname=fname[0])))
            icon_files.append((mode+"-pressed",
                               read_viz_icons(style="new_icons", fname=fname[1])))
            btn = Button2D(icon_fnames=icon_files)

            def mode_selector(i_ren, _obj, btn):
                self.current_mode = btn.icon_names[0]
                i_ren.force_render()

            btn.on_left_mouse_button_pressed = mode_selector

            self.mode_panel.add_element(btn, btn_pos+padding)
            btn_pos[0] += btn.size[0]+padding

        self.canvas.add_element(self.mode_panel, (0, 0))

        self.mode_text = TextBlock2D(text="Select appropriate drawing mode using below icon")
        self.canvas.add_element(self.mode_text, (0.0, 0.95))

    def _get_actors(self):
        """Get the actors composing this UI component."""
        return self.canvas.actors

    def _add_to_scene(self, scene):
        """Add all subcomponents or VTK props that compose this UI component.

        Parameters
        ----------
        scene : scene

        """
        self.current_scene = scene
        iren = scene.GetRenderWindow().GetInteractor().GetInteractorStyle()
<<<<<<< HEAD
        iren.add_active_prop(self.canvas.actors[0])
=======
        iren.add_active_prop(self.canvas.background.actor)
>>>>>>> ce0c2e3c
        self.canvas.add_to_scene(scene)
        self.shape_group._scene = scene

    def _get_size(self):
        return self.canvas.size

    def _set_position(self, coords):
        """Set the lower-left corner position of this UI component.

        Parameters
        ----------
        coords: (float, float)
            Absolute pixel coordinates (x, y).
        """
        self.canvas.position = coords

    def resize(self, size):
        """Resize the UI.
        """
        pass

    @property
    def current_mode(self):
        return self._current_mode

    @current_mode.setter
    def current_mode(self, mode):
        self.update_button_icons(mode)
        self._current_mode = mode
        if mode is not None:
            self.mode_text.message = f"Mode: {mode}"
        self.shape_group.clear()

    def cal_min_boundary_distance(self, position):
        """Calculate the minimum distance between the current position and canvas boundary.

        Parameters
        ----------
        position: (float,float)
            current position of the shape.

        Returns
        -------
        float
            Minimum distance from the boundary.
        """
        distance_list = []
        # calculate distance from element to left and lower boundary
        distance_list.extend(position - self.canvas.position)
        # calculate distance from element to upper and right boundary
        distance_list.extend(self.canvas.position + self.canvas.size - position)

        return min(distance_list)

    def draw_shape(self, shape_type, current_position, in_process=False):
        """Draw the required shape at the given position.

        Parameters
        ----------
        shape_type: string
            Type of shape - line, quad, circle.
        current_position: (float,float)
            Lower left corner position for the shape.
        in_process: bool, optional
            Checks whether in process or not.
        """
        if not in_process:
            shape = DrawShape(shape_type=shape_type, drawpanel=self,
                              position=current_position)
            if shape_type == "circle":
                shape.max_size = self.cal_min_boundary_distance(current_position)
            self.shape_list.append(shape)
<<<<<<< HEAD
            self.current_shape = shape
=======
            self.update_shape_selection(shape)
>>>>>>> ce0c2e3c
            self.current_scene.add(shape)
            self.canvas.add_element(shape, current_position - self.canvas.position)

        else:
<<<<<<< HEAD
            self.current_shape = self.shape_list[-1]
=======
>>>>>>> ce0c2e3c
            size = current_position - self.current_shape.position
            self.current_shape.resize(size)

    def update_shape_selection(self, selected_shape):
        for shape in self.shape_list:
            if selected_shape == shape:
                shape.is_selected = True
            else:
                shape.is_selected = False

    def update_button_icons(self, current_mode):
        """Update the button icon.

        Parameters
        ----------
        current_mode: string
            Current mode of the UI.
        """
        for btn in self.mode_panel._elements[1:]:
            if btn.icon_names[0] == current_mode:
                btn.next_icon()
            elif btn.current_icon_id == 1:
                btn.next_icon()

    def clamp_mouse_position(self, mouse_position):
        """Restrict the mouse position to the canvas boundary.

        Parameters
        ----------
        mouse_position: (float,float)
            Current mouse position.

        Returns
        -------
        list(float)
            New clipped position.
        """
        return np.clip(mouse_position, self.canvas.position,
                       self.canvas.position + self.canvas.size)

    def handle_mouse_click(self, position):
<<<<<<< HEAD
        if self.current_shape:
            self.current_shape.is_selected = False
        if not self.shape_group.is_empty():
            self.shape_group.clear()
        if self.current_mode == "selection":
            if self.is_draggable:
                self._drag_offset = position - self.position
        if self.current_mode in ["line", "quad", "circle"]:
            self.draw_shape(self.current_mode, position)
=======
        if self.current_mode == "selection":
            if self.is_draggable:
                self._drag_offset = position - self.position
            self.current_shape.is_selected = False
        if self.current_mode in self.shape_types:
            # if self.current_mode == "polyline" and not self.is_creating_polyline:
            #     self.is_creating_polyline = True
            # self.draw_shape(self.current_mode, position)
            if not self.is_creating_polyline:
                if self.current_mode == "polyline":
                    self.is_creating_polyline = True
                self.draw_shape(self.current_mode, position)
>>>>>>> ce0c2e3c

    def left_button_pressed(self,  i_ren, _obj, element):
        self.handle_mouse_click(i_ren.event.position)
        i_ren.force_render()

    def handle_mouse_drag(self, position):
        if self.current_mode == "polyline":
            return
        if self.is_draggable and self.current_mode == "selection":
            if self._drag_offset is not None:
                new_position = position - self._drag_offset
                self.position = new_position
        if self.current_mode in self.shape_types:
            self.draw_shape(self.current_mode, position, True)

    def left_button_dragged(self,  i_ren, _obj, element):
        mouse_position = self.clamp_mouse_position(i_ren.event.position)
        self.handle_mouse_drag(mouse_position)
        i_ren.force_render()

<<<<<<< HEAD
    def handle_keys(self, key, key_char):
        mode_from_key = {
            "s": "selection",
            "l": "line",
            "q": "quad",
            "c": "circle",
            "d": "delete",
        }
        if key.lower() in mode_from_key.keys():
            self.current_mode = mode_from_key[key.lower()]

    def key_press(self, i_ren, _obj, _drawpanel):
        self.handle_keys(i_ren.event.key, i_ren.event.key_char)
        self.key_status[i_ren.event.key] = True
        i_ren.force_render()

    def key_release(self, i_ren, _obj, _drawpanel):
        self.key_status[i_ren.event.key] = False


class PlaybackPanel(UI):
    """A playback controller that can do essential functionalities.
       such as play, pause, stop, and seek.
    """

    def __init__(self, loop=False, position=(0, 0)):
        super(PlaybackPanel, self).__init__()
        self.position = position
        self._playing = False
        self._loop = None
        self.loop() if loop else self.play_once()
        self._speed = 1

        # callback functions
        self.on_play_pause_toggle = lambda state: None
        self.on_play = lambda: None
        self.on_pause = lambda: None
        self.on_stop = lambda: None
        self.on_loop_toggle = lambda is_looping: None
        self.on_progress_bar_changed = lambda x: None
        self.on_speed_up = lambda x: None
        self.on_slow_down = lambda x: None
        self.on_speed_changed = lambda x: None

    def _setup(self):
        """Setup this Panel component.

        """
        self.time_text = TextBlock2D(position=(820, 10))
        self.speed_text = TextBlock2D(text='1', position=(0, 0), font_size=21,
                                      color=(0.2, 0.2, 0.2), bold=True,
                                      justification='center', vertical_justification='middle')

        self.panel = Panel2D(size=(190, 30), color=(1, 1, 1), align="right",
                             has_border=True, border_color=(0, 0.3, 0),
                             border_width=2)
        self.panel.position = (5, 5)

        play_pause_icons = [("play", read_viz_icons(fname="play3.png")),
                            ("pause", read_viz_icons(fname="pause2.png"))]

        loop_icons = [("once", read_viz_icons(fname="checkmark.png")),
                      ("loop", read_viz_icons(fname="infinite.png"))]

        self._play_pause_btn = Button2D(icon_fnames=play_pause_icons)

        self._loop_btn = Button2D(icon_fnames=loop_icons)

        self._stop_btn = Button2D(
            icon_fnames=[("stop", read_viz_icons(fname="stop2.png"))]
        )

        self._speed_up_btn = Button2D(
            icon_fnames=[("plus", read_viz_icons(fname="plus.png"))],
            size=(15, 15)
        )

        self._slow_down_btn = Button2D(
            icon_fnames=[("minus", read_viz_icons(fname="minus.png"))],
            size=(15, 15)
        )

        self._progress_bar = LineSlider2D(center=(512, 20),
                                          initial_value=0,
                                          orientation='horizontal',
                                          min_value=0, max_value=100,
                                          text_alignment='top', length=590,
                                          text_template='', line_width=9)

        start = 0.04
        w = 0.2
        self.panel.add_element(self._play_pause_btn, (start, 0.04))
        self.panel.add_element(self._stop_btn, (start + w, 0.04))
        self.panel.add_element(self._loop_btn, (start + 2*w, 0.04))
        self.panel.add_element(self._slow_down_btn, (start + 0.63, 0.3))
        self.panel.add_element(self.speed_text, (start + 0.78, 0.45))
        self.panel.add_element(self._speed_up_btn, (start + 0.86, 0.3))

        def play_pause_toggle(i_ren, _obj, _button):
            self._playing = not self._playing
            if self._playing:
                self.play()
            else:
                self.pause()
            self.on_play_pause_toggle(self._playing)
            i_ren.force_render()

        def stop(i_ren, _obj, _button):
            self.stop()
            i_ren.force_render()

        def speed_up(i_ren, _obj, _button):
            inc = 10 ** np.floor(np.log10(self.speed))
            self.speed = round(self.speed + inc, 13)
            self.on_speed_up(self._speed)
            self.on_speed_changed(self._speed)
            i_ren.force_render()

        def slow_down(i_ren, _obj, _button):
            dec = 10 ** np.floor(np.log10(self.speed - self.speed/10))
            self.speed = round(self.speed - dec, 13)
            self.on_slow_down(self._speed)
            self.on_speed_changed(self._speed)
            i_ren.force_render()

        def loop_toggle(i_ren, _obj, _button):
            self._loop = not self._loop
            if self._loop:
                self.loop()
            else:
                self.play_once()
            self.on_loop_toggle(self._loop)
            i_ren.force_render()

        # using the adapters created above
        self._play_pause_btn.on_left_mouse_button_pressed = play_pause_toggle
        self._stop_btn.on_left_mouse_button_pressed = stop
        self._loop_btn.on_left_mouse_button_pressed = loop_toggle
        self._speed_up_btn.on_left_mouse_button_pressed = speed_up
        self._slow_down_btn.on_left_mouse_button_pressed = slow_down

        def on_progress_change(slider):
            t = slider.value
            self.on_progress_bar_changed(t)
            self.current_time = t

        self._progress_bar.on_moving_slider = on_progress_change
        self.current_time = 0

    def play(self):
        self._playing = True
        self._play_pause_btn.set_icon_by_name('pause')
        self.on_play()

    def stop(self):
        self._playing = False
        self._play_pause_btn.set_icon_by_name('play')
        self.on_stop()

    def pause(self):
        self._playing = False
        self._play_pause_btn.set_icon_by_name('play')
        self.on_pause()

    def loop(self):
        self._loop = True
        self._loop_btn.set_icon_by_name('loop')

    def play_once(self):
        self._loop = False
        self._loop_btn.set_icon_by_name('once')

    @property
    def final_time(self):
        """Set final progress slider time value.

        Returns
        -------
        float
            Final time for the progress slider.
        """
        return self._progress_bar.max_value

    @final_time.setter
    def final_time(self, t):
        """Set final progress slider time value.

        Parameters
        ----------
        t: float
            Final time for the progress slider.
        """
        self._progress_bar.max_value = t

    @property
    def current_time(self):
        """Get current time of the progress slider.

        Returns
        -------
        float
            Progress slider current value.
        """
        return self._progress_bar.value

    @current_time.setter
    def current_time(self, t):
        """Set progress slider value.

        Parameters
        -------
        t: float
            Current time to be set.
        """
        self._progress_bar.value = t
        self.current_time_str = t

    @property
    def current_time_str(self):
        """Returns current time as a string.

        Returns
        -------
        str
            Current time formatted as a string in the form:`HH:MM:SS`.

        """
        return self.time_text.message

    @current_time_str.setter
    def current_time_str(self, t):
        """Set time counter.

        Parameters
        ----------
        t: float
            Time to be set in the time_text counter.

        Notes
        -----
        This should only be used when the `current_value` is not being set
        since setting`current_value` automatically sets this property as well.
        """
        t = np.clip(t, 0, self.final_time)
        if self.final_time < 3600:
            m, s = divmod(t, 60)
            t_str = r'%02d:%05.2f' % (m, s)
        else:
            m, s = divmod(t, 60)
            h, m = divmod(m, 60)
            t_str = r'%02d:%02d:%02d' % (h, m, s)
        self.time_text.message = t_str

    @property
    def speed(self):
        """Returns current speed.

        Returns
        -------
        str
            Current time formatted as a string in the form:`HH:MM:SS`.

        """
        return self._speed

    @speed.setter
    def speed(self, speed):
        """Set time counter.

        Parameters
        ----------
        speed: float
            Speed value to be set in the speed_text counter.
        """
        if speed <= 0:
            speed = 0.01
        self._speed = speed
        speed_str = f"{speed}".strip("0").rstrip('.')
        self.speed_text.font_size = 21 if .01 <= speed < 100 else 14
        self.speed_text.message = speed_str

    def _get_actors(self):
        """Get the actors composing this UI component."""
        return self.panel.actors, self._progress_bar.actors, self.time_text

    def _add_to_scene(self, _scene):
        """Add all subcomponents or VTK props that compose this UI component.

        Parameters
        ----------
        _scene : scene

        """
        self.panel.add_to_scene(_scene)
        self._progress_bar.add_to_scene(_scene)
        self.time_text.add_to_scene(_scene)

    def _set_position(self, _coords):
        x, y = _coords
        self.panel.position = (x + 5, y + 5)
        self._progress_bar.center = (x + 512, y + 20)

        self.time_text.position = (x + self._progress_bar.track.width + 230,
                                   y + 10)

    def _get_size(self):
        return self.panel.size + self._progress_bar.size + self.time_text.size
=======
    def mouse_move(self, i_ren, _obj, element):
        if self.is_creating_polyline:
            current_line = self.current_shape.shape.current_line
            if not current_line:
                return
            if np.linalg.norm(self.clamp_mouse_position(i_ren.event.position)
                              - self.current_shape.shape.lines[0].position) < 10:
                self.current_shape.shape.resize(
                    self.current_shape.shape.lines[0].position - current_line.position)
            else:
                self.current_shape.shape.resize(self.clamp_mouse_position(
                    i_ren.event.position) - current_line.position)
        i_ren.force_render()

    def left_button_released(self, i_ren, _obj, element):
        if self.is_creating_polyline:
            self.current_shape.shape.add_point(i_ren.event.position, True)
            self.current_shape.cal_bounding_box(update_value=True)
        # if self.current_mode == "polyline":
        #     self.shape_list[-1].shape.add_point(i_ren.event.position, interactive=True)

        #     i_ren.add_active_prop(self.canvas.background.actor)
        #     self.canvas.background.left_button_state = "dragging"
        #     self.mouse_move_callback(i_ren, _obj, element)
        i_ren.force_render()

    def right_button_released(self,  i_ren, _obj, element):
        # i_ren.remove_active_prop(self.canvas.background.actor)
        # i_ren.force_render()
        self.is_creating_polyline = False
        i_ren.force_render()
>>>>>>> ce0c2e3c
<|MERGE_RESOLUTION|>--- conflicted
+++ resolved
@@ -2,13 +2,8 @@
 
 __all__ = ["TextBox2D", "LineSlider2D", "LineDoubleSlider2D",
            "RingSlider2D", "RangeSlider", "Checkbox", "Option", "RadioButton",
-<<<<<<< HEAD
-           "ComboBox2D", "ListBox2D", "ListBoxItem2D", "FileMenu2D",
+           "ComboBox2D", "ListBox2D", "ListBoxItem2D", "FileMenu2D",  "PolyLine",
            "DrawShape", "DrawPanel", "PlaybackPanel"]
-=======
-           "ComboBox2D", "ListBox2D", "ListBoxItem2D", "FileMenu2D",  "PolyLine",
-           "DrawShape", "DrawPanel"]
->>>>>>> ce0c2e3c
 
 import os
 import time
@@ -3089,7 +3084,6 @@
         i_ren.event.abort()
 
 
-<<<<<<< HEAD
 class DrawShapeGroup:
     def __init__(self, drawpanel):
         self.grouped_shapes = []
@@ -3226,14 +3220,14 @@
 
         """
         scene.add(self.group_rotation_slider)
-=======
+
+
 class PolyLine(UI):
     """Create a Polyline.
     """
 
     def __init__(self, points_data=[], line_width=3, color=(1, 1, 1)):
         """Init this UI element.
-
         Parameters
         ----------
         position : (float, float), optional
@@ -3250,7 +3244,6 @@
 
     def _setup(self):
         """Setup this UI component.
-
         Create a Polyline.
         """
         if len(self.points_data) < 2:
@@ -3266,11 +3259,9 @@
 
     def _add_to_scene(self, scene):
         """Add all subcomponents or VTK props that compose this UI component.
-
         Parameters
         ----------
         scene : scene
-
         """
         self._scene = scene
         scene.add(*self.lines)
@@ -3280,7 +3271,6 @@
 
     def _set_position(self, coords):
         """Set the lower-left corner position of this UI component.
-
         Parameters
         ----------
         coords: (float, float)
@@ -3296,7 +3286,6 @@
 
     def rotate(self, angle):
         """Rotate the vertices of the UI component using specific angle.
-
         Parameters
         ----------
         angle: float
@@ -3365,7 +3354,6 @@
 
     def left_button_released(self, i_ren, _obj, line):
         self.on_left_mouse_button_released(i_ren, _obj, line)
->>>>>>> ce0c2e3c
 
 
 class DrawShape(UI):
@@ -3408,12 +3396,9 @@
         else:
             raise IOError("Unknown shape type: {}.".format(self.shape_type))
 
-<<<<<<< HEAD
         self.bb_box = [Rectangle2D(size=(3, 3)) for i in range(4)]
         self.set_bb_box_visibility(False)
-=======
-        self.cal_bounding_box(update_value=True)
->>>>>>> ce0c2e3c
+        self.cal_bounding_box()
 
         self.shape.on_left_mouse_button_pressed = self.left_button_pressed
         self.shape.on_left_mouse_button_dragged = self.left_button_dragged
@@ -3421,13 +3406,10 @@
 
         self.rotation_slider = RingSlider2D(initial_value=0,
                                             text_template="{angle:5.1f}°")
-<<<<<<< HEAD
         slider_position = self.drawpanel.position + \
             [self.drawpanel.size[0] - self.rotation_slider.size[0]/2,
              self.rotation_slider.size[1]/2]
         self.rotation_slider.center = slider_position
-=======
->>>>>>> ce0c2e3c
         self.rotation_slider.set_visibility(False)
 
         def rotate_shape(slider):
@@ -3455,10 +3437,7 @@
         """
         self._scene = scene
         self.shape.add_to_scene(scene)
-<<<<<<< HEAD
         scene.add(*[border.actor for border in self.bb_box])
-=======
->>>>>>> ce0c2e3c
         self.rotation_slider.add_to_scene(scene)
 
     def _get_size(self):
@@ -3478,11 +3457,7 @@
             self.shape.position = coords
 
     def update_shape_position(self, center_position):
-<<<<<<< HEAD
         """Update the center position on the canvas.
-=======
-        """Updates the center position of this shape on the canvas.
->>>>>>> ce0c2e3c
 
         Parameters
         ----------
@@ -3491,12 +3466,8 @@
         """
         new_center = self.clamp_position(center=center_position)
         self.drawpanel.canvas.update_element(self, new_center, "center")
-<<<<<<< HEAD
         self.cal_bounding_box()
         self.set_bb_box_visibility(True)
-=======
-        self.cal_bounding_box(update_value=True)
->>>>>>> ce0c2e3c
 
     @property
     def center(self):
@@ -3515,11 +3486,7 @@
         new_center = np.array(coords)
         new_lower_left_corner = new_center - self._bounding_box_size // 2
         self.position = new_lower_left_corner + self._bounding_box_offset
-<<<<<<< HEAD
         self.cal_bounding_box()
-=======
-        self.cal_bounding_box(update_value=True)
->>>>>>> ce0c2e3c
 
     @property
     def is_selected(self):
@@ -3533,7 +3500,6 @@
         self.selection_change()
 
     def selection_change(self):
-<<<<<<< HEAD
         if self.is_selected:
             self.show_rotation_slider()
             self.set_bb_box_visibility(True)
@@ -3558,10 +3524,6 @@
 
         for border in self.bb_box:
             border.set_visibility(value)
-=======
-        if not self.is_selected:
-            self.rotation_slider.set_visibility(False)
->>>>>>> ce0c2e3c
 
     def rotate(self, angle):
         """Rotate the vertices of the UI component using specific angle.
@@ -3581,16 +3543,11 @@
         set_polydata_vertices(self.shape._polygonPolyData, new_points_arr)
         update_actor(self.shape.actor)
 
-<<<<<<< HEAD
         self.cal_bounding_box()
-=======
-        self.cal_bounding_box(update_value=True)
->>>>>>> ce0c2e3c
 
     def show_rotation_slider(self):
         """Display the RingSlider2D to allow rotation of shape from the center.
         """
-<<<<<<< HEAD
         self._scene.rm(*self.rotation_slider.actors)
         self.rotation_slider.add_to_scene(self._scene)
         slider_position = self.drawpanel.position + \
@@ -3601,34 +3558,18 @@
 
     def cal_bounding_box(self):
         """Calculate the min, max position and the size of the bounding box.
-=======
-        offset = (self._bounding_box_size[0] + self.rotation_slider.size[0])/2
-        self.rotation_slider.center = self.center + \
-            [offset if self.center[0] < self.drawpanel.center[0] else -offset, 0]
-        self.rotation_slider.set_visibility(True)
-
-    def cal_bounding_box(self, update_value=False, position=None):
-        """Calculates the min, max position and the size of the bounding box.
->>>>>>> ce0c2e3c
 
         Parameters
         ----------
         position : (float, float)
             (x, y) in pixels.
         """
-<<<<<<< HEAD
-        vertices = self.position + vertices_from_actor(self.shape.actor)[:, :-1]
-=======
-        if position is None:
-            position = self.position
-
         if self.shape_type == "polyline":
             vertices = self.shape.calculate_vertices()
             if not vertices.any():
                 return
         else:
-            vertices = position + vertices_from_actor(self.shape.actor)[:, :-1]
->>>>>>> ce0c2e3c
+            vertices = self.position + vertices_from_actor(self.shape.actor)[:, :-1]
 
         min_x, min_y = vertices[0]
         max_x, max_y = vertices[0]
@@ -3643,7 +3584,6 @@
             if y > max_y:
                 max_y = y
 
-<<<<<<< HEAD
         self._bounding_box_min = np.asarray([min_x, min_y], dtype="int")
         self._bounding_box_max = np.asarray([max_x, max_y], dtype="int")
         self._bounding_box_size = np.asarray([max_x-min_x, max_y-min_y], dtype="int")
@@ -3652,17 +3592,6 @@
 
     def clamp_position(self, center=None):
         """Clamp the given center according to the DrawPanel canvas.
-=======
-        if update_value:
-            self._bounding_box_min = np.asarray([min_x, min_y], dtype="int")
-            self._bounding_box_max = np.asarray([max_x, max_y], dtype="int")
-            self._bounding_box_size = np.asarray([max_x-min_x, max_y-min_y], dtype="int")
-
-            self._bounding_box_offset = position - self._bounding_box_min
-
-    def clamp_position(self, center=None):
-        """Clamps the given center according to the DrawPanel canvas.
->>>>>>> ce0c2e3c
 
         Parameters
         ----------
@@ -3674,12 +3603,7 @@
         new_center: ndarray(int)
             New center for the shape.
         """
-<<<<<<< HEAD
         center = self.center if center is None else center
-=======
-        if center is None:
-            center = self.center
->>>>>>> ce0c2e3c
         new_center = np.clip(center, self._bounding_box_size//2,
                              self.drawpanel.size - self._bounding_box_size//2)
         return new_center.astype(int)
@@ -3704,32 +3628,23 @@
                 hyp = self.max_size
             self.shape.outer_radius = hyp
 
-<<<<<<< HEAD
         self.cal_bounding_box()
 
     def remove(self):
         """Remove the Shape and all related actors.
         """
+
         self.drawpanel.shape_list.remove(self)
-        self._scene.rm(self.shape.actor)
-        self._scene.rm(*[border.actor for border in self.bb_box])
-=======
-        self.cal_bounding_box(update_value=True)
-
-    def remove(self):
-        """Removes the Shape and all related actors.
-        """
         if self.shape_type == "polyline":
             self._scene.rm(*[l.actor for l in self.shape.lines])
         else:
             self._scene.rm(self.shape.actor)
->>>>>>> ce0c2e3c
+        self._scene.rm(*[border.actor for border in self.bb_box])
         self._scene.rm(*self.rotation_slider.actors)
 
     def left_button_pressed(self, i_ren, _obj, shape):
         mode = self.drawpanel.current_mode
         if mode == "selection":
-<<<<<<< HEAD
             self.set_bb_box_visibility(True)
             if self.drawpanel.key_status["Control_L"]:
                 self.drawpanel.shape_group.add(self)
@@ -3738,13 +3653,6 @@
 
             click_pos = np.array(i_ren.event.position)
             self._drag_offset = click_pos - self.center
-=======
-            self.drawpanel.update_shape_selection(self)
-
-            click_pos = np.array(i_ren.event.position)
-            self._drag_offset = click_pos - self.center
-            self.show_rotation_slider()
->>>>>>> ce0c2e3c
             i_ren.event.abort()
         elif mode == "delete":
             self.remove()
@@ -3759,7 +3667,6 @@
                 click_position = i_ren.event.position
                 relative_center_position = click_position - \
                     self._drag_offset - self.drawpanel.position
-<<<<<<< HEAD
 
                 if self.drawpanel.shape_group.is_present(self):
                     self.drawpanel.shape_group.update_position(
@@ -3767,23 +3674,14 @@
                 else:
                     self.drawpanel.shape_group.clear()
                     self.update_shape_position(relative_center_position)
-=======
-                self.update_shape_position(relative_center_position)
->>>>>>> ce0c2e3c
             i_ren.force_render()
         else:
             self.drawpanel.left_button_dragged(i_ren, _obj, self.drawpanel)
 
     def left_button_released(self, i_ren, _obj, shape):
-<<<<<<< HEAD
         if self.drawpanel.current_mode == "selection" and self.drawpanel.shape_group.is_empty():
             self.show_rotation_slider()
         i_ren.force_render()
-=======
-        if self.drawpanel.current_mode == "selection":
-            self.show_rotation_slider()
-            i_ren.force_render()
->>>>>>> ce0c2e3c
 
 
 class DrawPanel(UI):
@@ -3813,17 +3711,13 @@
             self.current_mode = "selection"
 
         self.shape_list = []
-<<<<<<< HEAD
         self.key_status = {
             "Control_L": False,
             "Shift_L": False,
             "Alt_L": False
         }
         self.current_shape = None
-=======
-        self.current_shape = None
         self.is_creating_polyline = False
->>>>>>> ce0c2e3c
 
     def _setup(self):
         """Setup this UI component.
@@ -3835,18 +3729,15 @@
             self.left_button_pressed
         self.canvas.background.on_left_mouse_button_dragged = \
             self.left_button_dragged
-<<<<<<< HEAD
         self.canvas.background.on_key_press = \
             self.key_press
         self.canvas.background.on_key_release = \
             self.key_release
-=======
         self.canvas.background.on_left_mouse_button_released = \
             self.left_button_released
         self.canvas.background.on_right_mouse_button_released = \
             self.right_button_released
         self.canvas.background.on_mouse_move = self.mouse_move
->>>>>>> ce0c2e3c
 
         # Todo
         # Convert mode_data into a private variable and make it read-only
@@ -3903,11 +3794,7 @@
         """
         self.current_scene = scene
         iren = scene.GetRenderWindow().GetInteractor().GetInteractorStyle()
-<<<<<<< HEAD
         iren.add_active_prop(self.canvas.actors[0])
-=======
-        iren.add_active_prop(self.canvas.background.actor)
->>>>>>> ce0c2e3c
         self.canvas.add_to_scene(scene)
         self.shape_group._scene = scene
 
@@ -3980,19 +3867,11 @@
             if shape_type == "circle":
                 shape.max_size = self.cal_min_boundary_distance(current_position)
             self.shape_list.append(shape)
-<<<<<<< HEAD
-            self.current_shape = shape
-=======
             self.update_shape_selection(shape)
->>>>>>> ce0c2e3c
             self.current_scene.add(shape)
             self.canvas.add_element(shape, current_position - self.canvas.position)
 
         else:
-<<<<<<< HEAD
-            self.current_shape = self.shape_list[-1]
-=======
->>>>>>> ce0c2e3c
             size = current_position - self.current_shape.position
             self.current_shape.resize(size)
 
@@ -4034,7 +3913,6 @@
                        self.canvas.position + self.canvas.size)
 
     def handle_mouse_click(self, position):
-<<<<<<< HEAD
         if self.current_shape:
             self.current_shape.is_selected = False
         if not self.shape_group.is_empty():
@@ -4042,22 +3920,11 @@
         if self.current_mode == "selection":
             if self.is_draggable:
                 self._drag_offset = position - self.position
-        if self.current_mode in ["line", "quad", "circle"]:
-            self.draw_shape(self.current_mode, position)
-=======
-        if self.current_mode == "selection":
-            if self.is_draggable:
-                self._drag_offset = position - self.position
-            self.current_shape.is_selected = False
         if self.current_mode in self.shape_types:
-            # if self.current_mode == "polyline" and not self.is_creating_polyline:
-            #     self.is_creating_polyline = True
-            # self.draw_shape(self.current_mode, position)
             if not self.is_creating_polyline:
                 if self.current_mode == "polyline":
                     self.is_creating_polyline = True
                 self.draw_shape(self.current_mode, position)
->>>>>>> ce0c2e3c
 
     def left_button_pressed(self,  i_ren, _obj, element):
         self.handle_mouse_click(i_ren.event.position)
@@ -4078,7 +3945,6 @@
         self.handle_mouse_drag(mouse_position)
         i_ren.force_render()
 
-<<<<<<< HEAD
     def handle_keys(self, key, key_char):
         mode_from_key = {
             "s": "selection",
@@ -4098,295 +3964,6 @@
     def key_release(self, i_ren, _obj, _drawpanel):
         self.key_status[i_ren.event.key] = False
 
-
-class PlaybackPanel(UI):
-    """A playback controller that can do essential functionalities.
-       such as play, pause, stop, and seek.
-    """
-
-    def __init__(self, loop=False, position=(0, 0)):
-        super(PlaybackPanel, self).__init__()
-        self.position = position
-        self._playing = False
-        self._loop = None
-        self.loop() if loop else self.play_once()
-        self._speed = 1
-
-        # callback functions
-        self.on_play_pause_toggle = lambda state: None
-        self.on_play = lambda: None
-        self.on_pause = lambda: None
-        self.on_stop = lambda: None
-        self.on_loop_toggle = lambda is_looping: None
-        self.on_progress_bar_changed = lambda x: None
-        self.on_speed_up = lambda x: None
-        self.on_slow_down = lambda x: None
-        self.on_speed_changed = lambda x: None
-
-    def _setup(self):
-        """Setup this Panel component.
-
-        """
-        self.time_text = TextBlock2D(position=(820, 10))
-        self.speed_text = TextBlock2D(text='1', position=(0, 0), font_size=21,
-                                      color=(0.2, 0.2, 0.2), bold=True,
-                                      justification='center', vertical_justification='middle')
-
-        self.panel = Panel2D(size=(190, 30), color=(1, 1, 1), align="right",
-                             has_border=True, border_color=(0, 0.3, 0),
-                             border_width=2)
-        self.panel.position = (5, 5)
-
-        play_pause_icons = [("play", read_viz_icons(fname="play3.png")),
-                            ("pause", read_viz_icons(fname="pause2.png"))]
-
-        loop_icons = [("once", read_viz_icons(fname="checkmark.png")),
-                      ("loop", read_viz_icons(fname="infinite.png"))]
-
-        self._play_pause_btn = Button2D(icon_fnames=play_pause_icons)
-
-        self._loop_btn = Button2D(icon_fnames=loop_icons)
-
-        self._stop_btn = Button2D(
-            icon_fnames=[("stop", read_viz_icons(fname="stop2.png"))]
-        )
-
-        self._speed_up_btn = Button2D(
-            icon_fnames=[("plus", read_viz_icons(fname="plus.png"))],
-            size=(15, 15)
-        )
-
-        self._slow_down_btn = Button2D(
-            icon_fnames=[("minus", read_viz_icons(fname="minus.png"))],
-            size=(15, 15)
-        )
-
-        self._progress_bar = LineSlider2D(center=(512, 20),
-                                          initial_value=0,
-                                          orientation='horizontal',
-                                          min_value=0, max_value=100,
-                                          text_alignment='top', length=590,
-                                          text_template='', line_width=9)
-
-        start = 0.04
-        w = 0.2
-        self.panel.add_element(self._play_pause_btn, (start, 0.04))
-        self.panel.add_element(self._stop_btn, (start + w, 0.04))
-        self.panel.add_element(self._loop_btn, (start + 2*w, 0.04))
-        self.panel.add_element(self._slow_down_btn, (start + 0.63, 0.3))
-        self.panel.add_element(self.speed_text, (start + 0.78, 0.45))
-        self.panel.add_element(self._speed_up_btn, (start + 0.86, 0.3))
-
-        def play_pause_toggle(i_ren, _obj, _button):
-            self._playing = not self._playing
-            if self._playing:
-                self.play()
-            else:
-                self.pause()
-            self.on_play_pause_toggle(self._playing)
-            i_ren.force_render()
-
-        def stop(i_ren, _obj, _button):
-            self.stop()
-            i_ren.force_render()
-
-        def speed_up(i_ren, _obj, _button):
-            inc = 10 ** np.floor(np.log10(self.speed))
-            self.speed = round(self.speed + inc, 13)
-            self.on_speed_up(self._speed)
-            self.on_speed_changed(self._speed)
-            i_ren.force_render()
-
-        def slow_down(i_ren, _obj, _button):
-            dec = 10 ** np.floor(np.log10(self.speed - self.speed/10))
-            self.speed = round(self.speed - dec, 13)
-            self.on_slow_down(self._speed)
-            self.on_speed_changed(self._speed)
-            i_ren.force_render()
-
-        def loop_toggle(i_ren, _obj, _button):
-            self._loop = not self._loop
-            if self._loop:
-                self.loop()
-            else:
-                self.play_once()
-            self.on_loop_toggle(self._loop)
-            i_ren.force_render()
-
-        # using the adapters created above
-        self._play_pause_btn.on_left_mouse_button_pressed = play_pause_toggle
-        self._stop_btn.on_left_mouse_button_pressed = stop
-        self._loop_btn.on_left_mouse_button_pressed = loop_toggle
-        self._speed_up_btn.on_left_mouse_button_pressed = speed_up
-        self._slow_down_btn.on_left_mouse_button_pressed = slow_down
-
-        def on_progress_change(slider):
-            t = slider.value
-            self.on_progress_bar_changed(t)
-            self.current_time = t
-
-        self._progress_bar.on_moving_slider = on_progress_change
-        self.current_time = 0
-
-    def play(self):
-        self._playing = True
-        self._play_pause_btn.set_icon_by_name('pause')
-        self.on_play()
-
-    def stop(self):
-        self._playing = False
-        self._play_pause_btn.set_icon_by_name('play')
-        self.on_stop()
-
-    def pause(self):
-        self._playing = False
-        self._play_pause_btn.set_icon_by_name('play')
-        self.on_pause()
-
-    def loop(self):
-        self._loop = True
-        self._loop_btn.set_icon_by_name('loop')
-
-    def play_once(self):
-        self._loop = False
-        self._loop_btn.set_icon_by_name('once')
-
-    @property
-    def final_time(self):
-        """Set final progress slider time value.
-
-        Returns
-        -------
-        float
-            Final time for the progress slider.
-        """
-        return self._progress_bar.max_value
-
-    @final_time.setter
-    def final_time(self, t):
-        """Set final progress slider time value.
-
-        Parameters
-        ----------
-        t: float
-            Final time for the progress slider.
-        """
-        self._progress_bar.max_value = t
-
-    @property
-    def current_time(self):
-        """Get current time of the progress slider.
-
-        Returns
-        -------
-        float
-            Progress slider current value.
-        """
-        return self._progress_bar.value
-
-    @current_time.setter
-    def current_time(self, t):
-        """Set progress slider value.
-
-        Parameters
-        -------
-        t: float
-            Current time to be set.
-        """
-        self._progress_bar.value = t
-        self.current_time_str = t
-
-    @property
-    def current_time_str(self):
-        """Returns current time as a string.
-
-        Returns
-        -------
-        str
-            Current time formatted as a string in the form:`HH:MM:SS`.
-
-        """
-        return self.time_text.message
-
-    @current_time_str.setter
-    def current_time_str(self, t):
-        """Set time counter.
-
-        Parameters
-        ----------
-        t: float
-            Time to be set in the time_text counter.
-
-        Notes
-        -----
-        This should only be used when the `current_value` is not being set
-        since setting`current_value` automatically sets this property as well.
-        """
-        t = np.clip(t, 0, self.final_time)
-        if self.final_time < 3600:
-            m, s = divmod(t, 60)
-            t_str = r'%02d:%05.2f' % (m, s)
-        else:
-            m, s = divmod(t, 60)
-            h, m = divmod(m, 60)
-            t_str = r'%02d:%02d:%02d' % (h, m, s)
-        self.time_text.message = t_str
-
-    @property
-    def speed(self):
-        """Returns current speed.
-
-        Returns
-        -------
-        str
-            Current time formatted as a string in the form:`HH:MM:SS`.
-
-        """
-        return self._speed
-
-    @speed.setter
-    def speed(self, speed):
-        """Set time counter.
-
-        Parameters
-        ----------
-        speed: float
-            Speed value to be set in the speed_text counter.
-        """
-        if speed <= 0:
-            speed = 0.01
-        self._speed = speed
-        speed_str = f"{speed}".strip("0").rstrip('.')
-        self.speed_text.font_size = 21 if .01 <= speed < 100 else 14
-        self.speed_text.message = speed_str
-
-    def _get_actors(self):
-        """Get the actors composing this UI component."""
-        return self.panel.actors, self._progress_bar.actors, self.time_text
-
-    def _add_to_scene(self, _scene):
-        """Add all subcomponents or VTK props that compose this UI component.
-
-        Parameters
-        ----------
-        _scene : scene
-
-        """
-        self.panel.add_to_scene(_scene)
-        self._progress_bar.add_to_scene(_scene)
-        self.time_text.add_to_scene(_scene)
-
-    def _set_position(self, _coords):
-        x, y = _coords
-        self.panel.position = (x + 5, y + 5)
-        self._progress_bar.center = (x + 512, y + 20)
-
-        self.time_text.position = (x + self._progress_bar.track.width + 230,
-                                   y + 10)
-
-    def _get_size(self):
-        return self.panel.size + self._progress_bar.size + self.time_text.size
-=======
     def mouse_move(self, i_ren, _obj, element):
         if self.is_creating_polyline:
             current_line = self.current_shape.shape.current_line
@@ -4418,4 +3995,292 @@
         # i_ren.force_render()
         self.is_creating_polyline = False
         i_ren.force_render()
->>>>>>> ce0c2e3c
+
+
+class PlaybackPanel(UI):
+    """A playback controller that can do essential functionalities.
+       such as play, pause, stop, and seek.
+    """
+
+    def __init__(self, loop=False, position=(0, 0)):
+        super(PlaybackPanel, self).__init__()
+        self.position = position
+        self._playing = False
+        self._loop = None
+        self.loop() if loop else self.play_once()
+        self._speed = 1
+
+        # callback functions
+        self.on_play_pause_toggle = lambda state: None
+        self.on_play = lambda: None
+        self.on_pause = lambda: None
+        self.on_stop = lambda: None
+        self.on_loop_toggle = lambda is_looping: None
+        self.on_progress_bar_changed = lambda x: None
+        self.on_speed_up = lambda x: None
+        self.on_slow_down = lambda x: None
+        self.on_speed_changed = lambda x: None
+
+    def _setup(self):
+        """Setup this Panel component.
+
+        """
+        self.time_text = TextBlock2D(position=(820, 10))
+        self.speed_text = TextBlock2D(text='1', position=(0, 0), font_size=21,
+                                      color=(0.2, 0.2, 0.2), bold=True,
+                                      justification='center', vertical_justification='middle')
+
+        self.panel = Panel2D(size=(190, 30), color=(1, 1, 1), align="right",
+                             has_border=True, border_color=(0, 0.3, 0),
+                             border_width=2)
+        self.panel.position = (5, 5)
+
+        play_pause_icons = [("play", read_viz_icons(fname="play3.png")),
+                            ("pause", read_viz_icons(fname="pause2.png"))]
+
+        loop_icons = [("once", read_viz_icons(fname="checkmark.png")),
+                      ("loop", read_viz_icons(fname="infinite.png"))]
+
+        self._play_pause_btn = Button2D(icon_fnames=play_pause_icons)
+
+        self._loop_btn = Button2D(icon_fnames=loop_icons)
+
+        self._stop_btn = Button2D(
+            icon_fnames=[("stop", read_viz_icons(fname="stop2.png"))]
+        )
+
+        self._speed_up_btn = Button2D(
+            icon_fnames=[("plus", read_viz_icons(fname="plus.png"))],
+            size=(15, 15)
+        )
+
+        self._slow_down_btn = Button2D(
+            icon_fnames=[("minus", read_viz_icons(fname="minus.png"))],
+            size=(15, 15)
+        )
+
+        self._progress_bar = LineSlider2D(center=(512, 20),
+                                          initial_value=0,
+                                          orientation='horizontal',
+                                          min_value=0, max_value=100,
+                                          text_alignment='top', length=590,
+                                          text_template='', line_width=9)
+
+        start = 0.04
+        w = 0.2
+        self.panel.add_element(self._play_pause_btn, (start, 0.04))
+        self.panel.add_element(self._stop_btn, (start + w, 0.04))
+        self.panel.add_element(self._loop_btn, (start + 2*w, 0.04))
+        self.panel.add_element(self._slow_down_btn, (start + 0.63, 0.3))
+        self.panel.add_element(self.speed_text, (start + 0.78, 0.45))
+        self.panel.add_element(self._speed_up_btn, (start + 0.86, 0.3))
+
+        def play_pause_toggle(i_ren, _obj, _button):
+            self._playing = not self._playing
+            if self._playing:
+                self.play()
+            else:
+                self.pause()
+            self.on_play_pause_toggle(self._playing)
+            i_ren.force_render()
+
+        def stop(i_ren, _obj, _button):
+            self.stop()
+            i_ren.force_render()
+
+        def speed_up(i_ren, _obj, _button):
+            inc = 10 ** np.floor(np.log10(self.speed))
+            self.speed = round(self.speed + inc, 13)
+            self.on_speed_up(self._speed)
+            self.on_speed_changed(self._speed)
+            i_ren.force_render()
+
+        def slow_down(i_ren, _obj, _button):
+            dec = 10 ** np.floor(np.log10(self.speed - self.speed/10))
+            self.speed = round(self.speed - dec, 13)
+            self.on_slow_down(self._speed)
+            self.on_speed_changed(self._speed)
+            i_ren.force_render()
+
+        def loop_toggle(i_ren, _obj, _button):
+            self._loop = not self._loop
+            if self._loop:
+                self.loop()
+            else:
+                self.play_once()
+            self.on_loop_toggle(self._loop)
+            i_ren.force_render()
+
+        # using the adapters created above
+        self._play_pause_btn.on_left_mouse_button_pressed = play_pause_toggle
+        self._stop_btn.on_left_mouse_button_pressed = stop
+        self._loop_btn.on_left_mouse_button_pressed = loop_toggle
+        self._speed_up_btn.on_left_mouse_button_pressed = speed_up
+        self._slow_down_btn.on_left_mouse_button_pressed = slow_down
+
+        def on_progress_change(slider):
+            t = slider.value
+            self.on_progress_bar_changed(t)
+            self.current_time = t
+
+        self._progress_bar.on_moving_slider = on_progress_change
+        self.current_time = 0
+
+    def play(self):
+        self._playing = True
+        self._play_pause_btn.set_icon_by_name('pause')
+        self.on_play()
+
+    def stop(self):
+        self._playing = False
+        self._play_pause_btn.set_icon_by_name('play')
+        self.on_stop()
+
+    def pause(self):
+        self._playing = False
+        self._play_pause_btn.set_icon_by_name('play')
+        self.on_pause()
+
+    def loop(self):
+        self._loop = True
+        self._loop_btn.set_icon_by_name('loop')
+
+    def play_once(self):
+        self._loop = False
+        self._loop_btn.set_icon_by_name('once')
+
+    @property
+    def final_time(self):
+        """Set final progress slider time value.
+
+        Returns
+        -------
+        float
+            Final time for the progress slider.
+        """
+        return self._progress_bar.max_value
+
+    @final_time.setter
+    def final_time(self, t):
+        """Set final progress slider time value.
+
+        Parameters
+        ----------
+        t: float
+            Final time for the progress slider.
+        """
+        self._progress_bar.max_value = t
+
+    @property
+    def current_time(self):
+        """Get current time of the progress slider.
+
+        Returns
+        -------
+        float
+            Progress slider current value.
+        """
+        return self._progress_bar.value
+
+    @current_time.setter
+    def current_time(self, t):
+        """Set progress slider value.
+
+        Parameters
+        -------
+        t: float
+            Current time to be set.
+        """
+        self._progress_bar.value = t
+        self.current_time_str = t
+
+    @property
+    def current_time_str(self):
+        """Returns current time as a string.
+
+        Returns
+        -------
+        str
+            Current time formatted as a string in the form:`HH:MM:SS`.
+
+        """
+        return self.time_text.message
+
+    @current_time_str.setter
+    def current_time_str(self, t):
+        """Set time counter.
+
+        Parameters
+        ----------
+        t: float
+            Time to be set in the time_text counter.
+
+        Notes
+        -----
+        This should only be used when the `current_value` is not being set
+        since setting`current_value` automatically sets this property as well.
+        """
+        t = np.clip(t, 0, self.final_time)
+        if self.final_time < 3600:
+            m, s = divmod(t, 60)
+            t_str = r'%02d:%05.2f' % (m, s)
+        else:
+            m, s = divmod(t, 60)
+            h, m = divmod(m, 60)
+            t_str = r'%02d:%02d:%02d' % (h, m, s)
+        self.time_text.message = t_str
+
+    @property
+    def speed(self):
+        """Returns current speed.
+
+        Returns
+        -------
+        str
+            Current time formatted as a string in the form:`HH:MM:SS`.
+
+        """
+        return self._speed
+
+    @speed.setter
+    def speed(self, speed):
+        """Set time counter.
+
+        Parameters
+        ----------
+        speed: float
+            Speed value to be set in the speed_text counter.
+        """
+        if speed <= 0:
+            speed = 0.01
+        self._speed = speed
+        speed_str = f"{speed}".strip("0").rstrip('.')
+        self.speed_text.font_size = 21 if .01 <= speed < 100 else 14
+        self.speed_text.message = speed_str
+
+    def _get_actors(self):
+        """Get the actors composing this UI component."""
+        return self.panel.actors, self._progress_bar.actors, self.time_text
+
+    def _add_to_scene(self, _scene):
+        """Add all subcomponents or VTK props that compose this UI component.
+
+        Parameters
+        ----------
+        _scene : scene
+
+        """
+        self.panel.add_to_scene(_scene)
+        self._progress_bar.add_to_scene(_scene)
+        self.time_text.add_to_scene(_scene)
+
+    def _set_position(self, _coords):
+        x, y = _coords
+        self.panel.position = (x + 5, y + 5)
+        self._progress_bar.center = (x + 512, y + 20)
+
+        self.time_text.position = (x + self._progress_bar.track.width + 230,
+                                   y + 10)
+
+    def _get_size(self):
+        return self.panel.size + self._progress_bar.size + self.time_text.size