--- conflicted
+++ resolved
@@ -3136,16 +3136,6 @@
         else:
             raise IOError("Unknown shape type: {}.".format(self.shape_type))
 
-<<<<<<< HEAD
-        self.bb_border = Panel2D(size=(1, 1), has_border=True, border_width=3, opacity=0)
-        self.bb_border.background.on_left_mouse_button_dragged = lambda i_ren, _ob, _ele: self.left_button_dragged(
-            i_ren, _ob, self)
-        self.set_bb_border_visibility(False)
-
-        self.shape.on_left_mouse_button_pressed = self.left_button_pressed
-        self.shape.on_left_mouse_button_dragged = self.left_button_dragged
-        # self.shape.on_left_mouse_button_released = self.left_button_released
-=======
         self.bb_box = [Rectangle2D(size=(3, 3)) for i in range(4)]
         self.set_bb_box_visibility(False)
 
@@ -3169,7 +3159,6 @@
             self.update_shape_position(current_center - self.drawpanel.position)
 
         self.rotation_slider.on_change = rotate_shape
->>>>>>> 0d5c8d64
 
     def _get_actors(self):
         """Get the actors composing this UI component."""
@@ -3185,12 +3174,8 @@
         """
         self._scene = scene
         self.shape.add_to_scene(scene)
-<<<<<<< HEAD
-        self.bb_border.add_to_scene(scene)
-=======
         scene.add(*[border.actor for border in self.bb_box])
         self.rotation_slider.add_to_scene(scene)
->>>>>>> 0d5c8d64
 
     def _get_size(self):
         return self.shape.size
@@ -3208,16 +3193,6 @@
         else:
             self.shape.position = coords
 
-<<<<<<< HEAD
-    def update_bb_border(self):
-        self.cal_bounding_box(self.position)
-        self.bb_border.position = self._bounding_box_min
-        self.bb_border.resize(self._bounding_box_size)
-
-    def set_bb_border_visibility(self, value):
-        self.update_bb_border()
-        self.bb_border.set_visibility(value)
-=======
     def update_shape_position(self, center_position):
         """Updates the center position of this shape on the canvas.
 
@@ -3286,7 +3261,6 @@
 
         for border in self.bb_box:
             border.set_visibility(value)
->>>>>>> 0d5c8d64
 
     def rotate(self, angle):
         """Rotate the vertices of the UI component using specific angle.
@@ -3306,16 +3280,12 @@
         set_polydata_vertices(self.shape._polygonPolyData, new_points_arr)
         update_actor(self.shape.actor)
 
-<<<<<<< HEAD
-        self.update_bb_border()
+        self.cal_bounding_box(update_value=True)
 
     def remove(self):
         self._scene.rm(self.shape.actor)
         for actor in self.bb_border.actors:
             self._scene.rm(actor)
-=======
-        self.cal_bounding_box(update_value=True)
->>>>>>> 0d5c8d64
 
     def show_rotation_slider(self):
         """Display the RingSlider2D to allow rotation of shape from the center.
@@ -3411,24 +3381,17 @@
     def left_button_pressed(self, i_ren, _obj, shape):
         mode = self.drawpanel.current_mode
         if mode == "selection":
-<<<<<<< HEAD
-            self.set_bb_border_visibility(True)
             if self.drawpanel.key_status["Control_L"]:
                 self.drawpanel.shape_group.add(self)
-=======
             self.bring_to_top()
 
             self.drawpanel.update_shape_selection(self)
 
->>>>>>> 0d5c8d64
             click_pos = np.array(i_ren.event.position)
             self._drag_offset = click_pos - self.center
             i_ren.event.abort()
         elif mode == "delete":
-<<<<<<< HEAD
-=======
             # print(self.drawpanel.shape_list)
->>>>>>> 0d5c8d64
             self.remove()
         else:
             self.drawpanel.left_button_pressed(i_ren, _obj, self.drawpanel)
@@ -3441,27 +3404,15 @@
                 click_position = i_ren.event.position
                 relative_center_position = click_position - \
                     self._drag_offset - self.drawpanel.position
-<<<<<<< HEAD
-                new_position = self.clamp_position(relative_canvas_position)
-                self.drawpanel.canvas.update_element(self, new_position)
-                self.update_bb_border()
-=======
                 self.update_shape_position(relative_center_position)
->>>>>>> 0d5c8d64
             i_ren.force_render()
         else:
             self.drawpanel.left_button_dragged(i_ren, _obj, self.drawpanel)
 
-<<<<<<< HEAD
-    # def left_button_released(self, i_ren, _obj, shape):
-    #     self.set_bb_border_visibility(False)
-    #     i_ren.force_render()
-=======
     def left_button_released(self, i_ren, _obj, shape):
         if self.drawpanel.current_mode == "selection":
             self.show_rotation_slider()
         i_ren.force_render()
->>>>>>> 0d5c8d64
 
 
 class DrawPanel(UI):
@@ -3489,16 +3440,13 @@
             self.current_mode = "selection"
 
         self.shape_list = []
-<<<<<<< HEAD
         self.shape_group = DrawShapeGroup()
         self.key_status = {
             "Control_L": False,
             "Shift_L": False,
             "Alt_L": False
         }
-=======
         self.current_shape = None
->>>>>>> 0d5c8d64
 
     def _setup(self):
         """Setup this UI component.
@@ -3687,17 +3635,10 @@
                        self.canvas.position + self.canvas.size)
 
     def handle_mouse_click(self, position):
-<<<<<<< HEAD
-        if self.current_mode == "selection":
-            for shape in self.shape_list:
-                shape.set_bb_border_visibility(False)
-            if self.draggable:
-=======
         if self.current_shape:
             self.current_shape.is_selected = False
         if self.current_mode == "selection":
             if self.is_draggable:
->>>>>>> 0d5c8d64
                 self._drag_offset = position - self.position
         if self.current_mode in ["line", "quad", "circle"]:
             self.draw_shape(self.current_mode, position)
