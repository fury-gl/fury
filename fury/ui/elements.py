"""UI components module."""

__all__ = ["TextBox2D", "LineSlider2D", "LineDoubleSlider2D",
           "RingSlider2D", "RangeSlider", "Checkbox", "Option", "RadioButton",
           "ComboBox2D", "ListBox2D", "ListBoxItem2D", "FileMenu2D",  "PolyLine",
           "DrawShape", "DrawPanel", "PlaybackPanel"]

import os
import time
from collections import OrderedDict
from numbers import Number
from string import printable

import numpy as np

from fury.data import read_viz_icons
from fury.lib import PolyDataMapper2D
from fury.ui.core import UI, Rectangle2D, TextBlock2D, Disk2D
from fury.ui.containers import Panel2D
from fury.ui.helpers import (TWO_PI, clip_overflow,
                             cal_bounding_box_2d, rotate_2d)
from fury.ui.core import Button2D
from fury.utils import (set_polydata_vertices, vertices_from_actor,
                        update_actor)


class TextBox2D(UI):
    """An editable 2D text box that behaves as a UI component.

    Currently supports:
    - Basic text editing.
    - Cursor movements.
    - Single and multi-line text boxes.
    - Pre text formatting (text needs to be formatted beforehand).

    Attributes
    ----------
    text : str
        The current text state.
    actor : :class:`vtkActor2d`
        The text actor.
    width : int
        The number of characters in a single line of text.
    height : int
        The number of lines in the textbox.
    window_left : int
        Left limit of visible text in the textbox.
    window_right : int
        Right limit of visible text in the textbox.
    caret_pos : int
        Position of the caret in the text.
    init : bool
        Flag which says whether the textbox has just been initialized.
    """

    def __init__(self, width, height, text="Enter Text", position=(100, 10),
                 color=(0, 0, 0), font_size=18, font_family='Arial',
                 justification='left', bold=False,
                 italic=False, shadow=False):
        """Init this UI element.

        Parameters
        ----------
        width : int
            The number of characters in a single line of text.
        height : int
            The number of lines in the textbox.
        text : str
            The initial text while building the actor.
        position : (float, float)
            (x, y) in pixels.
        color : (float, float, float)
            RGB: Values must be between 0-1.
        font_size : int
            Size of the text font.
        font_family : str
            Currently only supports Arial.
        justification : str
            left, right or center.
        bold : bool
            Makes text bold.
        italic : bool
            Makes text italicised.
        shadow : bool
            Adds text shadow.

        """
        super(TextBox2D, self).__init__(position=position)

        self.message = text
        self.text.message = text
        self.text.font_size = font_size
        self.text.font_family = font_family
        self.text.justification = justification
        self.text.bold = bold
        self.text.italic = italic
        self.text.shadow = shadow
        self.text.color = color
        self.text.background_color = (1, 1, 1)

        self.width = width
        self.height = height
        self.window_left = 0
        self.window_right = 0
        self.caret_pos = 0
        self.init = True

        self.off_focus = lambda ui: None

    def _setup(self):
        """Setup this UI component.

        Create the TextBlock2D component used for the textbox.
        """
        self.text = TextBlock2D()

        # Add default events listener for this UI component.
        self.text.on_left_mouse_button_pressed = self.left_button_press
        self.text.on_key_press = self.key_press

    def _get_actors(self):
        """Get the actors composing this UI component."""
        return self.text.actors

    def _add_to_scene(self, scene):
        """Add all subcomponents or VTK props that compose this UI component.

        Parameters
        ----------
        scene : scene
        """
        self.text.add_to_scene(scene)

    def _set_position(self, coords):
        """Set the lower-left corner position of this UI component.

        Parameters
        ----------
        coords: (float, float)
            Absolute pixel coordinates (x, y).

        """
        self.text.position = coords

    def _get_size(self):
        return self.text.size

    def set_message(self, message):
        """Set custom text to textbox.

        Parameters
        ----------
        message: str
            The custom message to be set.

        """
        self.message = message
        self.text.message = message
        self.init = False
        self.window_right = len(self.message)
        self.window_left = 0
        self.caret_pos = self.window_right

    def width_set_text(self, text):
        """Add newlines to text where necessary.

        This is needed for multi-line text boxes.

        Parameters
        ----------
        text : str
            The final text to be formatted.

        Returns
        -------
        str
            A multi line formatted text.

        """
        multi_line_text = ""
        for i, t in enumerate(text):
            multi_line_text += t
            if (i + 1) % self.width == 0:
                multi_line_text += "\n"
        return multi_line_text.rstrip("\n")

    def handle_character(self, key, key_char):
        """Handle button events.

        # TODO: Need to handle all kinds of characters like !, +, etc.

        Parameters
        ----------
        character : str
        """
        if key.lower() == "return":
            self.render_text(False)
            self.off_focus(self)
            return True
        elif key_char != '' and key_char in printable:
            self.add_character(key_char)
        if key.lower() == "backspace":
            self.remove_character()
        elif key.lower() == "left":
            self.move_left()
        elif key.lower() == "right":
            self.move_right()

        self.render_text()
        return False

    def move_caret_right(self):
        """Move the caret towards right."""
        self.caret_pos = min(self.caret_pos + 1, len(self.message))

    def move_caret_left(self):
        """Move the caret towards left."""
        self.caret_pos = max(self.caret_pos - 1, 0)

    def right_move_right(self):
        """Move right boundary of the text window right-wards."""
        if self.window_right <= len(self.message):
            self.window_right += 1

    def right_move_left(self):
        """Move right boundary of the text window left-wards."""
        if self.window_right > 0:
            self.window_right -= 1

    def left_move_right(self):
        """Move left boundary of the text window right-wards."""
        if self.window_left <= len(self.message):
            self.window_left += 1

    def left_move_left(self):
        """Move left boundary of the text window left-wards."""
        if self.window_left > 0:
            self.window_left -= 1

    def add_character(self, character):
        """Insert a character into the text and moves window and caret.

        Parameters
        ----------
        character : str

        """
        if len(character) > 1 and character.lower() != "space":
            return
        if character.lower() == "space":
            character = " "
        self.message = (self.message[:self.caret_pos] +
                        character +
                        self.message[self.caret_pos:])
        self.move_caret_right()
        if (self.window_right -
                self.window_left == self.height * self.width - 1):
            self.left_move_right()
        self.right_move_right()

    def remove_character(self):
        """Remove a character and moves window and caret accordingly."""
        if self.caret_pos == 0:
            return
        self.message = (self.message[:self.caret_pos - 1] +
                        self.message[self.caret_pos:])
        self.move_caret_left()
        if len(self.message) < self.height * self.width - 1:
            self.right_move_left()
        if (self.window_right -
                self.window_left == self.height * self.width - 1):
            if self.window_left > 0:
                self.left_move_left()
                self.right_move_left()

    def move_left(self):
        """Handle left button press."""
        self.move_caret_left()
        if self.caret_pos == self.window_left - 1:
            if (self.window_right -
                    self.window_left == self.height * self.width - 1):
                self.left_move_left()
                self.right_move_left()

    def move_right(self):
        """Handle right button press."""
        self.move_caret_right()
        if self.caret_pos == self.window_right + 1:
            if (self.window_right -
                    self.window_left == self.height * self.width - 1):
                self.left_move_right()
                self.right_move_right()

    def showable_text(self, show_caret):
        """Chop out text to be shown on the screen.

        Parameters
        ----------
        show_caret : bool
            Whether or not to show the caret.

        """
        if show_caret:
            ret_text = (self.message[:self.caret_pos] +
                        "_" +
                        self.message[self.caret_pos:])
        else:
            ret_text = self.message
        ret_text = ret_text[self.window_left:self.window_right + 1]
        return ret_text

    def render_text(self, show_caret=True):
        """Render text after processing.

        Parameters
        ----------
        show_caret : bool
            Whether or not to show the caret.

        """
        text = self.showable_text(show_caret)
        if text == "":
            text = "Enter Text"
        self.text.message = self.width_set_text(text)

    def edit_mode(self):
        """Turn on edit mode."""
        if self.init:
            self.message = ""
            self.init = False
            self.caret_pos = 0
        self.render_text()

    def left_button_press(self, i_ren, _obj, _textbox_object):
        """Handle left button press for textbox.

        Parameters
        ----------
        i_ren: :class:`CustomInteractorStyle`
        obj: :class:`vtkActor`
            The picked actor
        _textbox_object: :class:`TextBox2D`
        """
        i_ren.add_active_prop(self.text.actor)
        self.edit_mode()
        i_ren.force_render()

    def key_press(self, i_ren, _obj, _textbox_object):
        """Handle Key press for textboxself.

        Parameters
        ----------
        i_ren: :class:`CustomInteractorStyle`
        obj: :class:`vtkActor`
            The picked actor
        _textbox_object: :class:`TextBox2D`

        """
        key = i_ren.event.key
        key_char = i_ren.event.key_char
        is_done = self.handle_character(key, key_char)
        if is_done:
            i_ren.remove_active_prop(self.text.actor)

        i_ren.force_render()


class LineSlider2D(UI):
    """A 2D Line Slider.

    A sliding handle on a line with a percentage indicator.

    Attributes
    ----------
    line_width : int
        Width of the line on which the disk will slide.
    length : int
        Length of the slider.
    track : :class:`Rectangle2D`
        The line on which the slider's handle moves.
    handle : :class:`Disk2D`
        The moving part of the slider.
    text : :class:`TextBlock2D`
        The text that shows percentage.
    shape : string
        Describes the shape of the handle.
        Currently supports 'disk' and 'square'.
    default_color : (float, float, float)
        Color of the handle when in unpressed state.
    active_color : (float, float, float)
        Color of the handle when it is pressed.
    """

    def __init__(self, center=(0, 0),
                 initial_value=50, min_value=0, max_value=100,
                 length=200, line_width=5,
                 inner_radius=0, outer_radius=10, handle_side=20,
                 font_size=16, orientation="horizontal", text_alignment='',
                 text_template="{value:.1f} ({ratio:.0%})", shape="disk"):
        """Init this UI element.

        Parameters
        ----------
        center : (float, float)
            Center of the slider's center.
        initial_value : float
            Initial value of the slider.
        min_value : float
            Minimum value of the slider.
        max_value : float
            Maximum value of the slider.
        length : int
            Length of the slider.
        line_width : int
            Width of the line on which the disk will slide.
        inner_radius : int
            Inner radius of the handles (if disk).
        outer_radius : int
            Outer radius of the handles (if disk).
        handle_side : int
            Side length of the handles (if sqaure).
        font_size : int
            Size of the text to display alongside the slider (pt).
        orientation : str
            horizontal or vertical
        text_alignment : str
            define text alignment on a slider. Left (default)/ right for the
            vertical slider or top/bottom (default) for an horizontal slider.
        text_template : str, callable
            If str, text template can contain one or multiple of the
            replacement fields: `{value:}`, `{ratio:}`.
            If callable, this instance of `:class:LineSlider2D` will be
            passed as argument to the text template function.
        shape : string
            Describes the shape of the handle.
            Currently supports 'disk' and 'square'.

        """
        self.shape = shape
        self.orientation = orientation.lower().strip()
        self.align_dict = {'horizontal': ['top', 'bottom'],
                           'vertical': ['left', 'right']}
        self.default_color = (1, 1, 1)
        self.active_color = (0, 0, 1)
        self.alignment = text_alignment.lower()
        super(LineSlider2D, self).__init__()

        if self.orientation == "horizontal":
            self.alignment = 'bottom' if not self.alignment else self.alignment
            self.track.width = length
            self.track.height = line_width
        elif self.orientation == "vertical":
            self.alignment = 'left' if not self.alignment else self.alignment
            self.track.width = line_width
            self.track.height = length
        else:
            raise ValueError("Unknown orientation")

        if self.alignment not in self.align_dict[self.orientation]:
            raise ValueError("Unknown alignment: choose from '{}' or '{}'".
                             format(*self.align_dict[self.orientation]))

        if shape == "disk":
            self.handle.inner_radius = inner_radius
            self.handle.outer_radius = outer_radius
        elif shape == "square":
            self.handle.width = handle_side
            self.handle.height = handle_side
        self.center = center

        self.min_value = min_value
        self.max_value = max_value
        self.text.font_size = font_size
        self.text_template = text_template

        # Offer some standard hooks to the user.
        self.on_change = lambda ui: None
        self.on_value_changed = lambda ui: None
        self.on_moving_slider = lambda ui: None

        self.value = initial_value
        self.update()

    def _setup(self):
        """Setup this UI component.

        Create the slider's track (Rectangle2D), the handle (Disk2D) and
        the text (TextBlock2D).
        """
        # Slider's track
        self.track = Rectangle2D()
        self.track.color = (1, 0, 0)

        # Slider's handle
        if self.shape == "disk":
            self.handle = Disk2D(outer_radius=1)
        elif self.shape == "square":
            self.handle = Rectangle2D(size=(1, 1))
        self.handle.color = self.default_color

        # Slider Text
        self.text = TextBlock2D(justification="center",
                                vertical_justification="top")

        # Add default events listener for this UI component.
        self.track.on_left_mouse_button_pressed = self.track_click_callback
        self.track.on_left_mouse_button_dragged = self.handle_move_callback
        self.track.on_left_mouse_button_released = \
            self.handle_release_callback
        self.handle.on_left_mouse_button_dragged = self.handle_move_callback
        self.handle.on_left_mouse_button_released = \
            self.handle_release_callback

    def _get_actors(self):
        """Get the actors composing this UI component."""
        return self.track.actors + self.handle.actors + self.text.actors

    def _add_to_scene(self, scene):
        """Add all subcomponents or VTK props that compose this UI component.

        Parameters
        ----------
        scene : scene

        """
        self.track.add_to_scene(scene)
        self.handle.add_to_scene(scene)
        self.text.add_to_scene(scene)

    def _get_size(self):
        # Consider the handle's size when computing the slider's size.
        width = None
        height = None
        if self.orientation == "horizontal":
            width = self.track.width + self.handle.size[0]
            height = max(self.track.height, self.handle.size[1])
        else:
            width = max(self.track.width, self.handle.size[0])
            height = self.track.height + self.handle.size[1]

        return np.array([width, height])

    def _set_position(self, coords):
        """Set the lower-left corner position of this UI component.

        Parameters
        ----------
        coords: (float, float)
            Absolute pixel coordinates (x, y).
        """
        # Offset the slider line by the handle's radius.
        track_position = coords + self.handle.size / 2.
        if self.orientation == "horizontal":
            # Offset the slider line height by half the slider line width.
            track_position[1] -= self.track.size[1] / 2.
        else:
            # Offset the slider line width by half the slider line height.
            track_position[0] += self.track.size[0] / 2.

        self.track.position = track_position
        self.handle.position = self.handle.position.astype(float)
        self.handle.position += coords - self.position
        # Position the text below the handle.
        if self.orientation == "horizontal":
            align = 35 if self.alignment == 'top' else -10
            self.text.position = (self.handle.center[0],
                                  self.handle.position[1] + align)
        else:
            align = 70 if self.alignment == 'right' else -35
            self.text.position = (self.handle.position[0] + align,
                                  self.handle.center[1] + 2)

    @property
    def bottom_y_position(self):
        return self.track.position[1]

    @property
    def top_y_position(self):
        return self.track.position[1] + self.track.size[1]

    @property
    def left_x_position(self):
        return self.track.position[0]

    @property
    def right_x_position(self):
        return self.track.position[0] + self.track.size[0]

    def set_position(self, position):
        """Set the disk's position.

        Parameters
        ----------
        position : (float, float)
            The absolute position of the disk (x, y).
        """

        # Move slider disk.
        if self.orientation == "horizontal":
            x_position = position[0]
            x_position = max(x_position, self.left_x_position)
            x_position = min(x_position, self.right_x_position)
            self.handle.center = (x_position, self.track.center[1])
        else:
            y_position = position[1]
            y_position = max(y_position, self.bottom_y_position)
            y_position = min(y_position, self.top_y_position)
            self.handle.center = (self.track.center[0], y_position)
        self.update()  # Update information.

    @property
    def value(self):
        return self._value

    @value.setter
    def value(self, value):
        value_range = self.max_value - self.min_value
        self.ratio = (value - self.min_value) / value_range if value_range else 0
        self.on_value_changed(self)

    @property
    def ratio(self):
        return self._ratio

    @ratio.setter
    def ratio(self, ratio):
        position_x = self.left_x_position + ratio * self.track.width
        position_y = self.bottom_y_position + ratio * self.track.height
        self.set_position((position_x, position_y))

    def format_text(self):
        """Return formatted text to display along the slider."""
        if callable(self.text_template):
            return self.text_template(self)
        return self.text_template.format(ratio=self.ratio, value=self.value)

    def update(self):
        """Update the slider."""
        # Compute the ratio determined by the position of the slider disk.
        disk_position_x = None
        disk_position_y = None

        if self.orientation == "horizontal":
            length = float(self.right_x_position - self.left_x_position)
            length = np.round(length, decimals=6)
            if length != self.track.width:
                raise ValueError("Disk position outside the slider line")
            disk_position_x = self.handle.center[0]
            self._ratio = (disk_position_x - self.left_x_position) / length
        else:
            length = float(self.top_y_position - self.bottom_y_position)
            if length != self.track.height:
                raise ValueError("Disk position outside the slider line")
            disk_position_y = self.handle.center[1]
            self._ratio = (disk_position_y - self.bottom_y_position) / length

        # Compute the selected value considering min_value and max_value.
        value_range = self.max_value - self.min_value
        self._value = self.min_value + self.ratio * value_range

        # Update text.
        text = self.format_text()
        self.text.message = text

        # Move the text below the slider's handle.
        if self.orientation == "horizontal":
            self.text.position = (disk_position_x, self.text.position[1])
        else:
            self.text.position = (self.text.position[0], disk_position_y)

        self.on_change(self)

    def track_click_callback(self, i_ren, _vtkactor, _slider):
        """Update disk position and grab the focus.

        Parameters
        ----------
        i_ren : :class:`CustomInteractorStyle`
        vtkactor : :class:`vtkActor`
            The picked actor
        _slider : :class:`LineSlider2D`

        """
        position = i_ren.event.position
        self.set_position(position)
        self.on_moving_slider(self)
        i_ren.force_render()
        i_ren.event.abort()  # Stop propagating the event.

    def handle_move_callback(self, i_ren, _vtkactor, _slider):
        """Handle movement.

        Parameters
        ----------
        i_ren : :class:`CustomInteractorStyle`
        vtkactor : :class:`vtkActor`
            The picked actor
        slider : :class:`LineSlider2D`

        """
        self.handle.color = self.active_color
        position = i_ren.event.position
        self.set_position(position)
        self.on_moving_slider(self)
        i_ren.force_render()
        i_ren.event.abort()  # Stop propagating the event.

    def handle_release_callback(self, i_ren, _vtkactor, _slider):
        """Change color when handle is released.

        Parameters
        ----------
        i_ren : :class:`CustomInteractorStyle`
        vtkactor : :class:`vtkActor`
            The picked actor
        slider : :class:`LineSlider2D`

        """
        self.handle.color = self.default_color
        i_ren.force_render()


class LineDoubleSlider2D(UI):
    """A 2D Line Slider with two sliding rings.

    Useful for setting min and max values for something.

    Currently supports:
    - Setting positions of both disks.

    Attributes
    ----------
    line_width : int
        Width of the line on which the disk will slide.
    length : int
        Length of the slider.
    track : :class:`vtkActor`
        The line on which the handles move.
    handles : [:class:`vtkActor`, :class:`vtkActor`]
        The moving slider disks.
    text : [:class:`TextBlock2D`, :class:`TextBlock2D`]
        The texts that show the values of the disks.
    shape : string
        Describes the shape of the handle.
        Currently supports 'disk' and 'square'.
    default_color : (float, float, float)
        Color of the handles when in unpressed state.
    active_color : (float, float, float)
        Color of the handles when they are pressed.
    """

    def __init__(self, line_width=5, inner_radius=0, outer_radius=10,
                 handle_side=20, center=(450, 300), length=200,
                 initial_values=(0, 100), min_value=0, max_value=100,
                 font_size=16, text_template="{value:.1f}",
                 orientation="horizontal", shape="disk"):
        """Init this UI element.

        Parameters
        ----------
        line_width : int
            Width of the line on which the disk will slide.
        inner_radius : int
            Inner radius of the handles (if disk).
        outer_radius : int
            Outer radius of the handles (if disk).
        handle_side : int
            Side length of the handles (if sqaure).
        center : (float, float)
            Center of the slider.
        length : int
            Length of the slider.
        initial_values : (float, float)
            Initial values of the two handles.
        min_value : float
            Minimum value of the slider.
        max_value : float
            Maximum value of the slider.
        font_size : int
            Size of the text to display alongside the slider (pt).
        text_template : str, callable
            If str, text template can contain one or multiple of the
            replacement fields: `{value:}`, `{ratio:}`.
            If callable, this instance of `:class:LineDoubleSlider2D` will be
            passed as argument to the text template function.
        orientation : str
            horizontal or vertical
        shape : string
            Describes the shape of the handle.
            Currently supports 'disk' and 'square'.

        """
        self.shape = shape
        self.default_color = (1, 1, 1)
        self.active_color = (0, 0, 1)
        self.orientation = orientation.lower()
        super(LineDoubleSlider2D, self).__init__()

        if self.orientation == "horizontal":
            self.track.width = length
            self.track.height = line_width
        elif self.orientation == "vertical":
            self.track.width = line_width
            self.track.height = length
        else:
            raise ValueError("Unknown orientation")

        self.center = center
        if shape == "disk":
            self.handles[0].inner_radius = inner_radius
            self.handles[0].outer_radius = outer_radius
            self.handles[1].inner_radius = inner_radius
            self.handles[1].outer_radius = outer_radius
        elif shape == "square":
            self.handles[0].width = handle_side
            self.handles[0].height = handle_side
            self.handles[1].width = handle_side
            self.handles[1].height = handle_side

        self.min_value = min_value
        self.max_value = max_value
        self.text[0].font_size = font_size
        self.text[1].font_size = font_size
        self.text_template = text_template

        # Offer some standard hooks to the user.
        self.on_change = lambda ui: None
        self.on_value_changed = lambda ui: None
        self.on_moving_slider = lambda ui: None

        # Setting the handle positions will also update everything.
        self._values = [initial_values[0], initial_values[1]]
        self._ratio = [None, None]
        self.left_disk_value = initial_values[0]
        self.right_disk_value = initial_values[1]
        self.bottom_disk_value = initial_values[0]
        self.top_disk_value = initial_values[1]

    def _setup(self):
        """Setup this UI component.

        Create the slider's track (Rectangle2D), the handles (Disk2D) and
        the text (TextBlock2D).

        """
        # Slider's track
        self.track = Rectangle2D()
        self.track.color = (1, 0, 0)

        # Handles
        self.handles = []
        if self.shape == "disk":
            self.handles.append(Disk2D(outer_radius=1))
            self.handles.append(Disk2D(outer_radius=1))
        elif self.shape == "square":
            self.handles.append(Rectangle2D(size=(1, 1)))
            self.handles.append(Rectangle2D(size=(1, 1)))
        self.handles[0].color = self.default_color
        self.handles[1].color = self.default_color

        # Slider Text
        self.text = [TextBlock2D(justification="center",
                                 vertical_justification="top"),
                     TextBlock2D(justification="center",
                                 vertical_justification="top")
                     ]

        # Add default events listener for this UI component.
        self.track.on_left_mouse_button_dragged = self.handle_move_callback
        self.handles[0].on_left_mouse_button_dragged = \
            self.handle_move_callback
        self.handles[1].on_left_mouse_button_dragged = \
            self.handle_move_callback
        self.handles[0].on_left_mouse_button_released = \
            self.handle_release_callback
        self.handles[1].on_left_mouse_button_released = \
            self.handle_release_callback

    def _get_actors(self):
        """Get the actors composing this UI component."""
        return (self.track.actors + self.handles[0].actors +
                self.handles[1].actors + self.text[0].actors +
                self.text[1].actors)

    def _add_to_scene(self, scene):
        """Add all subcomponents or VTK props that compose this UI component.

        Parameters
        ----------
        scene : scene

        """
        self.track.add_to_scene(scene)
        self.handles[0].add_to_scene(scene)
        self.handles[1].add_to_scene(scene)
        self.text[0].add_to_scene(scene)
        self.text[1].add_to_scene(scene)

    def _get_size(self):
        # Consider the handle's size when computing the slider's size.
        width = None
        height = None
        if self.orientation == "horizontal":
            width = self.track.width + 2 * self.handles[0].size[0]
            height = max(self.track.height, self.handles[0].size[1])
        else:
            width = max(self.track.width, self.handles[0].size[0])
            height = self.track.height + 2 * self.handles[0].size[1]

        return np.array([width, height])

    def _set_position(self, coords):
        """Set the lower-left corner position of this UI component.

        Parameters
        ----------
        coords: (float, float)
            Absolute pixel coordinates (x, y).

        """
        # Offset the slider line by the handle's radius.
        track_position = coords + self.handles[0].size / 2.
        if self.orientation == "horizontal":
            # Offset the slider line height by half the slider line width.
            track_position[1] -= self.track.size[1] / 2.
        else:
            # Offset the slider line width by half the slider line height.
            track_position[0] -= self.track.size[0] / 2.
        self.track.position = track_position

        self.handles[0].position = self.handles[0].position.astype(float)
        self.handles[1].position = self.handles[1].position.astype(float)

        self.handles[0].position += coords - self.position
        self.handles[1].position += coords - self.position

        if self.orientation == "horizontal":
            # Position the text below the handles.
            self.text[0].position = (self.handles[0].center[0],
                                     self.handles[0].position[1] - 20)
            self.text[1].position = (self.handles[1].center[0],
                                     self.handles[1].position[1] - 20)
        else:
            # Position the text to the left of the handles.
            self.text[0].position = (self.handles[0].center[0] - 35,
                                     self.handles[0].position[1])
            self.text[1].position = (self.handles[1].center[0] - 35,
                                     self.handles[1].position[1])

    @property
    def bottom_y_position(self):
        return self.track.position[1]

    @property
    def top_y_position(self):
        return self.track.position[1] + self.track.size[1]

    @property
    def left_x_position(self):
        return self.track.position[0]

    @property
    def right_x_position(self):
        return self.track.position[0] + self.track.size[0]

    def value_to_ratio(self, value):
        """Convert the value of a disk to the ratio.

        Parameters
        ----------
        value : float

        """
        value_range = self.max_value - self.min_value
        return (value - self.min_value) / value_range if value_range else 0

    def ratio_to_coord(self, ratio):
        """Convert the ratio to the absolute coordinate.

        Parameters
        ----------
        ratio : float
        """
        if self.orientation == "horizontal":
            return self.left_x_position + ratio * self.track.width
        return self.bottom_y_position + ratio * self.track.height

    def coord_to_ratio(self, coord):
        """Convert the x coordinate of a disk to the ratio.

        Parameters
        ----------
        coord : float
        """
        if self.orientation == "horizontal":
            return (coord - self.left_x_position) / float(self.track.width)
        return (coord - self.bottom_y_position) / float(self.track.height)

    def ratio_to_value(self, ratio):
        """Convert the ratio to the value of the disk.

        Parameters
        ----------
        ratio : float

        """
        value_range = self.max_value - self.min_value
        return self.min_value + ratio * value_range

    def set_position(self, position, disk_number):
        """Set the disk's position.

        Parameters
        ----------
        position : (float, float)
            The absolute position of the disk (x, y).
        disk_number : int
            The index of disk being moved.

        """
        if self.orientation == "horizontal":
            x_position = position[0]

            if disk_number == 0 and x_position >= self.handles[1].center[0]:
                x_position = self.ratio_to_coord(
                    self.value_to_ratio(self._values[1] - 1))

            if disk_number == 1 and x_position <= self.handles[0].center[0]:
                x_position = self.ratio_to_coord(
                    self.value_to_ratio(self._values[0] + 1))

            x_position = max(x_position, self.left_x_position)
            x_position = min(x_position, self.right_x_position)

            self.handles[disk_number].center = \
                (x_position, self.track.center[1])
        else:
            y_position = position[1]

            if disk_number == 0 and y_position >= self.handles[1].center[1]:
                y_position = self.ratio_to_coord(
                    self.value_to_ratio(self._values[1] - 1))

            if disk_number == 1 and y_position <= self.handles[0].center[1]:
                y_position = self.ratio_to_coord(
                    self.value_to_ratio(self._values[0] + 1))

            y_position = max(y_position, self.bottom_y_position)
            y_position = min(y_position, self.top_y_position)

            self.handles[disk_number].center = \
                (self.track.center[0], y_position)
        self.update(disk_number)

    @property
    def bottom_disk_value(self):
        """Return the value of the bottom disk."""
        return self._values[0]

    @bottom_disk_value.setter
    def bottom_disk_value(self, bottom_disk_value):
        """Set the value of the bottom disk.

        Parameters
        ----------
        bottom_disk_value : float
            New value for the bottom disk.

        """
        self.bottom_disk_ratio = self.value_to_ratio(bottom_disk_value)

    @property
    def top_disk_value(self):
        """Return the value of the top disk."""
        return self._values[1]

    @top_disk_value.setter
    def top_disk_value(self, top_disk_value):
        """Set the value of the top disk.

        Parameters
        ----------
        top_disk_value : float
            New value for the top disk.

        """
        self.top_disk_ratio = self.value_to_ratio(top_disk_value)

    @property
    def left_disk_value(self):
        """Return the value of the left disk."""
        return self._values[0]

    @left_disk_value.setter
    def left_disk_value(self, left_disk_value):
        """Set the value of the left disk.

        Parameters
        ----------
        left_disk_value : float
            New value for the left disk.

        """
        self.left_disk_ratio = self.value_to_ratio(left_disk_value)
        self.on_value_changed(self)

    @property
    def right_disk_value(self):
        """Return the value of the right disk."""
        return self._values[1]

    @right_disk_value.setter
    def right_disk_value(self, right_disk_value):
        """Set the value of the right disk.

        Parameters
        ----------
        right_disk_value : float
            New value for the right disk.
        """
        self.right_disk_ratio = self.value_to_ratio(right_disk_value)
        self.on_value_changed(self)

    @property
    def bottom_disk_ratio(self):
        """Return the ratio of the bottom disk."""
        return self._ratio[0]

    @bottom_disk_ratio.setter
    def bottom_disk_ratio(self, bottom_disk_ratio):
        """Set the ratio of the bottom disk.

        Parameters
        ----------
        bottom_disk_ratio : float
            New ratio for the bottom disk.

        """
        position_x = self.ratio_to_coord(bottom_disk_ratio)
        position_y = self.ratio_to_coord(bottom_disk_ratio)
        self.set_position((position_x, position_y), 0)

    @property
    def top_disk_ratio(self):
        """Return the ratio of the top disk."""
        return self._ratio[1]

    @top_disk_ratio.setter
    def top_disk_ratio(self, top_disk_ratio):
        """Set the ratio of the top disk.

        Parameters
        ----------
        top_disk_ratio : float
            New ratio for the top disk.
        """
        position_x = self.ratio_to_coord(top_disk_ratio)
        position_y = self.ratio_to_coord(top_disk_ratio)
        self.set_position((position_x, position_y), 1)

    @property
    def left_disk_ratio(self):
        """Return the ratio of the left disk."""
        return self._ratio[0]

    @left_disk_ratio.setter
    def left_disk_ratio(self, left_disk_ratio):
        """Set the ratio of the left disk.

        Parameters
        ----------
        left_disk_ratio : float
            New ratio for the left disk.
        """
        position_x = self.ratio_to_coord(left_disk_ratio)
        position_y = self.ratio_to_coord(left_disk_ratio)
        self.set_position((position_x, position_y), 0)

    @property
    def right_disk_ratio(self):
        """Return the ratio of the right disk."""
        return self._ratio[1]

    @right_disk_ratio.setter
    def right_disk_ratio(self, right_disk_ratio):
        """Set the ratio of the right disk.

        Parameters
        ----------
        right_disk_ratio : float
            New ratio for the right disk.
        """
        position_x = self.ratio_to_coord(right_disk_ratio)
        position_y = self.ratio_to_coord(right_disk_ratio)
        self.set_position((position_x, position_y), 1)

    def format_text(self, disk_number):
        """Return formatted text to display along the slider.

        Parameters
        ----------
        disk_number : int
            Index of the disk.
        """
        if callable(self.text_template):
            return self.text_template(self)

        return self.text_template.format(value=self._values[disk_number])

    def update(self, disk_number):
        """Update the slider.

        Parameters
        ----------
        disk_number : int
            Index of the disk to be updated.

        """
        # Compute the ratio determined by the position of the slider disk.
        if self.orientation == "horizontal":
            self._ratio[disk_number] = self.coord_to_ratio(
                self.handles[disk_number].center[0])
        else:
            self._ratio[disk_number] = self.coord_to_ratio(
                self.handles[disk_number].center[1])

        # Compute the selected value considering min_value and max_value.
        self._values[disk_number] = self.ratio_to_value(
            self._ratio[disk_number])

        # Update text.
        text = self.format_text(disk_number)
        self.text[disk_number].message = text

        if self.orientation == "horizontal":
            self.text[disk_number].position = (
                self.handles[disk_number].center[0],
                self.text[disk_number].position[1])
        else:
            self.text[disk_number].position = (
                self.text[disk_number].position[0],
                self.handles[disk_number].center[1])
        self.on_change(self)

    def handle_move_callback(self, i_ren, vtkactor, _slider):
        """Handle movement.

        Parameters
        ----------
        i_ren : :class:`CustomInteractorStyle`
        vtkactor : :class:`vtkActor`
            The picked actor
        _slider : :class:`LineDoubleSlider2D`

        """
        position = i_ren.event.position
        if vtkactor == self.handles[0].actors[0]:
            self.set_position(position, 0)
            self.handles[0].color = self.active_color
        elif vtkactor == self.handles[1].actors[0]:
            self.set_position(position, 1)
            self.handles[1].color = self.active_color
        self.on_moving_slider(self)
        i_ren.force_render()
        i_ren.event.abort()  # Stop propagating the event.

    def handle_release_callback(self, i_ren, vtkactor, _slider):
        """Change color when handle is released.

        Parameters
        ----------
        i_ren : :class:`CustomInteractorStyle`
        vtkactor : :class:`vtkActor`
            The picked actor
        _slider : :class:`LineDoubleSlider2D`

        """
        if vtkactor == self.handles[0].actors[0]:
            self.handles[0].color = self.default_color
        elif vtkactor == self.handles[1].actors[0]:
            self.handles[1].color = self.default_color
        i_ren.force_render()


class RingSlider2D(UI):
    """A disk slider.

    A disk moves along the boundary of a ring.
    Goes from 0-360 degrees.

    Attributes
    ----------
    mid_track_radius: float
        Distance from the center of the slider to the middle of the track.
    previous_value: float
        Value of Rotation of the actor before the current value.
    track : :class:`Disk2D`
        The circle on which the slider's handle moves.
    handle : :class:`Disk2D`
        The moving part of the slider.
    text : :class:`TextBlock2D`
        The text that shows percentage.
    default_color : (float, float, float)
        Color of the handle when in unpressed state.
    active_color : (float, float, float)
        Color of the handle when it is pressed.
    """

    def __init__(self, center=(0, 0),
                 initial_value=180, min_value=0, max_value=360,
                 slider_inner_radius=40, slider_outer_radius=44,
                 handle_inner_radius=0, handle_outer_radius=10,
                 font_size=16,
                 text_template="{ratio:.0%}"):
        """Init this UI element.

        Parameters
        ----------
        center : (float, float)
            Position (x, y) of the slider's center.
        initial_value : float
            Initial value of the slider.
        min_value : float
            Minimum value of the slider.
        max_value : float
            Maximum value of the slider.
        slider_inner_radius : int
            Inner radius of the base disk.
        slider_outer_radius : int
            Outer radius of the base disk.
        handle_outer_radius : int
            Outer radius of the slider's handle.
        handle_inner_radius : int
            Inner radius of the slider's handle.
        font_size : int
            Size of the text to display alongside the slider (pt).
        text_template : str, callable
            If str, text template can contain one or multiple of the
            replacement fields: `{value:}`, `{ratio:}`, `{angle:}`.
            If callable, this instance of `:class:RingSlider2D` will be
            passed as argument to the text template function.
        """
        self.default_color = (1, 1, 1)
        self.active_color = (0, 0, 1)
        super(RingSlider2D, self).__init__()

        self.track.inner_radius = slider_inner_radius
        self.track.outer_radius = slider_outer_radius
        self.handle.inner_radius = handle_inner_radius
        self.handle.outer_radius = handle_outer_radius
        self.center = center

        self.min_value = min_value
        self.max_value = max_value
        self.text.font_size = font_size
        self.text_template = text_template

        # Offer some standard hooks to the user.
        self.on_change = lambda ui: None
        self.on_value_changed = lambda ui: None
        self.on_moving_slider = lambda ui: None

        self._value = initial_value
        self.value = initial_value
        self._previous_value = initial_value
        self._angle = 0
        self._ratio = self.angle / TWO_PI

    def _setup(self):
        """Setup this UI component.

        Create the slider's circle (Disk2D), the handle (Disk2D) and
        the text (TextBlock2D).

        """
        # Slider's track.
        self.track = Disk2D(outer_radius=1)
        self.track.color = (1, 0, 0)

        # Slider's handle.
        self.handle = Disk2D(outer_radius=1)
        self.handle.color = self.default_color

        # Slider Text
        self.text = TextBlock2D(justification="center",
                                vertical_justification="middle")

        # Add default events listener for this UI component.
        self.track.on_left_mouse_button_pressed = self.track_click_callback
        self.track.on_left_mouse_button_dragged = self.handle_move_callback
        self.track.on_left_mouse_button_released = \
            self.handle_release_callback
        self.handle.on_left_mouse_button_dragged = self.handle_move_callback
        self.handle.on_left_mouse_button_released = \
            self.handle_release_callback

    def _get_actors(self):
        """Get the actors composing this UI component."""
        return self.track.actors + self.handle.actors + self.text.actors

    def _add_to_scene(self, scene):
        """Add all subcomponents or VTK props that compose this UI component.

        Parameters
        ----------
        scene : scene
        """
        self.track.add_to_scene(scene)
        self.handle.add_to_scene(scene)
        self.text.add_to_scene(scene)

    def _get_size(self):
        return self.track.size + self.handle.size

    def _set_position(self, coords):
        """Set the lower-left corner position of this UI component.

        Parameters
        ----------
        coords: (float, float)
            Absolute pixel coordinates (x, y).
        """
        self.track.position = coords + self.handle.size / 2.
        self.handle.position += coords - self.position
        # Position the text in the center of the slider's track.
        self.text.position = coords + self.size / 2.

    @property
    def mid_track_radius(self):
        return (self.track.inner_radius + self.track.outer_radius) / 2.

    @property
    def value(self):
        return self._value

    @value.setter
    def value(self, value):
        value_range = self.max_value - self.min_value
        self.ratio = (value - self.min_value) / value_range if value_range else 0
        self.on_value_changed(self)

    @property
    def previous_value(self):
        return self._previous_value

    @property
    def ratio(self):
        return self._ratio

    @ratio.setter
    def ratio(self, ratio):
        self.angle = ratio * TWO_PI

    @property
    def angle(self):
        """Return Angle (in rad) the handle makes with x-axis."""
        return self._angle

    @angle.setter
    def angle(self, angle):
        self._angle = angle % TWO_PI  # Wraparound
        self.update()

    def format_text(self):
        """Return formatted text to display along the slider. """
        if callable(self.text_template):
            return self.text_template(self)

        return self.text_template.format(ratio=self.ratio, value=self.value,
                                         angle=np.rad2deg(self.angle))

    def update(self):
        """Update the slider. """

        # Compute the ratio determined by the position of the slider disk.
        self._ratio = self.angle / TWO_PI

        # Compute the selected value considering min_value and max_value.
        value_range = self.max_value - self.min_value
        self._previous_value = self.value
        self._value = self.min_value + self.ratio * value_range

        # Update text disk actor.
        x = self.mid_track_radius * np.cos(self.angle) + self.center[0]
        y = self.mid_track_radius * np.sin(self.angle) + self.center[1]
        self.handle.center = (x, y)

        # Update text.
        text = self.format_text()
        self.text.message = text

        self.on_change(self)  # Call hook.

    def move_handle(self, click_position):
        """Move the slider's handle.

        Parameters
        ----------
        click_position: (float, float)
            Position of the mouse click.

        """
        x, y = np.array(click_position) - self.center
        angle = np.arctan2(y, x)
        if angle < 0:
            angle += TWO_PI

        self.angle = angle

    def track_click_callback(self, i_ren, _obj, _slider):
        """Update disk position and grab the focus.

        Parameters
        ----------
        i_ren : :class:`CustomInteractorStyle`
        obj : :class:`vtkActor`
            The picked actor
        _slider : :class:`RingSlider2D`

        """
        click_position = i_ren.event.position
        self.move_handle(click_position=click_position)
        self.on_moving_slider(self)
        i_ren.force_render()
        i_ren.event.abort()  # Stop propagating the event.

    def handle_move_callback(self, i_ren, _obj, _slider):
        """Move the slider's handle.

        Parameters
        ----------
        i_ren : :class:`CustomInteractorStyle`
        obj : :class:`vtkActor`
            The picked actor
        _slider : :class:`RingSlider2D`

        """
        click_position = i_ren.event.position
        self.handle.color = self.active_color
        self.move_handle(click_position=click_position)
        self.on_moving_slider(self)
        i_ren.force_render()
        i_ren.event.abort()  # Stop propagating the event.

    def handle_release_callback(self, i_ren, _obj, _slider):
        """Change color when handle is released.

        Parameters
        ----------
        i_ren : :class:`CustomInteractorStyle`
        vtkactor : :class:`vtkActor`
            The picked actor
        _slider : :class:`RingSlider2D`

        """
        self.handle.color = self.default_color
        i_ren.force_render()


class RangeSlider(UI):

    """A set of a LineSlider2D and a LineDoubleSlider2D.
    The double slider is used to set the min and max value
    for the LineSlider2D

    Attributes
    ----------
    range_slider_center : (float, float)
        Center of the LineDoubleSlider2D object.
    value_slider_center : (float, float)
        Center of the LineSlider2D object.
    range_slider : :class:`LineDoubleSlider2D`
        The line slider which sets the min and max values
    value_slider : :class:`LineSlider2D`
        The line slider which sets the value
    """

    def __init__(self, line_width=5, inner_radius=0, outer_radius=10,
                 handle_side=20, range_slider_center=(450, 400),
                 value_slider_center=(450, 300), length=200, min_value=0,
                 max_value=100, font_size=16, range_precision=1,
                 orientation="horizontal", value_precision=2, shape="disk"):
        """Init this class instance.

        Parameters
        ----------
        line_width : int
            Width of the slider tracks
        inner_radius : int
            Inner radius of the handles.
        outer_radius : int
            Outer radius of the handles.
        handle_side : int
            Side length of the handles (if square).
        range_slider_center : (float, float)
            Center of the LineDoubleSlider2D object.
        value_slider_center : (float, float)
            Center of the LineSlider2D object.
        length : int
            Length of the sliders.
        min_value : float
            Minimum value of the double slider.
        max_value : float
            Maximum value of the double slider.
        font_size : int
            Size of the text to display alongside the sliders (pt).
        range_precision : int
            Number of decimal places to show the min and max values set.
        orientation : str
            horizontal or vertical
        value_precision : int
            Number of decimal places to show the value set on slider.
        shape : string
            Describes the shape of the handle.
            Currently supports 'disk' and 'square'.

        """
        self.min_value = min_value
        self.max_value = max_value
        self.inner_radius = inner_radius
        self.outer_radius = outer_radius
        self.handle_side = handle_side
        self.length = length
        self.line_width = line_width
        self.font_size = font_size
        self.shape = shape
        self.orientation = orientation.lower()

        self.range_slider_text_template = \
            "{value:." + str(range_precision) + "f}"
        self.value_slider_text_template = \
            "{value:." + str(value_precision) + "f}"

        self.range_slider_center = range_slider_center
        self.value_slider_center = value_slider_center
        super(RangeSlider, self).__init__()

    def _setup(self):
        """Setup this UI component."""
        self.range_slider = \
            LineDoubleSlider2D(line_width=self.line_width,
                               inner_radius=self.inner_radius,
                               outer_radius=self.outer_radius,
                               handle_side=self.handle_side,
                               center=self.range_slider_center,
                               length=self.length, min_value=self.min_value,
                               max_value=self.max_value,
                               initial_values=(self.min_value,
                                               self.max_value),
                               font_size=self.font_size, shape=self.shape,
                               orientation=self.orientation,
                               text_template=self.range_slider_text_template)

        self.value_slider = \
            LineSlider2D(line_width=self.line_width, length=self.length,
                         inner_radius=self.inner_radius,
                         outer_radius=self.outer_radius,
                         handle_side=self.handle_side,
                         center=self.value_slider_center,
                         min_value=self.min_value, max_value=self.max_value,
                         initial_value=(self.min_value + self.max_value) / 2,
                         font_size=self.font_size, shape=self.shape,
                         orientation=self.orientation,
                         text_template=self.value_slider_text_template)

        # Add default events listener for this UI component.
        self.range_slider.handles[0].on_left_mouse_button_dragged = \
            self.range_slider_handle_move_callback
        self.range_slider.handles[1].on_left_mouse_button_dragged = \
            self.range_slider_handle_move_callback

    def _get_actors(self):
        """Get the actors composing this UI component."""
        return self.range_slider.actors + self.value_slider.actors

    def _add_to_scene(self, scene):
        """Add all subcomponents or VTK props that compose this UI component.

        Parameters
        ----------
        scene : scene
        """
        self.range_slider.add_to_scene(scene)
        self.value_slider.add_to_scene(scene)

    def _get_size(self):
        return self.range_slider.size + self.value_slider.size

    def _set_position(self, coords):
        pass

    def range_slider_handle_move_callback(self, i_ren, obj, _slider):
        """Update range_slider's handles.

        Parameters
        ----------
        i_ren : :class:`CustomInteractorStyle`
        obj : :class:`vtkActor`
            The picked actor
        _slider : :class:`RangeSlider`

        """
        position = i_ren.event.position
        if obj == self.range_slider.handles[0].actors[0]:
            self.range_slider.handles[0].color = \
                self.range_slider.active_color
            self.range_slider.set_position(position, 0)
            self.value_slider.min_value = self.range_slider.left_disk_value
            self.value_slider.update()
        elif obj == self.range_slider.handles[1].actors[0]:
            self.range_slider.handles[1].color = \
                self.range_slider.active_color
            self.range_slider.set_position(position, 1)
            self.value_slider.max_value = self.range_slider.right_disk_value
            self.value_slider.update()
        i_ren.force_render()
        i_ren.event.abort()  # Stop propagating the event.


class Option(UI):

    """A set of a Button2D and a TextBlock2D to act as a single option
    for checkboxes and radio buttons.
    Clicking the button toggles its checked/unchecked status.

    Attributes
    ----------
    label : str
        The label for the option.
    font_size : int
            Font Size of the label.

    """

    def __init__(self, label, position=(0, 0), font_size=18, checked=False):
        """Init this class instance.

        Parameters
        ----------
        label : str
            Text to be displayed next to the option's button.
        position : (float, float)
            Absolute coordinates (x, y) of the lower-left corner of
            the button of the option.
        font_size : int
            Font size of the label.
        checked : bool, optional
            Boolean value indicates the initial state of the option

        """
        self.label = label
        self.font_size = font_size
        self.checked = checked
        self.button_size = (font_size * 1.2, font_size * 1.2)
        self.button_label_gap = 10
        super(Option, self).__init__(position)

        # Offer some standard hooks to the user.
        self.on_change = lambda obj: None

    def _setup(self):
        """Setup this UI component."""
        # Option's button
        self.button_icons = []
        self.button_icons.append(('unchecked',
                                  read_viz_icons(fname="stop2.png")))
        self.button_icons.append(('checked',
                                  read_viz_icons(fname="checkmark.png")))
        self.button = Button2D(icon_fnames=self.button_icons,
                               size=self.button_size)

        self.text = TextBlock2D(text=self.label, font_size=self.font_size)

        # Display initial state
        if self.checked:
            self.button.set_icon_by_name("checked")

        # Add callbacks
        self.button.on_left_mouse_button_clicked = self.toggle
        self.text.on_left_mouse_button_clicked = self.toggle

    def _get_actors(self):
        """Get the actors composing this UI component."""
        return self.button.actors + self.text.actors

    def _add_to_scene(self, scene):
        """Add all subcomponents or VTK props that compose this UI component.

        Parameters
        ----------
        scene : scene

        """
        self.button.add_to_scene(scene)
        self.text.add_to_scene(scene)

    def _get_size(self):
        width = self.button.size[0] + self.button_label_gap + self.text.size[0]
        height = max(self.button.size[1], self.text.size[1])
        return np.array([width, height])

    def _set_position(self, coords):
        """Set the lower-left corner position of this UI component.

        Parameters
        ----------
        coords: (float, float)
            Absolute pixel coordinates (x, y).

        """
        num_newlines = self.label.count('\n')
        self.button.position = coords + \
            (0, num_newlines * self.font_size * 0.5)
        offset = (self.button.size[0] + self.button_label_gap, 0)
        self.text.position = coords + offset

    def toggle(self, i_ren, _obj, _element):
        if self.checked:
            self.deselect()
        else:
            self.select()

        self.on_change(self)
        i_ren.force_render()

    def select(self):
        self.checked = True
        self.button.set_icon_by_name("checked")

    def deselect(self):
        self.checked = False
        self.button.set_icon_by_name("unchecked")


class Checkbox(UI):

    """A 2D set of :class:'Option' objects.
    Multiple options can be selected.

    Attributes
    ----------
    labels : list(string)
        List of labels of each option.
    options : dict(Option)
        Dictionary of all the options in the checkbox set.
    padding : float
        Distance between two adjacent options
    """

    def __init__(self, labels, checked_labels=(), padding=1, font_size=18,
                 font_family='Arial', position=(0, 0)):
        """Init this class instance.

        Parameters
        ----------
        labels : list(str)
            List of labels of each option.
        checked_labels: list(str), optional
            List of labels that are checked on setting up.
        padding : float, optional
            The distance between two adjacent options
        font_size : int, optional
            Size of the text font.
        font_family : str, optional
            Currently only supports Arial.
        position : (float, float), optional
            Absolute coordinates (x, y) of the lower-left corner of
            the button of the first option.
        """

        self.labels = list(reversed(list(labels)))
        self._padding = padding
        self._font_size = font_size
        self.font_family = font_family
        self.checked_labels = list(checked_labels)
        super(Checkbox, self).__init__(position)
        self.on_change = lambda checkbox: None

    def _setup(self):
        """Setup this UI component."""
        self.options = OrderedDict()
        button_y = self.position[1]
        for label in self.labels:

            option = Option(label=label,
                            font_size=self.font_size,
                            position=(self.position[0], button_y),
                            checked=(label in self.checked_labels))

            line_spacing = option.text.actor.GetTextProperty().GetLineSpacing()
            button_y = button_y + self.font_size * \
                (label.count('\n') + 1) * (line_spacing + 0.1) + self.padding
            self.options[label] = option

            # Set callback
            option.on_change = self._handle_option_change

    def _get_actors(self):
        """Get the actors composing this UI component."""
        actors = []
        for option in self.options.values():
            actors = actors + option.actors
        return actors

    def _add_to_scene(self, scene):
        """Add all subcomponents or VTK props that compose this UI component.

        Parameters
        ----------
        scene : scene

        """
        for option in self.options.values():
            option.add_to_scene(scene)

    def _get_size(self):
        option_width, option_height = self.options.values()[0].get_size()
        height = len(self.labels) * (option_height + self.padding) \
            - self.padding
        return np.asarray([option_width, height])

    def _handle_option_change(self, option):
        """Update whenever an option changes.

        Parameters
        ----------
        option : :class:`Option`
        """
        if option.checked:
            self.checked_labels.append(option.label)
        else:
            self.checked_labels.remove(option.label)

        self.on_change(self)

    def _set_position(self, coords):
        """Set the lower-left corner position of this UI component.

        Parameters
        ----------
        coords: (float, float)
            Absolute pixel coordinates (x, y).

        """
        button_y = coords[1]
        for option_no, option in enumerate(self.options.values()):
            option.position = (coords[0], button_y)
            line_spacing = option.text.actor.GetTextProperty().GetLineSpacing()
            button_y = (button_y + self.font_size
                        * (self.labels[option_no].count('\n') + 1)
                        * (line_spacing + 0.1) + self.padding)

    @property
    def font_size(self):
        """ Gets the font size of text.
        """
        return self._font_size

    @property
    def padding(self):
        """Get the padding between options."""
        return self._padding


class RadioButton(Checkbox):
    """A 2D set of :class:'Option' objects.
    Only one option can be selected.

    Attributes
    ----------
    labels : list(string)
        List of labels of each option.
    options : dict(Option)
        Dictionary of all the options in the checkbox set.
    padding : float
        Distance between two adjacent options

    """

    def __init__(self, labels, checked_labels, padding=1, font_size=18,
                 font_family='Arial', position=(0, 0)):
        """Init class instance.

        Parameters
        ----------
        labels : list(str)
            List of labels of each option.
        checked_labels: list(str), optional
            List of labels that are checked on setting up.
        padding : float, optional
            The distance between two adjacent options
        font_size : int, optional
            Size of the text font.
        font_family : str, optional
            Currently only supports Arial.
        position : (float, float), optional
            Absolute coordinates (x, y) of the lower-left corner of
            the button of the first option.
        """
        if len(checked_labels) > 1:
            err_msg = "Only one option can be pre-selected for radio buttons."
            raise ValueError(err_msg)

        super(RadioButton, self).__init__(labels=labels, position=position,
                                          padding=padding,
                                          font_size=font_size,
                                          font_family=font_family,
                                          checked_labels=checked_labels)

    def _handle_option_change(self, option):
        for option_ in self.options.values():
            option_.deselect()

        option.select()
        self.checked_labels = [option.label]
        self.on_change(self)


class ComboBox2D(UI):
    """UI element to create drop-down menus.

    Attributes
    ----------
    selection_box: :class: 'TextBox2D'
        Display selection and placeholder text.
    drop_down_button: :class: 'Button2D'
        Button to show or hide menu.
    drop_down_menu: :class: 'ListBox2D'
        Container for item list.
    """

    def __init__(self, items=[], position=(0, 0), size=(300, 200),
                 placeholder="Choose selection...", draggable=True,
                 selection_text_color=(0, 0, 0), selection_bg_color=(1, 1, 1),
                 menu_text_color=(0.2, 0.2, 0.2),
                 selected_color=(0.9, 0.6, 0.6),
                 unselected_color=(0.6, 0.6, 0.6),
                 scroll_bar_active_color=(0.6, 0.2, 0.2),
                 scroll_bar_inactive_color=(0.9, 0.0, 0.0), menu_opacity=1.,
                 reverse_scrolling=False, font_size=20, line_spacing=1.4):
        """Init class Instance.

        Parameters
        ----------
        items: list(string)
            List of items to be displayed as choices.
        position : (float, float)
            Absolute coordinates (x, y) of the lower-left corner of this
            UI component.
        size : (int, int)
            Width and height in pixels of this UI component.
        placeholder : str
            Holds the default text to be displayed.
        draggable: {True, False}
            Whether the UI element is draggable or not.
        selection_text_color : tuple of 3 floats
            Color of the selected text to be displayed.
        selection_bg_color : tuple of 3 floats
            Background color of the selection text.
        menu_text_color : tuple of 3 floats.
            Color of the options displayed in drop down menu.
        selected_color : tuple of 3 floats.
            Background color of the selected option in drop down menu.
        unselected_color : tuple of 3 floats.
            Background color of the unselected option in drop down menu.
        scroll_bar_active_color : tuple of 3 floats.
            Color of the scrollbar when in active use.
        scroll_bar_inactive_color : tuple of 3 floats.
            Color of the scrollbar when inactive.
        reverse_scrolling: {True, False}
            If True, scrolling up will move the list of files down.
        font_size: int
            The font size of selected text in pixels.
        line_spacing: float
            Distance between drop down menu's items in pixels.
        """
        self.items = items.copy()
        self.font_size = font_size
        self.reverse_scrolling = reverse_scrolling
        self.line_spacing = line_spacing
        self.panel_size = size
        self._selection = placeholder
        self._menu_visibility = False
        self._selection_ID = None
        self.draggable = draggable
        self.sel_text_color = selection_text_color
        self.sel_bg_color = selection_bg_color
        self.menu_txt_color = menu_text_color
        self.selected_color = selected_color
        self.unselected_color = unselected_color
        self.scroll_active_color = scroll_bar_active_color
        self.scroll_inactive_color = scroll_bar_inactive_color
        self.menu_opacity = menu_opacity

        # Define subcomponent sizes.
        self.text_block_size = (int(0.8*size[0]), int(0.3*size[1]))
        self.drop_menu_size = (size[0], int(0.7*size[1]))
        self.drop_button_size = (int(0.2*size[0]), int(0.3*size[1]))

        self._icon_files = [
            ('left', read_viz_icons(fname='circle-left.png')),
            ('down', read_viz_icons(fname='circle-down.png'))]

        super(ComboBox2D, self).__init__()
        self.position = position

    def _setup(self):
        """Setup this UI component.

        Create the ListBox filled with empty slots (ListBoxItem2D).
        Create TextBox with placeholder text.
        Create Button for toggling drop down menu.
        """
        self.selection_box = TextBlock2D(
            size=self.text_block_size, color=self.sel_text_color,
            bg_color=self.sel_bg_color, text=self._selection)

        self.drop_down_button = Button2D(
            icon_fnames=self._icon_files, size=self.drop_button_size)

        self.drop_down_menu = ListBox2D(
            values=self.items, multiselection=False,
            font_size=self.font_size, line_spacing=self.line_spacing,
            text_color=self.menu_txt_color, selected_color=self.selected_color,
            unselected_color=self.unselected_color,
            scroll_bar_active_color=self.scroll_active_color,
            scroll_bar_inactive_color=self.scroll_inactive_color,
            background_opacity=self.menu_opacity,
            reverse_scrolling=self.reverse_scrolling, size=self.drop_menu_size)

        self.drop_down_menu.set_visibility(False)

        self.panel = Panel2D(self.panel_size, opacity=0.0)
        self.panel.add_element(self.selection_box, (0.001, 0.7))
        self.panel.add_element(self.drop_down_button, (0.8, 0.7))
        self.panel.add_element(self.drop_down_menu, (0, 0))

        if self.draggable:
            self.drop_down_button.on_left_mouse_button_dragged =\
                self.left_button_dragged
            self.drop_down_menu.panel.background.on_left_mouse_button_dragged\
                = self.left_button_dragged
            self.selection_box.on_left_mouse_button_dragged =\
                self.left_button_dragged
            self.selection_box.background.on_left_mouse_button_dragged =\
                self.left_button_dragged

            self.drop_down_button.on_left_mouse_button_pressed =\
                self.left_button_pressed
            self.drop_down_menu.panel.background.on_left_mouse_button_pressed\
                = self.left_button_pressed
            self.selection_box.on_left_mouse_button_pressed =\
                self.left_button_pressed
            self.selection_box.background.on_left_mouse_button_pressed =\
                self.left_button_pressed
        else:
            self.panel.background.on_left_mouse_button_dragged =\
                lambda i_ren, _obj, _comp: i_ren.force_render
            self.drop_down_menu.panel.background.on_left_mouse_button_dragged\
                = lambda i_ren, _obj, _comp: i_ren.force_render

        # Handle mouse wheel events on the slots.
        for slot in self.drop_down_menu.slots:
            slot.add_callback(
                slot.textblock.actor, "LeftButtonPressEvent",
                self.select_option_callback)

            slot.add_callback(
                slot.background.actor, "LeftButtonPressEvent",
                self.select_option_callback)

            self.drop_down_button.on_left_mouse_button_clicked = \
                self.menu_toggle_callback

        # Offer some standard hooks to the user.
        self.on_change = lambda ui: None

    def _get_actors(self):
        """Get the actors composing this UI component."""
        return self.panel.actors

    def resize(self, size):
        """Resize ComboBox2D.

        Parameters
        ----------
        size : (int, int)
            ComboBox size(width, height) in pixels.
        """
        self.panel.resize(size)

        self.text_block_size = (int(0.8*size[0]), int(0.3*size[1]))
        self.drop_menu_size = (size[0], int(0.7*size[1]))
        self.drop_button_size = (int(0.2*size[0]), int(0.3*size[1]))

        self.panel.update_element(self.selection_box, (0.001, 0.7))
        self.panel.update_element(self.drop_down_button, (0.8, 0.7))
        self.panel.update_element(self.drop_down_menu, (0, 0))

        self.drop_down_button.resize(self.drop_button_size)
        self.drop_down_menu.resize(self.drop_menu_size)
        self.selection_box.resize(self.text_block_size)

    def _set_position(self, coords):
        """Set the lower-left corner position of this UI component.

        Parameters
        ----------
        coords: (float, float)
            Absolute pixel coordinates (x, y).

        """
        self.panel.position = coords

    def _add_to_scene(self, scene):
        """Add all subcomponents or VTK props that compose this UI component.

        Parameters
        ----------
        scene : scene

        """
        self.panel.add_to_scene(scene)
        self.selection_box.font_size = self.font_size

    def _get_size(self):
        return self.panel.size

    @property
    def selected_text(self):
        return self._selection

    @property
    def selected_text_index(self):
        return self._selection_ID

    def append_item(self, *items):
        """Append additional options to the menu.

        Parameters
        ----------
        items : n-d list, n-d tuple, Number or str
            Additional options.

        """
        for item in items:
            if isinstance(item, (list, tuple)):
                # Useful when n-d lists/tuples are used.
                self.append_item(*item)
            elif isinstance(item, (str, Number)):
                self.items.append(str(item))
            else:
                raise TypeError("Invalid item instance {}".format(type(item)))

        self.drop_down_menu.update_scrollbar()
        if not self._menu_visibility:
            self.drop_down_menu.scroll_bar.set_visibility(False)

    def select_option_callback(self, i_ren, _obj, listboxitem):
        """Select the appropriate option

        Parameters
        ----------
        i_ren: :class:`CustomInteractorStyle`
        obj: :class:`vtkActor`
            The picked actor
        listboxitem: :class:`ListBoxItem2D`

        """

        # Set the Text of TextBlock2D to the text of listboxitem
        self._selection = listboxitem.element
        self._selection_ID = self.items.index(self._selection)

        self.selection_box.message = self._selection
        clip_overflow(self.selection_box,
                      self.selection_box.background.size[0])
        self.drop_down_menu.set_visibility(False)
        self._menu_visibility = False

        self.drop_down_button.next_icon()

        self.on_change(self)

        i_ren.force_render()
        i_ren.event.abort()

    def menu_toggle_callback(self, i_ren, _vtkactor, _combobox):
        """Toggle visibility of drop down menu list.

        Parameters
        ----------
        i_ren : :class:`CustomInteractorStyle`
        vtkactor : :class:`vtkActor`
            The picked actor
        combobox : :class:`ComboBox2D`

        """
        self._menu_visibility = not self._menu_visibility
        self.drop_down_menu.set_visibility(self._menu_visibility)

        self.drop_down_button.next_icon()

        i_ren.force_render()
        i_ren.event.abort()  # Stop propagating the event.

    def left_button_pressed(self, i_ren, _obj, _sub_component):
        click_pos = np.array(i_ren.event.position)
        self._click_position = click_pos
        i_ren.event.abort()  # Stop propagating the event.

    def left_button_dragged(self, i_ren, _obj, _sub_component):
        click_position = np.array(i_ren.event.position)
        change = click_position - self._click_position
        self.panel.position += change
        self._click_position = click_position
        i_ren.force_render()


class ListBox2D(UI):
    """UI component that allows the user to select items from a list.

    Attributes
    ----------
    on_change: function
        Callback function for when the selected items have changed.
    """

    def __init__(self, values, position=(0, 0), size=(100, 300),
                 multiselection=True, reverse_scrolling=False,
                 font_size=20, line_spacing=1.4,
                 text_color=(0.2, 0.2, 0.2),
                 selected_color=(0.9, 0.6, 0.6),
                 unselected_color=(0.6, 0.6, 0.6),
                 scroll_bar_active_color=(0.6, 0.2, 0.2),
                 scroll_bar_inactive_color=(0.9, 0.0, 0.0),
                 background_opacity=1.):
        """Init class instance.

        Parameters
        ----------
        values: list of objects
            Values used to populate this listbox. Objects must be castable
            to string.
        position : (float, float)
            Absolute coordinates (x, y) of the lower-left corner of this
            UI component.
        size : (int, int)
            Width and height in pixels of this UI component.
        multiselection: {True, False}
            Whether multiple values can be selected at once.
        reverse_scrolling: {True, False}
            If True, scrolling up will move the list of files down.
        font_size: int
            The font size in pixels.
        line_spacing: float
            Distance between listbox's items in pixels.
        text_color : tuple of 3 floats
        selected_color : tuple of 3 floats
        unselected_color : tuple of 3 floats
        scroll_bar_active_color : tuple of 3 floats
        scroll_bar_inactive_color : tuple of 3 floats
        background_opacity : float
        """
        self.view_offset = 0
        self.slots = []
        self.selected = []

        self.panel_size = size
        self.font_size = font_size
        self.line_spacing = line_spacing
        self.slot_height = int(self.font_size * self.line_spacing)

        self.text_color = text_color
        self.selected_color = selected_color
        self.unselected_color = unselected_color
        self.background_opacity = background_opacity

        # self.panel.resize(size)
        self.values = values
        self.multiselection = multiselection
        self.last_selection_idx = 0
        self.reverse_scrolling = reverse_scrolling
        super(ListBox2D, self).__init__()

        denom = len(self.values) - self.nb_slots
        if not denom:
            denom += 1
        self.scroll_step_size = (self.slot_height * self.nb_slots -
                                 self.scroll_bar.height) / denom

        self.scroll_bar_active_color = scroll_bar_active_color
        self.scroll_bar_inactive_color = scroll_bar_inactive_color
        self.scroll_bar.color = self.scroll_bar_inactive_color
        self.scroll_bar.opacity = self.background_opacity

        self.position = position
        self.scroll_init_position = 0
        self.update()

        # Offer some standard hooks to the user.
        self.on_change = lambda: None

    def _setup(self):
        """Setup this UI component.

        Create the ListBox (Panel2D) filled with empty slots (ListBoxItem2D).
        """
        self.margin = 10
        size = self.panel_size
        font_size = self.font_size
        # Calculating the number of slots.
        self.nb_slots = int((size[1] - 2 * self.margin) // self.slot_height)

        # This panel facilitates adding slots at the right position.
        self.panel = Panel2D(size=size, color=(1, 1, 1))

        # Add a scroll bar
        scroll_bar_height = self.nb_slots * (size[1] - 2 * self.margin) \
            / len(self.values)
        self.scroll_bar = Rectangle2D(size=(int(size[0]/20),
                                            scroll_bar_height))
        if len(self.values) <= self.nb_slots:
            self.scroll_bar.set_visibility(False)
            self.scroll_bar.height = 0
        self.panel.add_element(
            self.scroll_bar, size - self.scroll_bar.size - self.margin)

        # Initialisation of empty text actors
        self.slot_width = size[0] - self.scroll_bar.size[0] - \
            2 * self.margin - self.margin
        x = self.margin
        y = size[1] - self.margin
        for _ in range(self.nb_slots):
            y -= self.slot_height
            item = ListBoxItem2D(list_box=self,
                                 size=(self.slot_width, self.slot_height),
                                 text_color=self.text_color,
                                 selected_color=self.selected_color,
                                 unselected_color=self.unselected_color,
                                 background_opacity=self.background_opacity)
            item.textblock.font_size = font_size
            self.slots.append(item)
            self.panel.add_element(item, (x, y + self.margin))

        # Add default events listener for this UI component.
        self.scroll_bar.on_left_mouse_button_pressed = \
            self.scroll_click_callback
        self.scroll_bar.on_left_mouse_button_released = \
            self.scroll_release_callback
        self.scroll_bar.on_left_mouse_button_dragged = \
            self.scroll_drag_callback

        # Handle mouse wheel events on the panel.
        up_event = "MouseWheelForwardEvent"
        down_event = "MouseWheelBackwardEvent"
        if self.reverse_scrolling:
            up_event, down_event = down_event, up_event  # Swap events

        self.add_callback(self.panel.background.actor, up_event,
                          self.up_button_callback)
        self.add_callback(self.panel.background.actor, down_event,
                          self.down_button_callback)

        # Handle mouse wheel events on the slots.
        for slot in self.slots:
            self.add_callback(slot.background.actor, up_event,
                              self.up_button_callback)
            self.add_callback(slot.background.actor, down_event,
                              self.down_button_callback)
            self.add_callback(slot.textblock.actor, up_event,
                              self.up_button_callback)
            self.add_callback(slot.textblock.actor, down_event,
                              self.down_button_callback)

    def resize(self, size):
        pass

    def _get_actors(self):
        """Get the actors composing this UI component."""
        return self.panel.actors

    def _add_to_scene(self, scene):
        """Add all subcomponents or VTK props that compose this UI component.

        Parameters
        ----------
        scene : scene

        """
        self.panel.add_to_scene(scene)
        for slot in self.slots:
            clip_overflow(slot.textblock, self.slot_width)

    def _get_size(self):
        return self.panel.size

    def _set_position(self, coords):
        """Position the lower-left corner of this UI component.

        Parameters
        ----------
        coords: (float, float)
            Absolute pixel coordinates (x, y).

        """
        self.panel.position = coords

    def up_button_callback(self, i_ren, _obj, _list_box):
        """Pressing up button scrolls up in the combo box.

        Parameters
        ----------
        i_ren: :class:`CustomInteractorStyle`
        obj: :class:`vtkActor`
            The picked actor
        _list_box: :class:`ListBox2D`

        """
        if self.view_offset > 0:
            self.view_offset -= 1
            self.update()
            scroll_bar_idx = self.panel._elements.index(self.scroll_bar)
            self.scroll_bar.center = (self.scroll_bar.center[0],
                                      self.scroll_bar.center[1] +
                                      self.scroll_step_size)
            self.panel.element_offsets[scroll_bar_idx] = (
                self.scroll_bar,
                (self.scroll_bar.position - self.panel.position))

        i_ren.force_render()
        i_ren.event.abort()  # Stop propagating the event.

    def down_button_callback(self, i_ren, _obj, _list_box):
        """Pressing down button scrolls down in the combo box.

        Parameters
        ----------
        i_ren: :class:`CustomInteractorStyle`
        obj: :class:`vtkActor`
            The picked actor
        _list_box: :class:`ListBox2D`

        """
        view_end = self.view_offset + self.nb_slots
        if view_end < len(self.values):
            self.view_offset += 1
            self.update()
            scroll_bar_idx = self.panel._elements.index(self.scroll_bar)
            self.scroll_bar.center = (self.scroll_bar.center[0],
                                      self.scroll_bar.center[1] -
                                      self.scroll_step_size)
            self.panel.element_offsets[scroll_bar_idx] = (
                self.scroll_bar,
                (self.scroll_bar.position - self.panel.position))

        i_ren.force_render()
        i_ren.event.abort()  # Stop propagating the event.

    def scroll_click_callback(self, i_ren, _obj, _rect_obj):
        """ Callback to change the color of the bar when it is clicked.

        Parameters
        ----------
        i_ren: :class:`CustomInteractorStyle`
        obj: :class:`vtkActor`
            The picked actor
        _rect_obj: :class:`Rectangle2D`

        """
        self.scroll_bar.color = self.scroll_bar_active_color
        self.scroll_init_position = i_ren.event.position[1]
        i_ren.force_render()
        i_ren.event.abort()

    def scroll_release_callback(self, i_ren, _obj, _rect_obj):
        """Callback to change the color of the bar when it is released.

        Parameters
        ----------
        i_ren: :class:`CustomInteractorStyle`
        obj: :class:`vtkActor`
            The picked actor
        rect_obj: :class:`Rectangle2D`

        """
        self.scroll_bar.color = self.scroll_bar_inactive_color
        i_ren.force_render()

    def scroll_drag_callback(self, i_ren, _obj, _rect_obj):
        """Drag scroll bar in the combo box.

        Parameters
        ----------
        i_ren: :class:`CustomInteractorStyle`
        obj: :class:`vtkActor`
            The picked actor
        rect_obj: :class:`Rectangle2D`

        """
        position = i_ren.event.position
        offset = int((position[1] - self.scroll_init_position) /
                     self.scroll_step_size)
        if offset > 0 and self.view_offset > 0:
            offset = min(offset, self.view_offset)

        elif offset < 0 and (
                self.view_offset + self.nb_slots < len(self.values)):
            offset = min(-offset,
                         len(self.values) - self.nb_slots - self.view_offset)
            offset = - offset
        else:
            return

        self.view_offset -= offset
        self.update()
        scroll_bar_idx = self.panel._elements.index(self.scroll_bar)
        self.scroll_bar.center = (self.scroll_bar.center[0],
                                  self.scroll_bar.center[1] +
                                  offset * self.scroll_step_size)

        self.scroll_init_position += offset * self.scroll_step_size

        self.panel.element_offsets[scroll_bar_idx] = (
            self.scroll_bar, (self.scroll_bar.position - self.panel.position))
        i_ren.force_render()
        i_ren.event.abort()

    def update(self):
        """Refresh listbox's content. """
        view_start = self.view_offset
        view_end = view_start + self.nb_slots
        values_to_show = self.values[view_start:view_end]

        # Populate slots according to the view.
        for i, choice in enumerate(values_to_show):
            slot = self.slots[i]
            slot.element = choice
            if slot.textblock.scene is not None:
                clip_overflow(slot.textblock, self.slot_width)
            slot.set_visibility(True)
            if slot.size[1] != self.slot_height:
                slot.resize((self.slot_width, self.slot_height))
            if slot.element in self.selected:
                slot.select()
            else:
                slot.deselect()

        # Flush remaining slots.
        for slot in self.slots[len(values_to_show):]:
            slot.element = None
            slot.set_visibility(False)
            slot.resize((self.slot_width, 0))
            slot.deselect()

    def update_scrollbar(self):
        """Change the scroll-bar height when the values
        in the listbox change
        """
        self.scroll_bar.set_visibility(True)

        self.scroll_bar.height = self.nb_slots * \
            (self.panel_size[1] - 2 * self.margin) / len(self.values)

        self.scroll_step_size = (self.slot_height * self.nb_slots -
                                 self.scroll_bar.height) \
            / (len(self.values) - self.nb_slots)

        self.panel.update_element(
            self.scroll_bar, self.panel_size - self.scroll_bar.size -
            self.margin)

        if len(self.values) <= self.nb_slots:
            self.scroll_bar.set_visibility(False)
            self.scroll_bar.height = 0

    def clear_selection(self):
        del self.selected[:]

    def select(self, item, multiselect=False, range_select=False):
        """Select the item.

        Parameters
        ----------
        item: ListBoxItem2D's object
            Item to select.
        multiselect: {True, False}
            If True and multiselection is allowed, the item is added to the
            selection.
            Otherwise, the selection will only contain the provided item unless
            range_select is True.
        range_select: {True, False}
            If True and multiselection is allowed, all items between the last
            selected item and the current one will be added to the selection.
            Otherwise, the selection will only contain the provided item unless
            multi_select is True.

        """
        selection_idx = self.values.index(item.element)
        if self.multiselection and range_select:
            self.clear_selection()
            step = 1 if selection_idx >= self.last_selection_idx else -1
            for i in range(self.last_selection_idx,
                           selection_idx + step,
                           step):
                self.selected.append(self.values[i])

        elif self.multiselection and multiselect:
            if item.element in self.selected:
                self.selected.remove(item.element)
            else:
                self.selected.append(item.element)
            self.last_selection_idx = selection_idx

        else:
            self.clear_selection()
            self.selected.append(item.element)
            self.last_selection_idx = selection_idx

        self.on_change()  # Call hook.
        self.update()


class ListBoxItem2D(UI):
    """The text displayed in a listbox."""

    def __init__(self, list_box, size,
                 text_color=(1.0, 0.0, 0.0),
                 selected_color=(0.4, 0.4, 0.4),
                 unselected_color=(0.9, 0.9, 0.9),
                 background_opacity=1.):
        """Init ListBox Item instance.

        Parameters
        ----------
        list_box : :class:`ListBox`
            The ListBox reference this text belongs to.
        size : tuple of 2 ints
            The size of the listbox item.
        text_color : tuple of 3 floats
        unselected_color : tuple of 3 floats
        selected_color : tuple of 3 floats
        background_opacity : float
        """
        super(ListBoxItem2D, self).__init__()
        self._element = None
        self.list_box = list_box
        self.background.resize(size)
        self.background_opacity = background_opacity
        self.selected = False
        self.text_color = text_color
        self.textblock.color = self.text_color
        self.selected_color = selected_color
        self.unselected_color = unselected_color
        self.background.opacity = self.background_opacity
        self.deselect()

    def _setup(self):
        """Setup this UI component.

        Create the ListBoxItem2D with its background (Rectangle2D) and its
        label (TextBlock2D).
        """
        self.background = Rectangle2D()
        self.textblock = TextBlock2D(justification="left",
                                     vertical_justification="middle")

        # Add default events listener for this UI component.
        self.add_callback(self.textblock.actor, "LeftButtonPressEvent",
                          self.left_button_clicked)
        self.add_callback(self.background.actor, "LeftButtonPressEvent",
                          self.left_button_clicked)

    def _get_actors(self):
        """Get the actors composing this UI component."""
        return self.background.actors + self.textblock.actors

    def _add_to_scene(self, scene):
        """Add all subcomponents or VTK props that compose this UI component.

        Parameters
        ----------
        scene : scene
        """
        self.background.add_to_scene(scene)
        self.textblock.add_to_scene(scene)

    def _get_size(self):
        return self.background.size

    def _set_position(self, coords):
        """Set the lower-left corner position of this UI component.

        Parameters
        ----------
        coords: (float, float)
            Absolute pixel coordinates (x, y).
        """
        self.textblock.position = coords
        # Center background underneath the text.
        position = coords
        self.background.position = (position[0],
                                    position[1] - self.background.size[1] / 2.)

    def deselect(self):
        self.background.color = self.unselected_color
        self.textblock.bold = False
        self.selected = False

    def select(self):
        self.textblock.bold = True
        self.background.color = self.selected_color
        self.selected = True

    @property
    def element(self):
        return self._element

    @element.setter
    def element(self, element):
        self._element = element
        self.textblock.message = "" if self._element is None else str(element)

    def left_button_clicked(self, i_ren, _obj, _list_box_item):
        """Handle left click for this UI element.

        Parameters
        ----------
        i_ren: :class:`CustomInteractorStyle`
        obj: :class:`vtkActor`
            The picked actor
        _list_box_item: :class:`ListBoxItem2D`

        """
        multiselect = i_ren.event.ctrl_key
        range_select = i_ren.event.shift_key
        self.list_box.select(self, multiselect, range_select)
        i_ren.force_render()

    def resize(self, size):
        self.background.resize(size)


class FileMenu2D(UI):
    """A menu to select files in the current folder.

    Can go to new folder, previous folder and select multiple files.

    Attributes
    ----------
    extensions: ['extension1', 'extension2', ....]
        To show all files, extensions=["*"] or [""]
        List of extensions to be shown as files.
    listbox : :class: 'ListBox2D'
        Container for the menu.

    """

    def __init__(self, directory_path, extensions=None, position=(0, 0),
                 size=(100, 300), multiselection=True, reverse_scrolling=False,
                 font_size=20, line_spacing=1.4):
        """Init class instance.

        Parameters
        ----------
        extensions: list(string)
            List of extensions to be shown as files.
        directory_path: string
            Path of the directory where this dialog should open.
        position : (float, float)
            Absolute coordinates (x, y) of the lower-left corner of this
            UI component.
        size : (int, int)
            Width and height in pixels of this UI component.
        multiselection: {True, False}
            Whether multiple values can be selected at once.
        reverse_scrolling: {True, False}
            If True, scrolling up will move the list of files down.
        font_size: int
            The font size in pixels.
        line_spacing: float
            Distance between listbox's items in pixels.
        """
        self.font_size = font_size
        self.multiselection = multiselection
        self.reverse_scrolling = reverse_scrolling
        self.line_spacing = line_spacing
        self.extensions = extensions or ["*"]
        self.current_directory = directory_path
        self.menu_size = size
        self.directory_contents = []

        super(FileMenu2D, self).__init__()
        self.position = position
        self.set_slot_colors()

    def _setup(self):
        """Setup this UI component.

        Create the ListBox (Panel2D) filled with empty slots (ListBoxItem2D).

        """
        self.directory_contents = self.get_all_file_names()
        content_names = [x[0] for x in self.directory_contents]
        self.listbox = ListBox2D(
            values=content_names, multiselection=self.multiselection,
            font_size=self.font_size, line_spacing=self.line_spacing,
            reverse_scrolling=self.reverse_scrolling, size=self.menu_size)

        self.add_callback(self.listbox.scroll_bar.actor, "MouseMoveEvent",
                          self.scroll_callback)

        # Handle mouse wheel events on the panel.
        up_event = "MouseWheelForwardEvent"
        down_event = "MouseWheelBackwardEvent"
        if self.reverse_scrolling:
            up_event, down_event = down_event, up_event  # Swap events

        self.add_callback(self.listbox.panel.background.actor, up_event,
                          self.scroll_callback)
        self.add_callback(self.listbox.panel.background.actor, down_event,
                          self.scroll_callback)

        # Handle mouse wheel events on the slots.
        for slot in self.listbox.slots:
            self.add_callback(slot.background.actor, up_event,
                              self.scroll_callback)
            self.add_callback(slot.background.actor, down_event,
                              self.scroll_callback)
            self.add_callback(slot.textblock.actor, up_event,
                              self.scroll_callback)
            self.add_callback(slot.textblock.actor, down_event,
                              self.scroll_callback)
            slot.add_callback(slot.textblock.actor, "LeftButtonPressEvent",
                              self.directory_click_callback)
            slot.add_callback(slot.background.actor, "LeftButtonPressEvent",
                              self.directory_click_callback)

    def _get_actors(self):
        """Get the actors composing this UI component."""
        return self.listbox.actors

    def resize(self, size):
        pass

    def _set_position(self, coords):
        """Set the lower-left corner position of this UI component.

        Parameters
        ----------
        coords: (float, float)
            Absolute pixel coordinates (x, y).

        """
        self.listbox.position = coords

    def _add_to_scene(self, scene):
        """Add all subcomponents or VTK props that compose this UI component.

        Parameters
        ----------
        scene : scene

        """
        self.listbox.add_to_scene(scene)

    def _get_size(self):
        return self.listbox.size

    def get_all_file_names(self):
        """Get file and directory names.

        Returns
        -------
        all_file_names: list((string, {"directory", "file"}))
            List of all file and directory names as string.

        """
        all_file_names = []

        directory_names = self.get_directory_names()
        for directory_name in directory_names:
            all_file_names.append((directory_name, "directory"))

        file_names = self.get_file_names()
        for file_name in file_names:
            all_file_names.append((file_name, "file"))

        return all_file_names

    def get_directory_names(self):
        """Find names of all directories in the current_directory

        Returns
        -------
        directory_names: list(string)
            List of all directory names as string.

        """
        # A list of directory names in the current directory
        directory_names = []
        for (_, dirnames, _) in os.walk(self.current_directory):
            directory_names += dirnames
            break
        directory_names.sort(key=lambda s: s.lower())
        directory_names.insert(0, "../")
        return directory_names

    def get_file_names(self):
        """Find names of all files in the current_directory

        Returns
        -------
        file_names: list(string)
            List of all file names as string.

        """
        # A list of file names with extension in the current directory
        for (_, _, files) in os.walk(self.current_directory):
            break

        file_names = []
        if "*" in self.extensions or "" in self.extensions:
            file_names = files
        else:
            for ext in self.extensions:
                for file in files:
                    if file.endswith("." + ext):
                        file_names.append(file)
        file_names.sort(key=lambda s: s.lower())
        return file_names

    def set_slot_colors(self):
        """Set the text color of the slots based on the type of element
        they show. Blue for directories and green for files.
        """
        for idx, slot in enumerate(self.listbox.slots):
            list_idx = min(self.listbox.view_offset + idx,
                           len(self.directory_contents)-1)
            if self.directory_contents[list_idx][1] == "directory":
                slot.textblock.color = (0, 0.6, 0)
            elif self.directory_contents[list_idx][1] == "file":
                slot.textblock.color = (0, 0, 0.7)

    def scroll_callback(self, i_ren, _obj, _filemenu_item):
        """Handle scroll and change the slot text colors.

        Parameters
        ----------
        i_ren: :class:`CustomInteractorStyle`
        obj: :class:`vtkActor`
            The picked actor
        _filemenu_item: :class:`FileMenu2D`

        """
        self.set_slot_colors()
        i_ren.force_render()
        i_ren.event.abort()

    def directory_click_callback(self, i_ren, _obj, listboxitem):
        """Handle the move into a directory if it has been clicked.

        Parameters
        ----------
        i_ren: :class:`CustomInteractorStyle`
        obj: :class:`vtkActor`
            The picked actor
        listboxitem: :class:`ListBoxItem2D`

        """
        if (listboxitem.element, "directory") in self.directory_contents:
            new_directory_path = os.path.join(self.current_directory,
                                              listboxitem.element)
            if os.access(new_directory_path, os.R_OK):
                self.current_directory = new_directory_path
                self.directory_contents = self.get_all_file_names()
                content_names = [x[0] for x in self.directory_contents]
                self.listbox.clear_selection()
                self.listbox.values = content_names
                self.listbox.view_offset = 0
                self.listbox.update()
                self.listbox.update_scrollbar()
                self.set_slot_colors()
        i_ren.force_render()
        i_ren.event.abort()


class DrawShapeGroup:
    def __init__(self, drawpanel):
        self.grouped_shapes = []
        self._scene = None
        self.drawpanel = drawpanel

        # Group rotation slider
        self.group_rotation_slider = RingSlider2D(initial_value=0,
                                                  text_template="{angle:5.1f}°")

        self.group_rotation_slider.set_visibility(False)

        def update_rotation(slider):
            angle = slider.value
            previous_angle = slider.previous_value
            rotation_angle = angle - previous_angle

            for shape in self.grouped_shapes:
                current_center = shape.center
                shape.rotate(np.deg2rad(rotation_angle))
                shape.update_shape_position(current_center - shape.drawpanel.canvas.position)

        self.group_rotation_slider.on_change = update_rotation

    def add(self, shape):
        """Add shape to the group.

        Parameters
        ----------
        shape : DrawShape

        """
        if self.is_present(shape):
            self.remove(shape)
        else:
            if self.is_empty():
                shape.drawpanel.update_shape_selection(shape)
                self.add_rotation_slider(self._scene)
                self.group_rotation_slider.set_visibility(True)
            self.grouped_shapes.append(shape)
            shape.is_selected = True
            shape.rotation_slider.set_visibility(False)

            self.group_rotation_slider.center = shape.rotation_slider.center

    def remove(self, shape):
        """Remove shape from the group.

        Parameters
        ----------
        shape : DrawShape

        """
        self.grouped_shapes.remove(shape)
        shape.is_selected = False

    def clear(self):
        """Remove all the shapes from the group.

        """
        if self.is_empty():
            return
        self._scene.rm(*self.group_rotation_slider.actors)
        for shape in self.grouped_shapes:
            shape.is_selected = False
        self.grouped_shapes = []

    def is_present(self, shape):
        """Check whether the shape is present in the group.

        Parameters
        ----------
        shape : DrawShape

        """
        if shape in self.grouped_shapes:
            return True
        return False

    def is_empty(self):
        """Return whether the group is empty or not.

        """
        return not bool(len(self.grouped_shapes))

    def update_position(self, offset):
        """Update the position of all the shapes in the group.

        Parameters
        ----------
        offset : (float, float)
            Distance by which each shape is to be translated.

        """
        vertices = []
        for shape in self.grouped_shapes:
            vertices.extend(shape.position + vertices_from_actor(shape.shape.actor)[:, :-1])

        bounding_box_min, bounding_box_max, \
            bounding_box_size = cal_bounding_box_2d(np.asarray(vertices))

        group_center = bounding_box_min + bounding_box_size//2

        shape_offset = []
        for shape in self.grouped_shapes:
            shape_offset.append(shape.center - group_center)

        new_center = np.clip(group_center + offset, self.drawpanel.position + bounding_box_size//2,
                             self.drawpanel.position + self.drawpanel.size - bounding_box_size//2)

        for shape, soffset in zip(self.grouped_shapes, shape_offset):
            shape.update_shape_position(new_center + soffset - self.drawpanel.position)

    def add_rotation_slider(self, scene):
        """Add rotation slider to the scene.

        Parameters
        ----------
        scene : scene

        """
        scene.add(self.group_rotation_slider)


class PolyLine(UI):
    """Create a Polyline.
    """

    def __init__(self, line_width=3, color=(1, 1, 1)):
        """Init this UI element.
        Parameters
        ----------
        position : (float, float), optional
            (x, y) in pixels.
        """
        # self.points_data = points_data
        self.points = []
        self.line_width = line_width
        self.lines = []
        self.previous_point = None
        self.current_line = None
        self.color = color
        super(PolyLine, self).__init__()

    def _setup(self):
        """Setup this UI component.
        Create a Polyline.
        """
        pass
        # if len(self.points_data) < 2:
        #     return

        # for ptn in self.points_data:
        #     self.add_point(ptn)
        # self.add_point(self.points_data[0])

    def _get_actors(self):
        """Get the actors composing this UI component."""
        return self.lines

    def _add_to_scene(self, scene):
        """Add all subcomponents or VTK props that compose this UI component.
        Parameters
        ----------
        scene : scene
        """
        self._scene = scene
        scene.add(*self.lines)

    def _get_size(self):
        pass

    def _set_position(self, coords):
        """Set the lower-left corner position of this UI component.
        Parameters
        ----------
        coords: (float, float)
            Absolute pixel coordinates (x, y).
        """
        pass

    def resize(self, size):
        offset_from_mouse = 2
        hyp = np.hypot(size[0], size[1])
        self.current_line.resize((hyp - offset_from_mouse, self.line_width))
        self.rotate_line(angle=np.arctan2(size[1], size[0]))

    def rotate_line(self, angle):
        """Rotate a single line using specific angle.
        Parameters
        ----------
        angle: float
            Value by which the vertices are rotated in radian.
        """
        points_arr = vertices_from_actor(self.current_line.actor)
        new_points_arr = rotate_2d(points_arr, angle)
        set_polydata_vertices(self.current_line._polygonPolyData, new_points_arr)
        update_actor(self.current_line.actor)

    def rotate(self, angle):
        """Rotate the vertices of the UI component using specific angle.
        Parameters
        ----------
        angle: float
            Value by which the vertices are rotated in radian.
        """
        points_arr = []
        for ele in self.points:
            points_arr.append([*ele, 0])

        bb_min, bb_max, bb_size = cal_bounding_box_2d(self.calculate_vertices())
        center = bb_min + bb_size//2

        for val in points_arr:
            val[0] -= center[0]
            val[1] -= center[1]

        new_points_arr = rotate_2d(np.asarray(points_arr), angle)

        for val in new_points_arr:
            val[0] += center[0]
            val[1] += center[1]

        self.update_line(new_points_arr.astype("int"))

    def update_line(self, points):
        self.remove()

        if points.shape[1] == 3:
            points = points[:, :-1]

        for val in points:
            self.add_point(val, add_to_scene=True)
        self.resize(np.asarray(points[0]) - self.current_line.position)

    def remove(self):
        self.points = []
        self._scene.rm(*[l.actor for l in self.lines])
        self.lines = []
        self.previous_point = None
        self.current_line = None

    # def delete(self):
    #     self.current_line = None
    #     self.lines.pop()
    #     self._scene.rm(self.current_line)

    def calculate_vertices(self):
        vertices = np.empty((0, 2), int)
        for line in self.lines:
            vertices = np.append(vertices, line.position +
                                 vertices_from_actor(line.actor)[:, :-1], axis=0)
        return vertices

    def add_point(self, point, add_to_scene=False):
        if self.current_line:
            self.resize(np.asarray(point) - self.current_line.position)

        new_line = Rectangle2D((self.line_width, self.line_width), position=point, color=self.color)
        new_line.on_left_mouse_button_pressed = self.left_button_pressed
        new_line.on_left_mouse_button_dragged = self.left_button_dragged

        # control_point = Disk2D(5, center=point)

        self.current_line = new_line
        self.lines.append(new_line)
        self.points.append(point)
        self.previous_point = point
        if add_to_scene:
            self._scene.add(new_line)

    @property
    def color(self):
        return np.asarray(self._color)

    @color.setter
    def color(self, color):
        self._color = color
        for line in self.lines:
            line.actor.GetProperty().SetColor(*color)

    def left_button_pressed(self, i_ren, _obj, line):
        # click_pos = np.array(i_ren.event.position)
        # self._drag_offset = click_pos - self.position
        # i_ren.event.abort()  # Stop propagating the event.
        self.on_left_mouse_button_pressed(i_ren, _obj, line)

    def left_button_dragged(self, i_ren, _obj, line):
        # if self._drag_offset is not None:
        #     click_position = np.array(i_ren.event.position)
        #     new_position = click_position - self._drag_offset
        #     self.position = new_position
        # i_ren.force_render()
        self.on_left_mouse_button_dragged(i_ren, _obj, line)

    def left_button_released(self, i_ren, _obj, line):
        self.on_left_mouse_button_released(i_ren, _obj, line)


class DrawShape(UI):
    """Create and Manage 2D Shapes.
    """

    def __init__(self, shape_type, drawpanel=None, position=(0, 0), color=None,
                 highlight_color=(.8, 0, 0), debug=False):
        """Init this UI element.

        Parameters
        ----------
        shape_type : string
            Type of shape to be created.
        drawpanel : DrawPanel, optional
            Reference to the main canvas on which it is drawn.
        position : (float, float), optional
            (x, y) in pixels.
        debug : bool, optional
            Set visibility of the bounding box around the shapes.
        """
        self.shape = None
        self.shape_type = shape_type.lower()
        self.drawpanel = drawpanel
        self.max_size = None
        self.debug = debug
        self.color = np.random.random(3) if color is None else color
        self.highlight_color = highlight_color
        super(DrawShape, self).__init__(position)

    def _setup(self):
        """Setup this UI component.

        Create a Shape.
        """
        if self.shape_type == "line":
            self.shape = Rectangle2D(size=(3, 3))
        elif self.shape_type == "polyline":
            self.shape = PolyLine()
        elif self.shape_type == "quad":
            self.shape = Rectangle2D(size=(3, 3))
        elif self.shape_type == "circle":
            self.shape = Disk2D(outer_radius=2)
        else:
            raise IOError("Unknown shape type: {}.".format(self.shape_type))

        self.shape.color = self.color

        self.cal_bounding_box()

        if self.debug:
            self.bb_box = [Rectangle2D(size=(3, 3)) for i in range(4)]

        self.shape.on_left_mouse_button_pressed = self.left_button_pressed
        self.shape.on_left_mouse_button_dragged = self.left_button_dragged
        self.shape.on_left_mouse_button_released = self.left_button_released

        self.rotation_slider = RingSlider2D(initial_value=0,
                                            text_template="{angle:5.1f}°")
        self.rotation_slider.set_visibility(False)

        if self.drawpanel:
            slider_position = self.drawpanel.canvas.position + \
                [self.drawpanel.canvas.size[0] - self.rotation_slider.size[0]/2,
                 self.rotation_slider.size[1]/2]
            self.rotation_slider.center = slider_position

        def rotate_shape(slider):
            angle = slider.value
            previous_angle = slider.previous_value
            rotation_angle = angle - previous_angle

            current_center = self.center
            self.rotate(np.deg2rad(rotation_angle))
            self.update_shape_position(current_center - self.drawpanel.canvas.position)

        self.rotation_slider.on_change = rotate_shape

    def _get_actors(self):
        """Get the actors composing this UI component."""
        return self.shape

    def _add_to_scene(self, scene):
        """Add all subcomponents or VTK props that compose this UI component.

        Parameters
        ----------
        scene : scene

        """
        self._scene = scene
        self.shape.add_to_scene(scene)
        self.rotation_slider.add_to_scene(scene)
        if self.debug:
            scene.add(*[border.actor for border in self.bb_box])

    def _get_size(self):
        return self.shape.size

    def _set_position(self, coords):
        """Set the lower-left corner position of this UI component.

        Parameters
        ----------
        coords: (float, float)
            Absolute pixel coordinates (x, y).
        """
        if self.shape_type == "circle":
            self.shape.center = coords
        else:
            self.shape.position = coords

    def update_shape_position(self, center_position):
        """Update the center position on the canvas.

        Parameters
        ----------
        center_position: (float, float)
            Absolute pixel coordinates (x, y).
        """
        new_center = self.clamp_position(center=center_position)
        self.drawpanel.canvas.update_element(self, new_center, "center")
        self.cal_bounding_box()
        self.set_bb_box_visibility(True)

    @property
    def center(self):
        return self._bounding_box_min + self._bounding_box_size//2

    @center.setter
    def center(self, coords):
        """Position the center of this UI component.

        Parameters
        ----------
        coords: (float, float)
            Absolute pixel coordinates (x, y).

        """
        new_center = np.array(coords)
        new_lower_left_corner = new_center - self._bounding_box_size // 2
        self.position = new_lower_left_corner + self._bounding_box_offset
        self.cal_bounding_box()

    @property
    def is_selected(self):
        return self._is_selected

    @is_selected.setter
    def is_selected(self, value):
        if self.drawpanel and value:
            self.drawpanel.current_shape = self
        self._is_selected = value
        self.selection_change()

    def selection_change(self):
        if self.is_selected:
            self.highlight(True)
            self.show_rotation_slider()
            self.set_bb_box_visibility(True)
        else:
            self.highlight(False)
            self.rotation_slider.set_visibility(False)
            self.set_bb_box_visibility(False)

    def highlight(self, value):
        self.shape.color = self.highlight_color if value else self.color

    def set_bb_box_visibility(self, value):
        if self.debug:
            if value:
                border_width = 3
                points = [self._bounding_box_min-(0, border_width),
                          [self._bounding_box_max[0], self._bounding_box_min[1]],
                          self._bounding_box_min - border_width,
                          [self._bounding_box_min[0]-border_width, self._bounding_box_max[1]]]
                size = [(self._bounding_box_size[0]+border_width, border_width),
                        (border_width, self._bounding_box_size[1]+border_width),
                        (border_width, self._bounding_box_size[1] + border_width),
                        (self._bounding_box_size[0]+border_width, border_width)]
                for i in range(4):
                    self.bb_box[i].position = points[i]
                    self.bb_box[i].resize(size[i])

            for border in self.bb_box:
                border.set_visibility(value)

    def rotate(self, angle):
        """Rotate the vertices of the UI component using specific angle.

        Parameters
        ----------
        angle: float
            Value by which the vertices are rotated in radian.
        """
        if self.shape_type == "circle":
            return

        if self.shape_type == "polyline":
            self.shape.rotate(angle)
            return

        points_arr = vertices_from_actor(self.shape.actor)
        new_points_arr = rotate_2d(points_arr, angle)
        set_polydata_vertices(self.shape._polygonPolyData, new_points_arr)
        update_actor(self.shape.actor)

        self.cal_bounding_box()

    def show_rotation_slider(self):
        """Display the RingSlider2D to allow rotation of shape from the center.
        """
        self._scene.rm(*self.rotation_slider.actors)
        self.rotation_slider.add_to_scene(self._scene)
        self.rotation_slider.set_visibility(True)

    def cal_bounding_box(self):
        """Calculate the min, max position and the size of the bounding box.
        """
        if self.shape_type == "polyline":
            vertices = self.shape.calculate_vertices()
            if not vertices.any():
                return
        else:
            vertices = self.position + vertices_from_actor(self.shape.actor)[:, :-1]

        self._bounding_box_min, self._bounding_box_max, \
            self._bounding_box_size = cal_bounding_box_2d(vertices)

        self._bounding_box_offset = self.position - self._bounding_box_min

    def clamp_position(self, center=None):
        """Clamp the given center according to the DrawPanel canvas.

        Parameters
        ----------
        center : (float, float)
            (x, y) in pixels.

        Returns
        -------
        new_center: ndarray(int)
            New center for the shape.
        """
        center = self.center if center is None else center
        new_center = np.clip(center, self._bounding_box_size//2,
                             self.drawpanel.canvas.size - self._bounding_box_size//2)
        return new_center.astype(int)

    def resize(self, size):
        """Resize the UI.
        """
        if self.shape_type == "line":
            hyp = np.hypot(size[0], size[1])
            self.shape.resize((hyp, 3))
            self.rotate(angle=np.arctan2(size[1], size[0]))

        elif self.shape_type == "polyline":
            self.shape.resize(size)

        elif self.shape_type == "quad":
            self.shape.resize(size)

        elif self.shape_type == "circle":
            hyp = np.hypot(size[0], size[1])
            if self.max_size and hyp > self.max_size:
                hyp = self.max_size
            self.shape.outer_radius = hyp

        self.cal_bounding_box()
        self.set_bb_box_visibility(True)

    def remove(self):
        """Remove the Shape and all related actors.
        """

        self.drawpanel.shape_list.remove(self)

        if self.shape_type == "polyline":
            self._scene.rm(*[l.actor for l in self.shape.lines])
        else:
            self._scene.rm(self.shape.actor)

        self._scene.rm(*self.rotation_slider.actors)
        if self.debug:
            self._scene.rm(*[border.actor for border in self.bb_box])

    def left_button_pressed(self, i_ren, _obj, shape):
        mode = self.drawpanel.current_mode
        if mode == "selection":
            self.set_bb_box_visibility(True)
            if self.drawpanel.key_status["Control_L"]:
                self.drawpanel.shape_group.add(self)
            elif not self.drawpanel.shape_group.is_present(self):
                self.drawpanel.update_shape_selection(self)

            click_pos = np.array(i_ren.event.position)
            self._drag_offset = click_pos - self.center
            i_ren.event.abort()
        elif mode == "delete":
            self.remove()
        else:
            self.drawpanel.left_button_pressed(i_ren, _obj, self.drawpanel)
        i_ren.force_render()

    def left_button_dragged(self, i_ren, _obj, shape):
        if self.drawpanel.current_mode == "selection":
            self.rotation_slider.set_visibility(False)
            if self._drag_offset is not None:
                click_position = i_ren.event.position
                relative_center_position = click_position - \
                    self._drag_offset - self.drawpanel.position

                if self.drawpanel.shape_group.is_present(self):
                    self.drawpanel.shape_group.update_position(
                        relative_center_position - self.center)
                else:
                    self.drawpanel.shape_group.clear()
                    self.update_shape_position(relative_center_position)
            i_ren.force_render()
        else:
            self.drawpanel.left_button_dragged(i_ren, _obj, self.drawpanel)

    def left_button_released(self, i_ren, _obj, shape):
        if self.drawpanel.current_mode == "selection" and self.drawpanel.shape_group.is_empty():
            self.show_rotation_slider()
        i_ren.force_render()


class DrawPanel(UI):
    """The main Canvas(Panel2D) on which everything would be drawn.
    """

    def __init__(self, size=(400, 400), position=(0, 0), is_draggable=False,
                 highlight_color=(1, .0, .0), debug=False):
        """Init this UI element.

        Parameters
        ----------
        size : (int, int), optional
            Width and height in pixels of this UI component.
        position : (float, float), optional
            (x, y) in pixels.
        is_draggable : bool, optional
            Whether the background canvas will be draggble or not.
        debug : bool, optional
            Set visibility of the bounding box around the shapes.
        """
        self.panel_size = size
        self.shape_types = ["line", "polyline", "quad", "circle"]
        super(DrawPanel, self).__init__(position)
        self.shape_group = DrawShapeGroup(self)
        self.is_draggable = is_draggable
        self.current_mode = None
        self.debug = debug
        self.highlight_color = highlight_color

        if is_draggable:
            self.current_mode = "selection"

        self.shape_list = []
<<<<<<< HEAD
        self.drawing_lines = []
=======
        self.key_status = {
            "Control_L": False,
            "Shift_L": False,
            "Alt_L": False
        }
        self.current_shape = None
        self.is_creating_polyline = False
>>>>>>> 56d4154c

    def _setup(self):
        """Setup this UI component.

        Create a Canvas(Panel2D).
        """
        self.canvas = Panel2D(size=self.panel_size)
        self.canvas.background.on_left_mouse_button_pressed = \
            self.left_button_pressed
        self.canvas.background.on_left_mouse_button_dragged = \
            self.left_button_dragged
        self.canvas.background.on_key_press = \
            self.key_press
        self.canvas.background.on_key_release = \
            self.key_release
        self.canvas.background.on_left_mouse_button_released = \
            self.left_button_released
        self.canvas.background.on_right_mouse_button_released = \
            self.right_button_released
        self.canvas.background.on_mouse_move = self.mouse_move

        # Todo
        # Convert mode_data into a private variable and make it read-only
        # Then add the ability to insert user-defined mode
        mode_data = {
            "selection": ["selection.png", "selection-pressed.png"],
            "line": ["line.png", "line-pressed.png"],
            "polyline": ["polyline.png", "polyline-pressed.png"],
            "quad": ["quad.png", "quad-pressed.png"],
            "circle": ["circle.png", "circle-pressed.png"],
            "drawing": ["drawing.png", "drawing-pressed.png"],
            "delete": ["delete.png", "delete-pressed.png"]
        }

        padding = 5
        # Todo
        # Add this size to __init__
        mode_panel_size = (len(mode_data) * 35 + 2 * padding, 40)
        self.mode_panel = Panel2D(size=mode_panel_size, color=(0.7, 0.7, 0.7))
        btn_pos = np.array([0, 0])

        for mode, fname in mode_data.items():
            icon_files = []
            icon_files.append((mode, read_viz_icons(style="new_icons",
                                                    fname=fname[0])))
            icon_files.append((mode+"-pressed",
                               read_viz_icons(style="new_icons", fname=fname[1])))
            btn = Button2D(icon_fnames=icon_files)

            def mode_selector(i_ren, _obj, btn):
                self.current_mode = btn.icon_names[0]
                i_ren.force_render()

            btn.on_left_mouse_button_pressed = mode_selector

            self.mode_panel.add_element(btn, btn_pos+padding)
            btn_pos[0] += btn.size[0]+padding

        self.canvas.add_element(self.mode_panel, (0, -mode_panel_size[1]))

        self.mode_text = TextBlock2D(text="Select appropriate drawing mode using below icon")
        self.canvas.add_element(self.mode_text, (0.0, 1.0))

    def _get_actors(self):
        """Get the actors composing this UI component."""
        return self.canvas.actors

    def _add_to_scene(self, scene):
        """Add all subcomponents or VTK props that compose this UI component.

        Parameters
        ----------
        scene : scene

        """
        self.current_scene = scene
        iren = scene.GetRenderWindow().GetInteractor().GetInteractorStyle()
        iren.add_active_prop(self.canvas.actors[0])
        self.canvas.add_to_scene(scene)
        self.shape_group._scene = scene

    def _get_size(self):
        return self.canvas.size

    def _set_position(self, coords):
        """Set the lower-left corner position of this UI component.

        Parameters
        ----------
        coords: (float, float)
            Absolute pixel coordinates (x, y).
        """
        self.canvas.position = coords + [0, self.mode_panel.size[1]]

    def resize(self, size):
        """Resize the UI.
        """
        pass

    @property
    def current_mode(self):
        return self._current_mode

    @current_mode.setter
    def current_mode(self, mode):
        self.update_button_icons(mode)
        self._current_mode = mode
        if mode is not None:
            self.mode_text.message = f"Mode: {mode}"
        self.shape_group.clear()

    def cal_min_boundary_distance(self, position):
        """Calculate the minimum distance between the current position and canvas boundary.

        Parameters
        ----------
        position: (float,float)
            current position of the shape.

        Returns
        -------
        float
            Minimum distance from the boundary.
        """
        distance_list = []
        # calculate distance from element to left and lower boundary
        distance_list.extend(position - self.canvas.position)
        # calculate distance from element to upper and right boundary
        distance_list.extend(self.canvas.position + self.canvas.size - position)

        return min(distance_list)

    def draw_shape(self, shape_type, current_position):
        """Draw the required shape at the given position.

        Parameters
        ----------
        shape_type: string
            Type of shape - line, quad, circle.
        current_position: (float,float)
            Lower left corner position for the shape.
        """
        shape = DrawShape(shape_type=shape_type, drawpanel=self,
                          position=current_position,
                          highlight_color=self.highlight_color,
                          debug=self.debug)
        if shape_type == "circle":
            shape.max_size = self.cal_min_boundary_distance(current_position)
        self.current_scene.add(shape)
        self.canvas.add_element(shape, current_position - self.canvas.position)
        self.shape_list.append(shape)
        self.update_shape_selection(shape)

    def resize_shape(self, current_position):
        """Resize the shape.

        Parameters
        ----------
        current_position: (float,float)
            Lower left corner position for the shape.
        """
        self.current_shape = self.shape_list[-1]
        size = current_position - self.current_shape.position
        self.current_shape.resize(size)

    def update_shape_selection(self, selected_shape):
        for shape in self.shape_list:
            if selected_shape == shape:
                shape.is_selected = True
            else:
                shape.is_selected = False

    def update_button_icons(self, current_mode):
        """Update the button icon.

        Parameters
        ----------
        current_mode: string
            Current mode of the UI.
        """
        for btn in self.mode_panel._elements[1:]:
            if btn.icon_names[0] == current_mode:
                btn.next_icon()
            elif btn.current_icon_id == 1:
                btn.next_icon()

    def clamp_mouse_position(self, mouse_position):
        """Restrict the mouse position to the canvas boundary.

        Parameters
        ----------
        mouse_position: (float,float)
            Current mouse position.

        Returns
        -------
        list(float)
            New clipped position.
        """
        return np.clip(mouse_position, self.canvas.position,
                       self.canvas.position + self.canvas.size)

    def add_line(self, position, color=(1, 1, 1)):
        line = DrawShape(shape_type="line", drawpanel=self, position=position)
        line.shape.color = color
        self.drawing_lines.append(line)
        self.current_scene.add(line)

    def handle_mouse_click(self, position):
<<<<<<< HEAD
        if self.current_mode == "drawing":
            self.add_line(position)
        if self.is_draggable and self.current_mode == "selection":
            self._drag_offset = position - self.position
        if self.current_mode in ["line", "quad", "circle"]:
            self.draw_shape(self.current_mode, position)
=======
        if self.current_shape:
            self.current_shape.is_selected = False
        if not self.shape_group.is_empty():
            self.shape_group.clear()
        if self.current_mode == "selection":
            if self.is_draggable:
                self._drag_offset = position - self.position
        if self.current_mode in self.shape_types:
            if not self.is_creating_polyline:
                if self.current_mode == "polyline":
                    self.is_creating_polyline = True
                self.draw_shape(self.current_mode, position)
>>>>>>> 56d4154c

    def left_button_pressed(self,  i_ren, _obj, element):
        self.handle_mouse_click(i_ren.event.position)
        i_ren.force_render()

    def handle_mouse_drag(self, position):
<<<<<<< HEAD
        if self.current_mode == "drawing":
            last_position = self.drawing_lines[-1].position
            offset = position - last_position
            if any(offset):
                self.drawing_lines[-1].resize(offset)
                self.add_line(position)

=======
        if self.current_mode == "polyline":
            return
>>>>>>> 56d4154c
        if self.is_draggable and self.current_mode == "selection":
            if self._drag_offset is not None:
                new_position = position - self._drag_offset
                self.position = new_position
        if self.current_mode in ["line", "quad", "circle"]:
            self.resize_shape(position)

    def left_button_dragged(self,  i_ren, _obj, element):
        mouse_position = self.clamp_mouse_position(i_ren.event.position)
        self.handle_mouse_drag(mouse_position)
        i_ren.force_render()

    def handle_keys(self, key, key_char):
        mode_from_key = {
            "s": "selection",
            "l": "line",
            "q": "quad",
            "c": "circle",
            "d": "delete",
        }
        if key.lower() in mode_from_key.keys():
            self.current_mode = mode_from_key[key.lower()]

    def key_press(self, i_ren, _obj, _drawpanel):
        self.handle_keys(i_ren.event.key, i_ren.event.key_char)
        self.key_status[i_ren.event.key] = True
        i_ren.force_render()

    def key_release(self, i_ren, _obj, _drawpanel):
        self.key_status[i_ren.event.key] = False

    def mouse_move(self, i_ren, _obj, element):
        if self.is_creating_polyline:
            current_line = self.current_shape.shape.current_line
            if not current_line:
                return
            if np.linalg.norm(self.clamp_mouse_position(i_ren.event.position)
                              - self.current_shape.shape.lines[0].position) < 10:
                self.current_shape.shape.resize(
                    self.current_shape.shape.lines[0].position - current_line.position)
            else:
                self.current_shape.shape.resize(self.clamp_mouse_position(
                    i_ren.event.position) - current_line.position)
        i_ren.force_render()

    def left_button_released(self, i_ren, _obj, element):
        if self.is_creating_polyline:
            self.current_shape.shape.add_point(i_ren.event.position, True)
            self.current_shape.cal_bounding_box()
        # if self.current_mode == "polyline":
        #     self.shape_list[-1].shape.add_point(i_ren.event.position, interactive=True)

        #     i_ren.add_active_prop(self.canvas.background.actor)
        #     self.canvas.background.left_button_state = "dragging"
        #     self.mouse_move_callback(i_ren, _obj, element)
        i_ren.force_render()

    def right_button_released(self,  i_ren, _obj, element):
        # i_ren.remove_active_prop(self.canvas.background.actor)
        # i_ren.force_render()
        self.is_creating_polyline = False
        i_ren.force_render()


class PlaybackPanel(UI):
    """A playback controller that can do essential functionalities.
       such as play, pause, stop, and seek.
    """

    def __init__(self, loop=False, position=(0, 0)):
        super(PlaybackPanel, self).__init__()
        self.position = position
        self._playing = False
        self._loop = None
        self.loop() if loop else self.play_once()
        self._speed = 1

        # callback functions
        self.on_play_pause_toggle = lambda state: None
        self.on_play = lambda: None
        self.on_pause = lambda: None
        self.on_stop = lambda: None
        self.on_loop_toggle = lambda is_looping: None
        self.on_progress_bar_changed = lambda x: None
        self.on_speed_up = lambda x: None
        self.on_slow_down = lambda x: None
        self.on_speed_changed = lambda x: None

    def _setup(self):
        """Setup this Panel component.

        """
        self.time_text = TextBlock2D(position=(820, 10))
        self.speed_text = TextBlock2D(text='1', position=(0, 0), font_size=21,
                                      color=(0.2, 0.2, 0.2), bold=True,
                                      justification='center', vertical_justification='middle')

        self.panel = Panel2D(size=(190, 30), color=(1, 1, 1), align="right",
                             has_border=True, border_color=(0, 0.3, 0),
                             border_width=2)
        self.panel.position = (5, 5)

        play_pause_icons = [("play", read_viz_icons(fname="play3.png")),
                            ("pause", read_viz_icons(fname="pause2.png"))]

        loop_icons = [("once", read_viz_icons(fname="checkmark.png")),
                      ("loop", read_viz_icons(fname="infinite.png"))]

        self._play_pause_btn = Button2D(icon_fnames=play_pause_icons)

        self._loop_btn = Button2D(icon_fnames=loop_icons)

        self._stop_btn = Button2D(
            icon_fnames=[("stop", read_viz_icons(fname="stop2.png"))]
        )

        self._speed_up_btn = Button2D(
            icon_fnames=[("plus", read_viz_icons(fname="plus.png"))],
            size=(15, 15)
        )

        self._slow_down_btn = Button2D(
            icon_fnames=[("minus", read_viz_icons(fname="minus.png"))],
            size=(15, 15)
        )

        self._progress_bar = LineSlider2D(center=(512, 20),
                                          initial_value=0,
                                          orientation='horizontal',
                                          min_value=0, max_value=100,
                                          text_alignment='top', length=590,
                                          text_template='', line_width=9)

        start = 0.04
        w = 0.2
        self.panel.add_element(self._play_pause_btn, (start, 0.04))
        self.panel.add_element(self._stop_btn, (start + w, 0.04))
        self.panel.add_element(self._loop_btn, (start + 2*w, 0.04))
        self.panel.add_element(self._slow_down_btn, (start + 0.63, 0.3))
        self.panel.add_element(self.speed_text, (start + 0.78, 0.45))
        self.panel.add_element(self._speed_up_btn, (start + 0.86, 0.3))

        def play_pause_toggle(i_ren, _obj, _button):
            self._playing = not self._playing
            if self._playing:
                self.play()
            else:
                self.pause()
            self.on_play_pause_toggle(self._playing)
            i_ren.force_render()

        def stop(i_ren, _obj, _button):
            self.stop()
            i_ren.force_render()

        def speed_up(i_ren, _obj, _button):
            inc = 10 ** np.floor(np.log10(self.speed))
            self.speed = round(self.speed + inc, 13)
            self.on_speed_up(self._speed)
            self.on_speed_changed(self._speed)
            i_ren.force_render()

        def slow_down(i_ren, _obj, _button):
            dec = 10 ** np.floor(np.log10(self.speed - self.speed/10))
            self.speed = round(self.speed - dec, 13)
            self.on_slow_down(self._speed)
            self.on_speed_changed(self._speed)
            i_ren.force_render()

        def loop_toggle(i_ren, _obj, _button):
            self._loop = not self._loop
            if self._loop:
                self.loop()
            else:
                self.play_once()
            self.on_loop_toggle(self._loop)
            i_ren.force_render()

        # using the adapters created above
        self._play_pause_btn.on_left_mouse_button_pressed = play_pause_toggle
        self._stop_btn.on_left_mouse_button_pressed = stop
        self._loop_btn.on_left_mouse_button_pressed = loop_toggle
        self._speed_up_btn.on_left_mouse_button_pressed = speed_up
        self._slow_down_btn.on_left_mouse_button_pressed = slow_down

        def on_progress_change(slider):
            t = slider.value
            self.on_progress_bar_changed(t)
            self.current_time = t

        self._progress_bar.on_moving_slider = on_progress_change
        self.current_time = 0

    def play(self):
        self._playing = True
        self._play_pause_btn.set_icon_by_name('pause')
        self.on_play()

    def stop(self):
        self._playing = False
        self._play_pause_btn.set_icon_by_name('play')
        self.on_stop()

    def pause(self):
        self._playing = False
        self._play_pause_btn.set_icon_by_name('play')
        self.on_pause()

    def loop(self):
        self._loop = True
        self._loop_btn.set_icon_by_name('loop')

    def play_once(self):
        self._loop = False
        self._loop_btn.set_icon_by_name('once')

    @property
    def final_time(self):
        """Set final progress slider time value.

        Returns
        -------
        float
            Final time for the progress slider.
        """
        return self._progress_bar.max_value

    @final_time.setter
    def final_time(self, t):
        """Set final progress slider time value.

        Parameters
        ----------
        t: float
            Final time for the progress slider.
        """
        self._progress_bar.max_value = t

    @property
    def current_time(self):
        """Get current time of the progress slider.

        Returns
        -------
        float
            Progress slider current value.
        """
        return self._progress_bar.value

    @current_time.setter
    def current_time(self, t):
        """Set progress slider value.

        Parameters
        -------
        t: float
            Current time to be set.
        """
        self._progress_bar.value = t
        self.current_time_str = t

    @property
    def current_time_str(self):
        """Returns current time as a string.

        Returns
        -------
        str
            Current time formatted as a string in the form:`HH:MM:SS`.

        """
        return self.time_text.message

    @current_time_str.setter
    def current_time_str(self, t):
        """Set time counter.

        Parameters
        ----------
        t: float
            Time to be set in the time_text counter.

        Notes
        -----
        This should only be used when the `current_value` is not being set
        since setting`current_value` automatically sets this property as well.
        """
        t = np.clip(t, 0, self.final_time)
        if self.final_time < 3600:
            m, s = divmod(t, 60)
            t_str = r'%02d:%05.2f' % (m, s)
        else:
            m, s = divmod(t, 60)
            h, m = divmod(m, 60)
            t_str = r'%02d:%02d:%02d' % (h, m, s)
        self.time_text.message = t_str

    @property
    def speed(self):
        """Returns current speed.

        Returns
        -------
        str
            Current time formatted as a string in the form:`HH:MM:SS`.

        """
        return self._speed

    @speed.setter
    def speed(self, speed):
        """Set time counter.

        Parameters
        ----------
        speed: float
            Speed value to be set in the speed_text counter.
        """
        if speed <= 0:
            speed = 0.01
        self._speed = speed
        speed_str = f"{speed}".strip("0").rstrip('.')
        self.speed_text.font_size = 21 if .01 <= speed < 100 else 14
        self.speed_text.message = speed_str

    def _get_actors(self):
        """Get the actors composing this UI component."""
        return self.panel.actors, self._progress_bar.actors, self.time_text

    def _add_to_scene(self, _scene):
        """Add all subcomponents or VTK props that compose this UI component.

        Parameters
        ----------
        _scene : scene

        """
        self.panel.add_to_scene(_scene)
        self._progress_bar.add_to_scene(_scene)
        self.time_text.add_to_scene(_scene)

    def _set_position(self, _coords):
        x, y = _coords
        self.panel.position = (x + 5, y + 5)
        self._progress_bar.center = (x + 512, y + 20)

        self.time_text.position = (x + self._progress_bar.track.width + 230,
                                   y + 10)

    def _get_size(self):
        return self.panel.size + self._progress_bar.size + self.time_text.size<|MERGE_RESOLUTION|>--- conflicted
+++ resolved
@@ -3743,9 +3743,7 @@
             self.current_mode = "selection"
 
         self.shape_list = []
-<<<<<<< HEAD
         self.drawing_lines = []
-=======
         self.key_status = {
             "Control_L": False,
             "Shift_L": False,
@@ -3753,7 +3751,6 @@
         }
         self.current_shape = None
         self.is_creating_polyline = False
->>>>>>> 56d4154c
 
     def _setup(self):
         """Setup this UI component.
@@ -3963,14 +3960,6 @@
         self.current_scene.add(line)
 
     def handle_mouse_click(self, position):
-<<<<<<< HEAD
-        if self.current_mode == "drawing":
-            self.add_line(position)
-        if self.is_draggable and self.current_mode == "selection":
-            self._drag_offset = position - self.position
-        if self.current_mode in ["line", "quad", "circle"]:
-            self.draw_shape(self.current_mode, position)
-=======
         if self.current_shape:
             self.current_shape.is_selected = False
         if not self.shape_group.is_empty():
@@ -3983,14 +3972,12 @@
                 if self.current_mode == "polyline":
                     self.is_creating_polyline = True
                 self.draw_shape(self.current_mode, position)
->>>>>>> 56d4154c
 
     def left_button_pressed(self,  i_ren, _obj, element):
         self.handle_mouse_click(i_ren.event.position)
         i_ren.force_render()
 
     def handle_mouse_drag(self, position):
-<<<<<<< HEAD
         if self.current_mode == "drawing":
             last_position = self.drawing_lines[-1].position
             offset = position - last_position
@@ -3998,10 +3985,8 @@
                 self.drawing_lines[-1].resize(offset)
                 self.add_line(position)
 
-=======
         if self.current_mode == "polyline":
             return
->>>>>>> 56d4154c
         if self.is_draggable and self.current_mode == "selection":
             if self._drag_offset is not None:
                 new_position = position - self._drag_offset
