"""UI components module."""

__all__ = ["TextBox2D", "LineSlider2D", "LineDoubleSlider2D",
           "RingSlider2D", "RangeSlider", "Checkbox", "Option", "RadioButton",
           "ComboBox2D", "ListBox2D", "ListBoxItem2D", "FileMenu2D",  "PolyLine",
           "DrawShape", "DrawPanel", "PlaybackPanel"]

import os
import time
from collections import OrderedDict
from numbers import Number
from string import printable

import numpy as np

from fury.data import read_viz_icons
from fury.lib import PolyDataMapper2D
from fury.ui.core import UI, Rectangle2D, TextBlock2D, Disk2D
from fury.ui.containers import Panel2D
from fury.ui.helpers import (TWO_PI, clip_overflow,
                             cal_bounding_box_2d, rotate_2d)
from fury.ui.core import Button2D
from fury.utils import (set_polydata_vertices, vertices_from_actor,
                        update_actor)


class TextBox2D(UI):
    """An editable 2D text box that behaves as a UI component.

    Currently supports:
    - Basic text editing.
    - Cursor movements.
    - Single and multi-line text boxes.
    - Pre text formatting (text needs to be formatted beforehand).

    Attributes
    ----------
    text : str
        The current text state.
    actor : :class:`vtkActor2d`
        The text actor.
    width : int
        The number of characters in a single line of text.
    height : int
        The number of lines in the textbox.
    window_left : int
        Left limit of visible text in the textbox.
    window_right : int
        Right limit of visible text in the textbox.
    caret_pos : int
        Position of the caret in the text.
    init : bool
        Flag which says whether the textbox has just been initialized.
    """

    def __init__(self, width, height, text="Enter Text", position=(100, 10),
                 color=(0, 0, 0), font_size=18, font_family='Arial',
                 justification='left', bold=False,
                 italic=False, shadow=False):
        """Init this UI element.

        Parameters
        ----------
        width : int
            The number of characters in a single line of text.
        height : int
            The number of lines in the textbox.
        text : str
            The initial text while building the actor.
        position : (float, float)
            (x, y) in pixels.
        color : (float, float, float)
            RGB: Values must be between 0-1.
        font_size : int
            Size of the text font.
        font_family : str
            Currently only supports Arial.
        justification : str
            left, right or center.
        bold : bool
            Makes text bold.
        italic : bool
            Makes text italicised.
        shadow : bool
            Adds text shadow.

        """
        super(TextBox2D, self).__init__(position=position)

        self.message = text
        self.text.message = text
        self.text.font_size = font_size
        self.text.font_family = font_family
        self.text.justification = justification
        self.text.bold = bold
        self.text.italic = italic
        self.text.shadow = shadow
        self.text.color = color
        self.text.background_color = (1, 1, 1)

        self.width = width
        self.height = height
        self.window_left = 0
        self.window_right = 0
        self.caret_pos = 0
        self.init = True

        self.off_focus = lambda ui: None

    def _setup(self):
        """Setup this UI component.

        Create the TextBlock2D component used for the textbox.
        """
        self.text = TextBlock2D()

        # Add default events listener for this UI component.
        self.text.on_left_mouse_button_pressed = self.left_button_press
        self.text.on_key_press = self.key_press

    def _get_actors(self):
        """Get the actors composing this UI component."""
        return self.text.actors

    def _add_to_scene(self, scene):
        """Add all subcomponents or VTK props that compose this UI component.

        Parameters
        ----------
        scene : scene
        """
        self.text.add_to_scene(scene)

    def _set_position(self, coords):
        """Set the lower-left corner position of this UI component.

        Parameters
        ----------
        coords: (float, float)
            Absolute pixel coordinates (x, y).

        """
        self.text.position = coords

    def _get_size(self):
        return self.text.size

    def set_message(self, message):
        """Set custom text to textbox.

        Parameters
        ----------
        message: str
            The custom message to be set.

        """
        self.message = message
        self.text.message = message
        self.init = False
        self.window_right = len(self.message)
        self.window_left = 0
        self.caret_pos = self.window_right

    def width_set_text(self, text):
        """Add newlines to text where necessary.

        This is needed for multi-line text boxes.

        Parameters
        ----------
        text : str
            The final text to be formatted.

        Returns
        -------
        str
            A multi line formatted text.

        """
        multi_line_text = ""
        for i, t in enumerate(text):
            multi_line_text += t
            if (i + 1) % self.width == 0:
                multi_line_text += "\n"
        return multi_line_text.rstrip("\n")

    def handle_character(self, key, key_char):
        """Handle button events.

        # TODO: Need to handle all kinds of characters like !, +, etc.

        Parameters
        ----------
        character : str
        """
        if key.lower() == "return":
            self.render_text(False)
            self.off_focus(self)
            return True
        elif key_char != '' and key_char in printable:
            self.add_character(key_char)
        if key.lower() == "backspace":
            self.remove_character()
        elif key.lower() == "left":
            self.move_left()
        elif key.lower() == "right":
            self.move_right()

        self.render_text()
        return False

    def move_caret_right(self):
        """Move the caret towards right."""
        self.caret_pos = min(self.caret_pos + 1, len(self.message))

    def move_caret_left(self):
        """Move the caret towards left."""
        self.caret_pos = max(self.caret_pos - 1, 0)

    def right_move_right(self):
        """Move right boundary of the text window right-wards."""
        if self.window_right <= len(self.message):
            self.window_right += 1

    def right_move_left(self):
        """Move right boundary of the text window left-wards."""
        if self.window_right > 0:
            self.window_right -= 1

    def left_move_right(self):
        """Move left boundary of the text window right-wards."""
        if self.window_left <= len(self.message):
            self.window_left += 1

    def left_move_left(self):
        """Move left boundary of the text window left-wards."""
        if self.window_left > 0:
            self.window_left -= 1

    def add_character(self, character):
        """Insert a character into the text and moves window and caret.

        Parameters
        ----------
        character : str

        """
        if len(character) > 1 and character.lower() != "space":
            return
        if character.lower() == "space":
            character = " "
        self.message = (self.message[:self.caret_pos] +
                        character +
                        self.message[self.caret_pos:])
        self.move_caret_right()
        if (self.window_right -
                self.window_left == self.height * self.width - 1):
            self.left_move_right()
        self.right_move_right()

    def remove_character(self):
        """Remove a character and moves window and caret accordingly."""
        if self.caret_pos == 0:
            return
        self.message = (self.message[:self.caret_pos - 1] +
                        self.message[self.caret_pos:])
        self.move_caret_left()
        if len(self.message) < self.height * self.width - 1:
            self.right_move_left()
        if (self.window_right -
                self.window_left == self.height * self.width - 1):
            if self.window_left > 0:
                self.left_move_left()
                self.right_move_left()

    def move_left(self):
        """Handle left button press."""
        self.move_caret_left()
        if self.caret_pos == self.window_left - 1:
            if (self.window_right -
                    self.window_left == self.height * self.width - 1):
                self.left_move_left()
                self.right_move_left()

    def move_right(self):
        """Handle right button press."""
        self.move_caret_right()
        if self.caret_pos == self.window_right + 1:
            if (self.window_right -
                    self.window_left == self.height * self.width - 1):
                self.left_move_right()
                self.right_move_right()

    def showable_text(self, show_caret):
        """Chop out text to be shown on the screen.

        Parameters
        ----------
        show_caret : bool
            Whether or not to show the caret.

        """
        if show_caret:
            ret_text = (self.message[:self.caret_pos] +
                        "_" +
                        self.message[self.caret_pos:])
        else:
            ret_text = self.message
        ret_text = ret_text[self.window_left:self.window_right + 1]
        return ret_text

    def render_text(self, show_caret=True):
        """Render text after processing.

        Parameters
        ----------
        show_caret : bool
            Whether or not to show the caret.

        """
        text = self.showable_text(show_caret)
        if text == "":
            text = "Enter Text"
        self.text.message = self.width_set_text(text)

    def edit_mode(self):
        """Turn on edit mode."""
        if self.init:
            self.message = ""
            self.init = False
            self.caret_pos = 0
        self.render_text()

    def left_button_press(self, i_ren, _obj, _textbox_object):
        """Handle left button press for textbox.

        Parameters
        ----------
        i_ren: :class:`CustomInteractorStyle`
        obj: :class:`vtkActor`
            The picked actor
        _textbox_object: :class:`TextBox2D`
        """
        i_ren.add_active_prop(self.text.actor)
        self.edit_mode()
        i_ren.force_render()

    def key_press(self, i_ren, _obj, _textbox_object):
        """Handle Key press for textboxself.

        Parameters
        ----------
        i_ren: :class:`CustomInteractorStyle`
        obj: :class:`vtkActor`
            The picked actor
        _textbox_object: :class:`TextBox2D`

        """
        key = i_ren.event.key
        key_char = i_ren.event.key_char
        is_done = self.handle_character(key, key_char)
        if is_done:
            i_ren.remove_active_prop(self.text.actor)

        i_ren.force_render()


class LineSlider2D(UI):
    """A 2D Line Slider.

    A sliding handle on a line with a percentage indicator.

    Attributes
    ----------
    line_width : int
        Width of the line on which the disk will slide.
    length : int
        Length of the slider.
    track : :class:`Rectangle2D`
        The line on which the slider's handle moves.
    handle : :class:`Disk2D`
        The moving part of the slider.
    text : :class:`TextBlock2D`
        The text that shows percentage.
    shape : string
        Describes the shape of the handle.
        Currently supports 'disk' and 'square'.
    default_color : (float, float, float)
        Color of the handle when in unpressed state.
    active_color : (float, float, float)
        Color of the handle when it is pressed.
    """

    def __init__(self, center=(0, 0),
                 initial_value=50, min_value=0, max_value=100,
                 length=200, line_width=5,
                 inner_radius=0, outer_radius=10, handle_side=20,
                 font_size=16, orientation="horizontal", text_alignment='',
                 text_template="{value:.1f} ({ratio:.0%})", shape="disk"):
        """Init this UI element.

        Parameters
        ----------
        center : (float, float)
            Center of the slider's center.
        initial_value : float
            Initial value of the slider.
        min_value : float
            Minimum value of the slider.
        max_value : float
            Maximum value of the slider.
        length : int
            Length of the slider.
        line_width : int
            Width of the line on which the disk will slide.
        inner_radius : int
            Inner radius of the handles (if disk).
        outer_radius : int
            Outer radius of the handles (if disk).
        handle_side : int
            Side length of the handles (if sqaure).
        font_size : int
            Size of the text to display alongside the slider (pt).
        orientation : str
            horizontal or vertical
        text_alignment : str
            define text alignment on a slider. Left (default)/ right for the
            vertical slider or top/bottom (default) for an horizontal slider.
        text_template : str, callable
            If str, text template can contain one or multiple of the
            replacement fields: `{value:}`, `{ratio:}`.
            If callable, this instance of `:class:LineSlider2D` will be
            passed as argument to the text template function.
        shape : string
            Describes the shape of the handle.
            Currently supports 'disk' and 'square'.

        """
        self.shape = shape
        self.orientation = orientation.lower().strip()
        self.align_dict = {'horizontal': ['top', 'bottom'],
                           'vertical': ['left', 'right']}
        self.default_color = (1, 1, 1)
        self.active_color = (0, 0, 1)
        self.alignment = text_alignment.lower()
        super(LineSlider2D, self).__init__()

        if self.orientation == "horizontal":
            self.alignment = 'bottom' if not self.alignment else self.alignment
            self.track.width = length
            self.track.height = line_width
        elif self.orientation == "vertical":
            self.alignment = 'left' if not self.alignment else self.alignment
            self.track.width = line_width
            self.track.height = length
        else:
            raise ValueError("Unknown orientation")

        if self.alignment not in self.align_dict[self.orientation]:
            raise ValueError("Unknown alignment: choose from '{}' or '{}'".
                             format(*self.align_dict[self.orientation]))

        if shape == "disk":
            self.handle.inner_radius = inner_radius
            self.handle.outer_radius = outer_radius
        elif shape == "square":
            self.handle.width = handle_side
            self.handle.height = handle_side
        self.center = center

        self.min_value = min_value
        self.max_value = max_value
        self.text.font_size = font_size
        self.text_template = text_template

        # Offer some standard hooks to the user.
        self.on_change = lambda ui: None
        self.on_value_changed = lambda ui: None
        self.on_moving_slider = lambda ui: None

        self.value = initial_value
        self.update()

    def _setup(self):
        """Setup this UI component.

        Create the slider's track (Rectangle2D), the handle (Disk2D) and
        the text (TextBlock2D).
        """
        # Slider's track
        self.track = Rectangle2D()
        self.track.color = (1, 0, 0)

        # Slider's handle
        if self.shape == "disk":
            self.handle = Disk2D(outer_radius=1)
        elif self.shape == "square":
            self.handle = Rectangle2D(size=(1, 1))
        self.handle.color = self.default_color

        # Slider Text
        self.text = TextBlock2D(justification="center",
                                vertical_justification="top")

        # Add default events listener for this UI component.
        self.track.on_left_mouse_button_pressed = self.track_click_callback
        self.track.on_left_mouse_button_dragged = self.handle_move_callback
        self.track.on_left_mouse_button_released = \
            self.handle_release_callback
        self.handle.on_left_mouse_button_dragged = self.handle_move_callback
        self.handle.on_left_mouse_button_released = \
            self.handle_release_callback

    def _get_actors(self):
        """Get the actors composing this UI component."""
        return self.track.actors + self.handle.actors + self.text.actors

    def _add_to_scene(self, scene):
        """Add all subcomponents or VTK props that compose this UI component.

        Parameters
        ----------
        scene : scene

        """
        self.track.add_to_scene(scene)
        self.handle.add_to_scene(scene)
        self.text.add_to_scene(scene)

    def _get_size(self):
        # Consider the handle's size when computing the slider's size.
        width = None
        height = None
        if self.orientation == "horizontal":
            width = self.track.width + self.handle.size[0]
            height = max(self.track.height, self.handle.size[1])
        else:
            width = max(self.track.width, self.handle.size[0])
            height = self.track.height + self.handle.size[1]

        return np.array([width, height])

    def _set_position(self, coords):
        """Set the lower-left corner position of this UI component.

        Parameters
        ----------
        coords: (float, float)
            Absolute pixel coordinates (x, y).
        """
        # Offset the slider line by the handle's radius.
        track_position = coords + self.handle.size / 2.
        if self.orientation == "horizontal":
            # Offset the slider line height by half the slider line width.
            track_position[1] -= self.track.size[1] / 2.
        else:
            # Offset the slider line width by half the slider line height.
            track_position[0] += self.track.size[0] / 2.

        self.track.position = track_position
        self.handle.position = self.handle.position.astype(float)
        self.handle.position += coords - self.position
        # Position the text below the handle.
        if self.orientation == "horizontal":
            align = 35 if self.alignment == 'top' else -10
            self.text.position = (self.handle.center[0],
                                  self.handle.position[1] + align)
        else:
            align = 70 if self.alignment == 'right' else -35
            self.text.position = (self.handle.position[0] + align,
                                  self.handle.center[1] + 2)

    @property
    def bottom_y_position(self):
        return self.track.position[1]

    @property
    def top_y_position(self):
        return self.track.position[1] + self.track.size[1]

    @property
    def left_x_position(self):
        return self.track.position[0]

    @property
    def right_x_position(self):
        return self.track.position[0] + self.track.size[0]

    def set_position(self, position):
        """Set the disk's position.

        Parameters
        ----------
        position : (float, float)
            The absolute position of the disk (x, y).
        """

        # Move slider disk.
        if self.orientation == "horizontal":
            x_position = position[0]
            x_position = max(x_position, self.left_x_position)
            x_position = min(x_position, self.right_x_position)
            self.handle.center = (x_position, self.track.center[1])
        else:
            y_position = position[1]
            y_position = max(y_position, self.bottom_y_position)
            y_position = min(y_position, self.top_y_position)
            self.handle.center = (self.track.center[0], y_position)
        self.update()  # Update information.

    @property
    def value(self):
        return self._value

    @value.setter
    def value(self, value):
        value_range = self.max_value - self.min_value
        self.ratio = (value - self.min_value) / value_range if value_range else 0
        self.on_value_changed(self)

    @property
    def ratio(self):
        return self._ratio

    @ratio.setter
    def ratio(self, ratio):
        position_x = self.left_x_position + ratio * self.track.width
        position_y = self.bottom_y_position + ratio * self.track.height
        self.set_position((position_x, position_y))

    def format_text(self):
        """Return formatted text to display along the slider."""
        if callable(self.text_template):
            return self.text_template(self)
        return self.text_template.format(ratio=self.ratio, value=self.value)

    def update(self):
        """Update the slider."""
        # Compute the ratio determined by the position of the slider disk.
        disk_position_x = None
        disk_position_y = None

        if self.orientation == "horizontal":
            length = float(self.right_x_position - self.left_x_position)
            length = np.round(length, decimals=6)
            if length != self.track.width:
                raise ValueError("Disk position outside the slider line")
            disk_position_x = self.handle.center[0]
            self._ratio = (disk_position_x - self.left_x_position) / length
        else:
            length = float(self.top_y_position - self.bottom_y_position)
            if length != self.track.height:
                raise ValueError("Disk position outside the slider line")
            disk_position_y = self.handle.center[1]
            self._ratio = (disk_position_y - self.bottom_y_position) / length

        # Compute the selected value considering min_value and max_value.
        value_range = self.max_value - self.min_value
        self._value = self.min_value + self.ratio * value_range

        # Update text.
        text = self.format_text()
        self.text.message = text

        # Move the text below the slider's handle.
        if self.orientation == "horizontal":
            self.text.position = (disk_position_x, self.text.position[1])
        else:
            self.text.position = (self.text.position[0], disk_position_y)

        self.on_change(self)

    def track_click_callback(self, i_ren, _vtkactor, _slider):
        """Update disk position and grab the focus.

        Parameters
        ----------
        i_ren : :class:`CustomInteractorStyle`
        vtkactor : :class:`vtkActor`
            The picked actor
        _slider : :class:`LineSlider2D`

        """
        position = i_ren.event.position
        self.set_position(position)
        self.on_moving_slider(self)
        i_ren.force_render()
        i_ren.event.abort()  # Stop propagating the event.

    def handle_move_callback(self, i_ren, _vtkactor, _slider):
        """Handle movement.

        Parameters
        ----------
        i_ren : :class:`CustomInteractorStyle`
        vtkactor : :class:`vtkActor`
            The picked actor
        slider : :class:`LineSlider2D`

        """
        self.handle.color = self.active_color
        position = i_ren.event.position
        self.set_position(position)
        self.on_moving_slider(self)
        i_ren.force_render()
        i_ren.event.abort()  # Stop propagating the event.

    def handle_release_callback(self, i_ren, _vtkactor, _slider):
        """Change color when handle is released.

        Parameters
        ----------
        i_ren : :class:`CustomInteractorStyle`
        vtkactor : :class:`vtkActor`
            The picked actor
        slider : :class:`LineSlider2D`

        """
        self.handle.color = self.default_color
        i_ren.force_render()


class LineDoubleSlider2D(UI):
    """A 2D Line Slider with two sliding rings.

    Useful for setting min and max values for something.

    Currently supports:
    - Setting positions of both disks.

    Attributes
    ----------
    line_width : int
        Width of the line on which the disk will slide.
    length : int
        Length of the slider.
    track : :class:`vtkActor`
        The line on which the handles move.
    handles : [:class:`vtkActor`, :class:`vtkActor`]
        The moving slider disks.
    text : [:class:`TextBlock2D`, :class:`TextBlock2D`]
        The texts that show the values of the disks.
    shape : string
        Describes the shape of the handle.
        Currently supports 'disk' and 'square'.
    default_color : (float, float, float)
        Color of the handles when in unpressed state.
    active_color : (float, float, float)
        Color of the handles when they are pressed.
    """

    def __init__(self, line_width=5, inner_radius=0, outer_radius=10,
                 handle_side=20, center=(450, 300), length=200,
                 initial_values=(0, 100), min_value=0, max_value=100,
                 font_size=16, text_template="{value:.1f}",
                 orientation="horizontal", shape="disk"):
        """Init this UI element.

        Parameters
        ----------
        line_width : int
            Width of the line on which the disk will slide.
        inner_radius : int
            Inner radius of the handles (if disk).
        outer_radius : int
            Outer radius of the handles (if disk).
        handle_side : int
            Side length of the handles (if sqaure).
        center : (float, float)
            Center of the slider.
        length : int
            Length of the slider.
        initial_values : (float, float)
            Initial values of the two handles.
        min_value : float
            Minimum value of the slider.
        max_value : float
            Maximum value of the slider.
        font_size : int
            Size of the text to display alongside the slider (pt).
        text_template : str, callable
            If str, text template can contain one or multiple of the
            replacement fields: `{value:}`, `{ratio:}`.
            If callable, this instance of `:class:LineDoubleSlider2D` will be
            passed as argument to the text template function.
        orientation : str
            horizontal or vertical
        shape : string
            Describes the shape of the handle.
            Currently supports 'disk' and 'square'.

        """
        self.shape = shape
        self.default_color = (1, 1, 1)
        self.active_color = (0, 0, 1)
        self.orientation = orientation.lower()
        super(LineDoubleSlider2D, self).__init__()

        if self.orientation == "horizontal":
            self.track.width = length
            self.track.height = line_width
        elif self.orientation == "vertical":
            self.track.width = line_width
            self.track.height = length
        else:
            raise ValueError("Unknown orientation")

        self.center = center
        if shape == "disk":
            self.handles[0].inner_radius = inner_radius
            self.handles[0].outer_radius = outer_radius
            self.handles[1].inner_radius = inner_radius
            self.handles[1].outer_radius = outer_radius
        elif shape == "square":
            self.handles[0].width = handle_side
            self.handles[0].height = handle_side
            self.handles[1].width = handle_side
            self.handles[1].height = handle_side

        self.min_value = min_value
        self.max_value = max_value
        self.text[0].font_size = font_size
        self.text[1].font_size = font_size
        self.text_template = text_template

        # Offer some standard hooks to the user.
        self.on_change = lambda ui: None
        self.on_value_changed = lambda ui: None
        self.on_moving_slider = lambda ui: None

        # Setting the handle positions will also update everything.
        self._values = [initial_values[0], initial_values[1]]
        self._ratio = [None, None]
        self.left_disk_value = initial_values[0]
        self.right_disk_value = initial_values[1]
        self.bottom_disk_value = initial_values[0]
        self.top_disk_value = initial_values[1]

    def _setup(self):
        """Setup this UI component.

        Create the slider's track (Rectangle2D), the handles (Disk2D) and
        the text (TextBlock2D).

        """
        # Slider's track
        self.track = Rectangle2D()
        self.track.color = (1, 0, 0)

        # Handles
        self.handles = []
        if self.shape == "disk":
            self.handles.append(Disk2D(outer_radius=1))
            self.handles.append(Disk2D(outer_radius=1))
        elif self.shape == "square":
            self.handles.append(Rectangle2D(size=(1, 1)))
            self.handles.append(Rectangle2D(size=(1, 1)))
        self.handles[0].color = self.default_color
        self.handles[1].color = self.default_color

        # Slider Text
        self.text = [TextBlock2D(justification="center",
                                 vertical_justification="top"),
                     TextBlock2D(justification="center",
                                 vertical_justification="top")
                     ]

        # Add default events listener for this UI component.
        self.track.on_left_mouse_button_dragged = self.handle_move_callback
        self.handles[0].on_left_mouse_button_dragged = \
            self.handle_move_callback
        self.handles[1].on_left_mouse_button_dragged = \
            self.handle_move_callback
        self.handles[0].on_left_mouse_button_released = \
            self.handle_release_callback
        self.handles[1].on_left_mouse_button_released = \
            self.handle_release_callback

    def _get_actors(self):
        """Get the actors composing this UI component."""
        return (self.track.actors + self.handles[0].actors +
                self.handles[1].actors + self.text[0].actors +
                self.text[1].actors)

    def _add_to_scene(self, scene):
        """Add all subcomponents or VTK props that compose this UI component.

        Parameters
        ----------
        scene : scene

        """
        self.track.add_to_scene(scene)
        self.handles[0].add_to_scene(scene)
        self.handles[1].add_to_scene(scene)
        self.text[0].add_to_scene(scene)
        self.text[1].add_to_scene(scene)

    def _get_size(self):
        # Consider the handle's size when computing the slider's size.
        width = None
        height = None
        if self.orientation == "horizontal":
            width = self.track.width + 2 * self.handles[0].size[0]
            height = max(self.track.height, self.handles[0].size[1])
        else:
            width = max(self.track.width, self.handles[0].size[0])
            height = self.track.height + 2 * self.handles[0].size[1]

        return np.array([width, height])

    def _set_position(self, coords):
        """Set the lower-left corner position of this UI component.

        Parameters
        ----------
        coords: (float, float)
            Absolute pixel coordinates (x, y).

        """
        # Offset the slider line by the handle's radius.
        track_position = coords + self.handles[0].size / 2.
        if self.orientation == "horizontal":
            # Offset the slider line height by half the slider line width.
            track_position[1] -= self.track.size[1] / 2.
        else:
            # Offset the slider line width by half the slider line height.
            track_position[0] -= self.track.size[0] / 2.
        self.track.position = track_position

        self.handles[0].position = self.handles[0].position.astype(float)
        self.handles[1].position = self.handles[1].position.astype(float)

        self.handles[0].position += coords - self.position
        self.handles[1].position += coords - self.position

        if self.orientation == "horizontal":
            # Position the text below the handles.
            self.text[0].position = (self.handles[0].center[0],
                                     self.handles[0].position[1] - 20)
            self.text[1].position = (self.handles[1].center[0],
                                     self.handles[1].position[1] - 20)
        else:
            # Position the text to the left of the handles.
            self.text[0].position = (self.handles[0].center[0] - 35,
                                     self.handles[0].position[1])
            self.text[1].position = (self.handles[1].center[0] - 35,
                                     self.handles[1].position[1])

    @property
    def bottom_y_position(self):
        return self.track.position[1]

    @property
    def top_y_position(self):
        return self.track.position[1] + self.track.size[1]

    @property
    def left_x_position(self):
        return self.track.position[0]

    @property
    def right_x_position(self):
        return self.track.position[0] + self.track.size[0]

    def value_to_ratio(self, value):
        """Convert the value of a disk to the ratio.

        Parameters
        ----------
        value : float

        """
        value_range = self.max_value - self.min_value
        return (value - self.min_value) / value_range if value_range else 0

    def ratio_to_coord(self, ratio):
        """Convert the ratio to the absolute coordinate.

        Parameters
        ----------
        ratio : float
        """
        if self.orientation == "horizontal":
            return self.left_x_position + ratio * self.track.width
        return self.bottom_y_position + ratio * self.track.height

    def coord_to_ratio(self, coord):
        """Convert the x coordinate of a disk to the ratio.

        Parameters
        ----------
        coord : float
        """
        if self.orientation == "horizontal":
            return (coord - self.left_x_position) / float(self.track.width)
        return (coord - self.bottom_y_position) / float(self.track.height)

    def ratio_to_value(self, ratio):
        """Convert the ratio to the value of the disk.

        Parameters
        ----------
        ratio : float

        """
        value_range = self.max_value - self.min_value
        return self.min_value + ratio * value_range

    def set_position(self, position, disk_number):
        """Set the disk's position.

        Parameters
        ----------
        position : (float, float)
            The absolute position of the disk (x, y).
        disk_number : int
            The index of disk being moved.

        """
        if self.orientation == "horizontal":
            x_position = position[0]

            if disk_number == 0 and x_position >= self.handles[1].center[0]:
                x_position = self.ratio_to_coord(
                    self.value_to_ratio(self._values[1] - 1))

            if disk_number == 1 and x_position <= self.handles[0].center[0]:
                x_position = self.ratio_to_coord(
                    self.value_to_ratio(self._values[0] + 1))

            x_position = max(x_position, self.left_x_position)
            x_position = min(x_position, self.right_x_position)

            self.handles[disk_number].center = \
                (x_position, self.track.center[1])
        else:
            y_position = position[1]

            if disk_number == 0 and y_position >= self.handles[1].center[1]:
                y_position = self.ratio_to_coord(
                    self.value_to_ratio(self._values[1] - 1))

            if disk_number == 1 and y_position <= self.handles[0].center[1]:
                y_position = self.ratio_to_coord(
                    self.value_to_ratio(self._values[0] + 1))

            y_position = max(y_position, self.bottom_y_position)
            y_position = min(y_position, self.top_y_position)

            self.handles[disk_number].center = \
                (self.track.center[0], y_position)
        self.update(disk_number)

    @property
    def bottom_disk_value(self):
        """Return the value of the bottom disk."""
        return self._values[0]

    @bottom_disk_value.setter
    def bottom_disk_value(self, bottom_disk_value):
        """Set the value of the bottom disk.

        Parameters
        ----------
        bottom_disk_value : float
            New value for the bottom disk.

        """
        self.bottom_disk_ratio = self.value_to_ratio(bottom_disk_value)

    @property
    def top_disk_value(self):
        """Return the value of the top disk."""
        return self._values[1]

    @top_disk_value.setter
    def top_disk_value(self, top_disk_value):
        """Set the value of the top disk.

        Parameters
        ----------
        top_disk_value : float
            New value for the top disk.

        """
        self.top_disk_ratio = self.value_to_ratio(top_disk_value)

    @property
    def left_disk_value(self):
        """Return the value of the left disk."""
        return self._values[0]

    @left_disk_value.setter
    def left_disk_value(self, left_disk_value):
        """Set the value of the left disk.

        Parameters
        ----------
        left_disk_value : float
            New value for the left disk.

        """
        self.left_disk_ratio = self.value_to_ratio(left_disk_value)
        self.on_value_changed(self)

    @property
    def right_disk_value(self):
        """Return the value of the right disk."""
        return self._values[1]

    @right_disk_value.setter
    def right_disk_value(self, right_disk_value):
        """Set the value of the right disk.

        Parameters
        ----------
        right_disk_value : float
            New value for the right disk.
        """
        self.right_disk_ratio = self.value_to_ratio(right_disk_value)
        self.on_value_changed(self)

    @property
    def bottom_disk_ratio(self):
        """Return the ratio of the bottom disk."""
        return self._ratio[0]

    @bottom_disk_ratio.setter
    def bottom_disk_ratio(self, bottom_disk_ratio):
        """Set the ratio of the bottom disk.

        Parameters
        ----------
        bottom_disk_ratio : float
            New ratio for the bottom disk.

        """
        position_x = self.ratio_to_coord(bottom_disk_ratio)
        position_y = self.ratio_to_coord(bottom_disk_ratio)
        self.set_position((position_x, position_y), 0)

    @property
    def top_disk_ratio(self):
        """Return the ratio of the top disk."""
        return self._ratio[1]

    @top_disk_ratio.setter
    def top_disk_ratio(self, top_disk_ratio):
        """Set the ratio of the top disk.

        Parameters
        ----------
        top_disk_ratio : float
            New ratio for the top disk.
        """
        position_x = self.ratio_to_coord(top_disk_ratio)
        position_y = self.ratio_to_coord(top_disk_ratio)
        self.set_position((position_x, position_y), 1)

    @property
    def left_disk_ratio(self):
        """Return the ratio of the left disk."""
        return self._ratio[0]

    @left_disk_ratio.setter
    def left_disk_ratio(self, left_disk_ratio):
        """Set the ratio of the left disk.

        Parameters
        ----------
        left_disk_ratio : float
            New ratio for the left disk.
        """
        position_x = self.ratio_to_coord(left_disk_ratio)
        position_y = self.ratio_to_coord(left_disk_ratio)
        self.set_position((position_x, position_y), 0)

    @property
    def right_disk_ratio(self):
        """Return the ratio of the right disk."""
        return self._ratio[1]

    @right_disk_ratio.setter
    def right_disk_ratio(self, right_disk_ratio):
        """Set the ratio of the right disk.

        Parameters
        ----------
        right_disk_ratio : float
            New ratio for the right disk.
        """
        position_x = self.ratio_to_coord(right_disk_ratio)
        position_y = self.ratio_to_coord(right_disk_ratio)
        self.set_position((position_x, position_y), 1)

    def format_text(self, disk_number):
        """Return formatted text to display along the slider.

        Parameters
        ----------
        disk_number : int
            Index of the disk.
        """
        if callable(self.text_template):
            return self.text_template(self)

        return self.text_template.format(value=self._values[disk_number])

    def update(self, disk_number):
        """Update the slider.

        Parameters
        ----------
        disk_number : int
            Index of the disk to be updated.

        """
        # Compute the ratio determined by the position of the slider disk.
        if self.orientation == "horizontal":
            self._ratio[disk_number] = self.coord_to_ratio(
                self.handles[disk_number].center[0])
        else:
            self._ratio[disk_number] = self.coord_to_ratio(
                self.handles[disk_number].center[1])

        # Compute the selected value considering min_value and max_value.
        self._values[disk_number] = self.ratio_to_value(
            self._ratio[disk_number])

        # Update text.
        text = self.format_text(disk_number)
        self.text[disk_number].message = text

        if self.orientation == "horizontal":
            self.text[disk_number].position = (
                self.handles[disk_number].center[0],
                self.text[disk_number].position[1])
        else:
            self.text[disk_number].position = (
                self.text[disk_number].position[0],
                self.handles[disk_number].center[1])
        self.on_change(self)

    def handle_move_callback(self, i_ren, vtkactor, _slider):
        """Handle movement.

        Parameters
        ----------
        i_ren : :class:`CustomInteractorStyle`
        vtkactor : :class:`vtkActor`
            The picked actor
        _slider : :class:`LineDoubleSlider2D`

        """
        position = i_ren.event.position
        if vtkactor == self.handles[0].actors[0]:
            self.set_position(position, 0)
            self.handles[0].color = self.active_color
        elif vtkactor == self.handles[1].actors[0]:
            self.set_position(position, 1)
            self.handles[1].color = self.active_color
        self.on_moving_slider(self)
        i_ren.force_render()
        i_ren.event.abort()  # Stop propagating the event.

    def handle_release_callback(self, i_ren, vtkactor, _slider):
        """Change color when handle is released.

        Parameters
        ----------
        i_ren : :class:`CustomInteractorStyle`
        vtkactor : :class:`vtkActor`
            The picked actor
        _slider : :class:`LineDoubleSlider2D`

        """
        if vtkactor == self.handles[0].actors[0]:
            self.handles[0].color = self.default_color
        elif vtkactor == self.handles[1].actors[0]:
            self.handles[1].color = self.default_color
        i_ren.force_render()


class RingSlider2D(UI):
    """A disk slider.

    A disk moves along the boundary of a ring.
    Goes from 0-360 degrees.

    Attributes
    ----------
    mid_track_radius: float
        Distance from the center of the slider to the middle of the track.
    previous_value: float
        Value of Rotation of the actor before the current value.
    track : :class:`Disk2D`
        The circle on which the slider's handle moves.
    handle : :class:`Disk2D`
        The moving part of the slider.
    text : :class:`TextBlock2D`
        The text that shows percentage.
    default_color : (float, float, float)
        Color of the handle when in unpressed state.
    active_color : (float, float, float)
        Color of the handle when it is pressed.
    """

    def __init__(self, center=(0, 0),
                 initial_value=180, min_value=0, max_value=360,
                 slider_inner_radius=40, slider_outer_radius=44,
                 handle_inner_radius=0, handle_outer_radius=10,
                 font_size=16,
                 text_template="{ratio:.0%}"):
        """Init this UI element.

        Parameters
        ----------
        center : (float, float)
            Position (x, y) of the slider's center.
        initial_value : float
            Initial value of the slider.
        min_value : float
            Minimum value of the slider.
        max_value : float
            Maximum value of the slider.
        slider_inner_radius : int
            Inner radius of the base disk.
        slider_outer_radius : int
            Outer radius of the base disk.
        handle_outer_radius : int
            Outer radius of the slider's handle.
        handle_inner_radius : int
            Inner radius of the slider's handle.
        font_size : int
            Size of the text to display alongside the slider (pt).
        text_template : str, callable
            If str, text template can contain one or multiple of the
            replacement fields: `{value:}`, `{ratio:}`, `{angle:}`.
            If callable, this instance of `:class:RingSlider2D` will be
            passed as argument to the text template function.
        """
        self.default_color = (1, 1, 1)
        self.active_color = (0, 0, 1)
        super(RingSlider2D, self).__init__()

        self.track.inner_radius = slider_inner_radius
        self.track.outer_radius = slider_outer_radius
        self.handle.inner_radius = handle_inner_radius
        self.handle.outer_radius = handle_outer_radius
        self.center = center

        self.min_value = min_value
        self.max_value = max_value
        self.text.font_size = font_size
        self.text_template = text_template

        # Offer some standard hooks to the user.
        self.on_change = lambda ui: None
        self.on_value_changed = lambda ui: None
        self.on_moving_slider = lambda ui: None

        self._value = initial_value
        self.value = initial_value
        self._previous_value = initial_value
        self._angle = 0
        self._ratio = self.angle / TWO_PI

    def _setup(self):
        """Setup this UI component.

        Create the slider's circle (Disk2D), the handle (Disk2D) and
        the text (TextBlock2D).

        """
        # Slider's track.
        self.track = Disk2D(outer_radius=1)
        self.track.color = (1, 0, 0)

        # Slider's handle.
        self.handle = Disk2D(outer_radius=1)
        self.handle.color = self.default_color

        # Slider Text
        self.text = TextBlock2D(justification="center",
                                vertical_justification="middle")

        # Add default events listener for this UI component.
        self.track.on_left_mouse_button_pressed = self.track_click_callback
        self.track.on_left_mouse_button_dragged = self.handle_move_callback
        self.track.on_left_mouse_button_released = \
            self.handle_release_callback
        self.handle.on_left_mouse_button_dragged = self.handle_move_callback
        self.handle.on_left_mouse_button_released = \
            self.handle_release_callback

    def _get_actors(self):
        """Get the actors composing this UI component."""
        return self.track.actors + self.handle.actors + self.text.actors

    def _add_to_scene(self, scene):
        """Add all subcomponents or VTK props that compose this UI component.

        Parameters
        ----------
        scene : scene
        """
        self.track.add_to_scene(scene)
        self.handle.add_to_scene(scene)
        self.text.add_to_scene(scene)

    def _get_size(self):
        return self.track.size + self.handle.size

    def _set_position(self, coords):
        """Set the lower-left corner position of this UI component.

        Parameters
        ----------
        coords: (float, float)
            Absolute pixel coordinates (x, y).
        """
        self.track.position = coords + self.handle.size / 2.
        self.handle.position += coords - self.position
        # Position the text in the center of the slider's track.
        self.text.position = coords + self.size / 2.

    @property
    def mid_track_radius(self):
        return (self.track.inner_radius + self.track.outer_radius) / 2.

    @property
    def value(self):
        return self._value

    @value.setter
    def value(self, value):
        value_range = self.max_value - self.min_value
        self.ratio = (value - self.min_value) / value_range if value_range else 0
        self.on_value_changed(self)

    @property
    def previous_value(self):
        return self._previous_value

    @property
    def ratio(self):
        return self._ratio

    @ratio.setter
    def ratio(self, ratio):
        self.angle = ratio * TWO_PI

    @property
    def angle(self):
        """Return Angle (in rad) the handle makes with x-axis."""
        return self._angle

    @angle.setter
    def angle(self, angle):
        self._angle = angle % TWO_PI  # Wraparound
        self.update()

    def format_text(self):
        """Return formatted text to display along the slider. """
        if callable(self.text_template):
            return self.text_template(self)

        return self.text_template.format(ratio=self.ratio, value=self.value,
                                         angle=np.rad2deg(self.angle))

    def update(self):
        """Update the slider. """

        # Compute the ratio determined by the position of the slider disk.
        self._ratio = self.angle / TWO_PI

        # Compute the selected value considering min_value and max_value.
        value_range = self.max_value - self.min_value
        self._previous_value = self.value
        self._value = self.min_value + self.ratio * value_range

        # Update text disk actor.
        x = self.mid_track_radius * np.cos(self.angle) + self.center[0]
        y = self.mid_track_radius * np.sin(self.angle) + self.center[1]
        self.handle.center = (x, y)

        # Update text.
        text = self.format_text()
        self.text.message = text

        self.on_change(self)  # Call hook.

    def move_handle(self, click_position):
        """Move the slider's handle.

        Parameters
        ----------
        click_position: (float, float)
            Position of the mouse click.

        """
        x, y = np.array(click_position) - self.center
        angle = np.arctan2(y, x)
        if angle < 0:
            angle += TWO_PI

        self.angle = angle

    def track_click_callback(self, i_ren, _obj, _slider):
        """Update disk position and grab the focus.

        Parameters
        ----------
        i_ren : :class:`CustomInteractorStyle`
        obj : :class:`vtkActor`
            The picked actor
        _slider : :class:`RingSlider2D`

        """
        click_position = i_ren.event.position
        self.move_handle(click_position=click_position)
        self.on_moving_slider(self)
        i_ren.force_render()
        i_ren.event.abort()  # Stop propagating the event.

    def handle_move_callback(self, i_ren, _obj, _slider):
        """Move the slider's handle.

        Parameters
        ----------
        i_ren : :class:`CustomInteractorStyle`
        obj : :class:`vtkActor`
            The picked actor
        _slider : :class:`RingSlider2D`

        """
        click_position = i_ren.event.position
        self.handle.color = self.active_color
        self.move_handle(click_position=click_position)
        self.on_moving_slider(self)
        i_ren.force_render()
        i_ren.event.abort()  # Stop propagating the event.

    def handle_release_callback(self, i_ren, _obj, _slider):
        """Change color when handle is released.

        Parameters
        ----------
        i_ren : :class:`CustomInteractorStyle`
        vtkactor : :class:`vtkActor`
            The picked actor
        _slider : :class:`RingSlider2D`

        """
        self.handle.color = self.default_color
        i_ren.force_render()


class RangeSlider(UI):

    """A set of a LineSlider2D and a LineDoubleSlider2D.
    The double slider is used to set the min and max value
    for the LineSlider2D

    Attributes
    ----------
    range_slider_center : (float, float)
        Center of the LineDoubleSlider2D object.
    value_slider_center : (float, float)
        Center of the LineSlider2D object.
    range_slider : :class:`LineDoubleSlider2D`
        The line slider which sets the min and max values
    value_slider : :class:`LineSlider2D`
        The line slider which sets the value
    """

    def __init__(self, line_width=5, inner_radius=0, outer_radius=10,
                 handle_side=20, range_slider_center=(450, 400),
                 value_slider_center=(450, 300), length=200, min_value=0,
                 max_value=100, font_size=16, range_precision=1,
                 orientation="horizontal", value_precision=2, shape="disk"):
        """Init this class instance.

        Parameters
        ----------
        line_width : int
            Width of the slider tracks
        inner_radius : int
            Inner radius of the handles.
        outer_radius : int
            Outer radius of the handles.
        handle_side : int
            Side length of the handles (if square).
        range_slider_center : (float, float)
            Center of the LineDoubleSlider2D object.
        value_slider_center : (float, float)
            Center of the LineSlider2D object.
        length : int
            Length of the sliders.
        min_value : float
            Minimum value of the double slider.
        max_value : float
            Maximum value of the double slider.
        font_size : int
            Size of the text to display alongside the sliders (pt).
        range_precision : int
            Number of decimal places to show the min and max values set.
        orientation : str
            horizontal or vertical
        value_precision : int
            Number of decimal places to show the value set on slider.
        shape : string
            Describes the shape of the handle.
            Currently supports 'disk' and 'square'.

        """
        self.min_value = min_value
        self.max_value = max_value
        self.inner_radius = inner_radius
        self.outer_radius = outer_radius
        self.handle_side = handle_side
        self.length = length
        self.line_width = line_width
        self.font_size = font_size
        self.shape = shape
        self.orientation = orientation.lower()

        self.range_slider_text_template = \
            "{value:." + str(range_precision) + "f}"
        self.value_slider_text_template = \
            "{value:." + str(value_precision) + "f}"

        self.range_slider_center = range_slider_center
        self.value_slider_center = value_slider_center
        super(RangeSlider, self).__init__()

    def _setup(self):
        """Setup this UI component."""
        self.range_slider = \
            LineDoubleSlider2D(line_width=self.line_width,
                               inner_radius=self.inner_radius,
                               outer_radius=self.outer_radius,
                               handle_side=self.handle_side,
                               center=self.range_slider_center,
                               length=self.length, min_value=self.min_value,
                               max_value=self.max_value,
                               initial_values=(self.min_value,
                                               self.max_value),
                               font_size=self.font_size, shape=self.shape,
                               orientation=self.orientation,
                               text_template=self.range_slider_text_template)

        self.value_slider = \
            LineSlider2D(line_width=self.line_width, length=self.length,
                         inner_radius=self.inner_radius,
                         outer_radius=self.outer_radius,
                         handle_side=self.handle_side,
                         center=self.value_slider_center,
                         min_value=self.min_value, max_value=self.max_value,
                         initial_value=(self.min_value + self.max_value) / 2,
                         font_size=self.font_size, shape=self.shape,
                         orientation=self.orientation,
                         text_template=self.value_slider_text_template)

        # Add default events listener for this UI component.
        self.range_slider.handles[0].on_left_mouse_button_dragged = \
            self.range_slider_handle_move_callback
        self.range_slider.handles[1].on_left_mouse_button_dragged = \
            self.range_slider_handle_move_callback

    def _get_actors(self):
        """Get the actors composing this UI component."""
        return self.range_slider.actors + self.value_slider.actors

    def _add_to_scene(self, scene):
        """Add all subcomponents or VTK props that compose this UI component.

        Parameters
        ----------
        scene : scene
        """
        self.range_slider.add_to_scene(scene)
        self.value_slider.add_to_scene(scene)

    def _get_size(self):
        return self.range_slider.size + self.value_slider.size

    def _set_position(self, coords):
        pass

    def range_slider_handle_move_callback(self, i_ren, obj, _slider):
        """Update range_slider's handles.

        Parameters
        ----------
        i_ren : :class:`CustomInteractorStyle`
        obj : :class:`vtkActor`
            The picked actor
        _slider : :class:`RangeSlider`

        """
        position = i_ren.event.position
        if obj == self.range_slider.handles[0].actors[0]:
            self.range_slider.handles[0].color = \
                self.range_slider.active_color
            self.range_slider.set_position(position, 0)
            self.value_slider.min_value = self.range_slider.left_disk_value
            self.value_slider.update()
        elif obj == self.range_slider.handles[1].actors[0]:
            self.range_slider.handles[1].color = \
                self.range_slider.active_color
            self.range_slider.set_position(position, 1)
            self.value_slider.max_value = self.range_slider.right_disk_value
            self.value_slider.update()
        i_ren.force_render()
        i_ren.event.abort()  # Stop propagating the event.


class Option(UI):

    """A set of a Button2D and a TextBlock2D to act as a single option
    for checkboxes and radio buttons.
    Clicking the button toggles its checked/unchecked status.

    Attributes
    ----------
    label : str
        The label for the option.
    font_size : int
            Font Size of the label.

    """

    def __init__(self, label, position=(0, 0), font_size=18, checked=False):
        """Init this class instance.

        Parameters
        ----------
        label : str
            Text to be displayed next to the option's button.
        position : (float, float)
            Absolute coordinates (x, y) of the lower-left corner of
            the button of the option.
        font_size : int
            Font size of the label.
        checked : bool, optional
            Boolean value indicates the initial state of the option

        """
        self.label = label
        self.font_size = font_size
        self.checked = checked
        self.button_size = (font_size * 1.2, font_size * 1.2)
        self.button_label_gap = 10
        super(Option, self).__init__(position)

        # Offer some standard hooks to the user.
        self.on_change = lambda obj: None

    def _setup(self):
        """Setup this UI component."""
        # Option's button
        self.button_icons = []
        self.button_icons.append(('unchecked',
                                  read_viz_icons(fname="stop2.png")))
        self.button_icons.append(('checked',
                                  read_viz_icons(fname="checkmark.png")))
        self.button = Button2D(icon_fnames=self.button_icons,
                               size=self.button_size)

        self.text = TextBlock2D(text=self.label, font_size=self.font_size)

        # Display initial state
        if self.checked:
            self.button.set_icon_by_name("checked")

        # Add callbacks
        self.button.on_left_mouse_button_clicked = self.toggle
        self.text.on_left_mouse_button_clicked = self.toggle

    def _get_actors(self):
        """Get the actors composing this UI component."""
        return self.button.actors + self.text.actors

    def _add_to_scene(self, scene):
        """Add all subcomponents or VTK props that compose this UI component.

        Parameters
        ----------
        scene : scene

        """
        self.button.add_to_scene(scene)
        self.text.add_to_scene(scene)

    def _get_size(self):
        width = self.button.size[0] + self.button_label_gap + self.text.size[0]
        height = max(self.button.size[1], self.text.size[1])
        return np.array([width, height])

    def _set_position(self, coords):
        """Set the lower-left corner position of this UI component.

        Parameters
        ----------
        coords: (float, float)
            Absolute pixel coordinates (x, y).

        """
        num_newlines = self.label.count('\n')
        self.button.position = coords + \
            (0, num_newlines * self.font_size * 0.5)
        offset = (self.button.size[0] + self.button_label_gap, 0)
        self.text.position = coords + offset

    def toggle(self, i_ren, _obj, _element):
        if self.checked:
            self.deselect()
        else:
            self.select()

        self.on_change(self)
        i_ren.force_render()

    def select(self):
        self.checked = True
        self.button.set_icon_by_name("checked")

    def deselect(self):
        self.checked = False
        self.button.set_icon_by_name("unchecked")


class Checkbox(UI):

    """A 2D set of :class:'Option' objects.
    Multiple options can be selected.

    Attributes
    ----------
    labels : list(string)
        List of labels of each option.
    options : dict(Option)
        Dictionary of all the options in the checkbox set.
    padding : float
        Distance between two adjacent options
    """

    def __init__(self, labels, checked_labels=(), padding=1, font_size=18,
                 font_family='Arial', position=(0, 0)):
        """Init this class instance.

        Parameters
        ----------
        labels : list(str)
            List of labels of each option.
        checked_labels: list(str), optional
            List of labels that are checked on setting up.
        padding : float, optional
            The distance between two adjacent options
        font_size : int, optional
            Size of the text font.
        font_family : str, optional
            Currently only supports Arial.
        position : (float, float), optional
            Absolute coordinates (x, y) of the lower-left corner of
            the button of the first option.
        """

        self.labels = list(reversed(list(labels)))
        self._padding = padding
        self._font_size = font_size
        self.font_family = font_family
        self.checked_labels = list(checked_labels)
        super(Checkbox, self).__init__(position)
        self.on_change = lambda checkbox: None

    def _setup(self):
        """Setup this UI component."""
        self.options = OrderedDict()
        button_y = self.position[1]
        for label in self.labels:

            option = Option(label=label,
                            font_size=self.font_size,
                            position=(self.position[0], button_y),
                            checked=(label in self.checked_labels))

            line_spacing = option.text.actor.GetTextProperty().GetLineSpacing()
            button_y = button_y + self.font_size * \
                (label.count('\n') + 1) * (line_spacing + 0.1) + self.padding
            self.options[label] = option

            # Set callback
            option.on_change = self._handle_option_change

    def _get_actors(self):
        """Get the actors composing this UI component."""
        actors = []
        for option in self.options.values():
            actors = actors + option.actors
        return actors

    def _add_to_scene(self, scene):
        """Add all subcomponents or VTK props that compose this UI component.

        Parameters
        ----------
        scene : scene

        """
        for option in self.options.values():
            option.add_to_scene(scene)

    def _get_size(self):
        option_width, option_height = self.options.values()[0].get_size()
        height = len(self.labels) * (option_height + self.padding) \
            - self.padding
        return np.asarray([option_width, height])

    def _handle_option_change(self, option):
        """Update whenever an option changes.

        Parameters
        ----------
        option : :class:`Option`
        """
        if option.checked:
            self.checked_labels.append(option.label)
        else:
            self.checked_labels.remove(option.label)

        self.on_change(self)

    def _set_position(self, coords):
        """Set the lower-left corner position of this UI component.

        Parameters
        ----------
        coords: (float, float)
            Absolute pixel coordinates (x, y).

        """
        button_y = coords[1]
        for option_no, option in enumerate(self.options.values()):
            option.position = (coords[0], button_y)
            line_spacing = option.text.actor.GetTextProperty().GetLineSpacing()
            button_y = (button_y + self.font_size
                        * (self.labels[option_no].count('\n') + 1)
                        * (line_spacing + 0.1) + self.padding)

    @property
    def font_size(self):
        """ Gets the font size of text.
        """
        return self._font_size

    @property
    def padding(self):
        """Get the padding between options."""
        return self._padding


class RadioButton(Checkbox):
    """A 2D set of :class:'Option' objects.
    Only one option can be selected.

    Attributes
    ----------
    labels : list(string)
        List of labels of each option.
    options : dict(Option)
        Dictionary of all the options in the checkbox set.
    padding : float
        Distance between two adjacent options

    """

    def __init__(self, labels, checked_labels, padding=1, font_size=18,
                 font_family='Arial', position=(0, 0)):
        """Init class instance.

        Parameters
        ----------
        labels : list(str)
            List of labels of each option.
        checked_labels: list(str), optional
            List of labels that are checked on setting up.
        padding : float, optional
            The distance between two adjacent options
        font_size : int, optional
            Size of the text font.
        font_family : str, optional
            Currently only supports Arial.
        position : (float, float), optional
            Absolute coordinates (x, y) of the lower-left corner of
            the button of the first option.
        """
        if len(checked_labels) > 1:
            err_msg = "Only one option can be pre-selected for radio buttons."
            raise ValueError(err_msg)

        super(RadioButton, self).__init__(labels=labels, position=position,
                                          padding=padding,
                                          font_size=font_size,
                                          font_family=font_family,
                                          checked_labels=checked_labels)

    def _handle_option_change(self, option):
        for option_ in self.options.values():
            option_.deselect()

        option.select()
        self.checked_labels = [option.label]
        self.on_change(self)


class ComboBox2D(UI):
    """UI element to create drop-down menus.

    Attributes
    ----------
    selection_box: :class: 'TextBox2D'
        Display selection and placeholder text.
    drop_down_button: :class: 'Button2D'
        Button to show or hide menu.
    drop_down_menu: :class: 'ListBox2D'
        Container for item list.
    """

    def __init__(self, items=[], position=(0, 0), size=(300, 200),
                 placeholder="Choose selection...", draggable=True,
                 selection_text_color=(0, 0, 0), selection_bg_color=(1, 1, 1),
                 menu_text_color=(0.2, 0.2, 0.2),
                 selected_color=(0.9, 0.6, 0.6),
                 unselected_color=(0.6, 0.6, 0.6),
                 scroll_bar_active_color=(0.6, 0.2, 0.2),
                 scroll_bar_inactive_color=(0.9, 0.0, 0.0), menu_opacity=1.,
                 reverse_scrolling=False, font_size=20, line_spacing=1.4):
        """Init class Instance.

        Parameters
        ----------
        items: list(string)
            List of items to be displayed as choices.
        position : (float, float)
            Absolute coordinates (x, y) of the lower-left corner of this
            UI component.
        size : (int, int)
            Width and height in pixels of this UI component.
        placeholder : str
            Holds the default text to be displayed.
        draggable: {True, False}
            Whether the UI element is draggable or not.
        selection_text_color : tuple of 3 floats
            Color of the selected text to be displayed.
        selection_bg_color : tuple of 3 floats
            Background color of the selection text.
        menu_text_color : tuple of 3 floats.
            Color of the options displayed in drop down menu.
        selected_color : tuple of 3 floats.
            Background color of the selected option in drop down menu.
        unselected_color : tuple of 3 floats.
            Background color of the unselected option in drop down menu.
        scroll_bar_active_color : tuple of 3 floats.
            Color of the scrollbar when in active use.
        scroll_bar_inactive_color : tuple of 3 floats.
            Color of the scrollbar when inactive.
        reverse_scrolling: {True, False}
            If True, scrolling up will move the list of files down.
        font_size: int
            The font size of selected text in pixels.
        line_spacing: float
            Distance between drop down menu's items in pixels.
        """
        self.items = items.copy()
        self.font_size = font_size
        self.reverse_scrolling = reverse_scrolling
        self.line_spacing = line_spacing
        self.panel_size = size
        self._selection = placeholder
        self._menu_visibility = False
        self._selection_ID = None
        self.draggable = draggable
        self.sel_text_color = selection_text_color
        self.sel_bg_color = selection_bg_color
        self.menu_txt_color = menu_text_color
        self.selected_color = selected_color
        self.unselected_color = unselected_color
        self.scroll_active_color = scroll_bar_active_color
        self.scroll_inactive_color = scroll_bar_inactive_color
        self.menu_opacity = menu_opacity

        # Define subcomponent sizes.
        self.text_block_size = (int(0.8*size[0]), int(0.3*size[1]))
        self.drop_menu_size = (size[0], int(0.7*size[1]))
        self.drop_button_size = (int(0.2*size[0]), int(0.3*size[1]))

        self._icon_files = [
            ('left', read_viz_icons(fname='circle-left.png')),
            ('down', read_viz_icons(fname='circle-down.png'))]

        super(ComboBox2D, self).__init__()
        self.position = position

    def _setup(self):
        """Setup this UI component.

        Create the ListBox filled with empty slots (ListBoxItem2D).
        Create TextBox with placeholder text.
        Create Button for toggling drop down menu.
        """
        self.selection_box = TextBlock2D(
            size=self.text_block_size, color=self.sel_text_color,
            bg_color=self.sel_bg_color, text=self._selection)

        self.drop_down_button = Button2D(
            icon_fnames=self._icon_files, size=self.drop_button_size)

        self.drop_down_menu = ListBox2D(
            values=self.items, multiselection=False,
            font_size=self.font_size, line_spacing=self.line_spacing,
            text_color=self.menu_txt_color, selected_color=self.selected_color,
            unselected_color=self.unselected_color,
            scroll_bar_active_color=self.scroll_active_color,
            scroll_bar_inactive_color=self.scroll_inactive_color,
            background_opacity=self.menu_opacity,
            reverse_scrolling=self.reverse_scrolling, size=self.drop_menu_size)

        self.drop_down_menu.set_visibility(False)

        self.panel = Panel2D(self.panel_size, opacity=0.0)
        self.panel.add_element(self.selection_box, (0.001, 0.7))
        self.panel.add_element(self.drop_down_button, (0.8, 0.7))
        self.panel.add_element(self.drop_down_menu, (0, 0))

        if self.draggable:
            self.drop_down_button.on_left_mouse_button_dragged =\
                self.left_button_dragged
            self.drop_down_menu.panel.background.on_left_mouse_button_dragged\
                = self.left_button_dragged
            self.selection_box.on_left_mouse_button_dragged =\
                self.left_button_dragged
            self.selection_box.background.on_left_mouse_button_dragged =\
                self.left_button_dragged

            self.drop_down_button.on_left_mouse_button_pressed =\
                self.left_button_pressed
            self.drop_down_menu.panel.background.on_left_mouse_button_pressed\
                = self.left_button_pressed
            self.selection_box.on_left_mouse_button_pressed =\
                self.left_button_pressed
            self.selection_box.background.on_left_mouse_button_pressed =\
                self.left_button_pressed
        else:
            self.panel.background.on_left_mouse_button_dragged =\
                lambda i_ren, _obj, _comp: i_ren.force_render
            self.drop_down_menu.panel.background.on_left_mouse_button_dragged\
                = lambda i_ren, _obj, _comp: i_ren.force_render

        # Handle mouse wheel events on the slots.
        for slot in self.drop_down_menu.slots:
            slot.add_callback(
                slot.textblock.actor, "LeftButtonPressEvent",
                self.select_option_callback)

            slot.add_callback(
                slot.background.actor, "LeftButtonPressEvent",
                self.select_option_callback)

            self.drop_down_button.on_left_mouse_button_clicked = \
                self.menu_toggle_callback

        # Offer some standard hooks to the user.
        self.on_change = lambda ui: None

    def _get_actors(self):
        """Get the actors composing this UI component."""
        return self.panel.actors

    def resize(self, size):
        """Resize ComboBox2D.

        Parameters
        ----------
        size : (int, int)
            ComboBox size(width, height) in pixels.
        """
        self.panel.resize(size)

        self.text_block_size = (int(0.8*size[0]), int(0.3*size[1]))
        self.drop_menu_size = (size[0], int(0.7*size[1]))
        self.drop_button_size = (int(0.2*size[0]), int(0.3*size[1]))

        self.panel.update_element(self.selection_box, (0.001, 0.7))
        self.panel.update_element(self.drop_down_button, (0.8, 0.7))
        self.panel.update_element(self.drop_down_menu, (0, 0))

        self.drop_down_button.resize(self.drop_button_size)
        self.drop_down_menu.resize(self.drop_menu_size)
        self.selection_box.resize(self.text_block_size)

    def _set_position(self, coords):
        """Set the lower-left corner position of this UI component.

        Parameters
        ----------
        coords: (float, float)
            Absolute pixel coordinates (x, y).

        """
        self.panel.position = coords

    def _add_to_scene(self, scene):
        """Add all subcomponents or VTK props that compose this UI component.

        Parameters
        ----------
        scene : scene

        """
        self.panel.add_to_scene(scene)
        self.selection_box.font_size = self.font_size

    def _get_size(self):
        return self.panel.size

    @property
    def selected_text(self):
        return self._selection

    @property
    def selected_text_index(self):
        return self._selection_ID

    def append_item(self, *items):
        """Append additional options to the menu.

        Parameters
        ----------
        items : n-d list, n-d tuple, Number or str
            Additional options.

        """
        for item in items:
            if isinstance(item, (list, tuple)):
                # Useful when n-d lists/tuples are used.
                self.append_item(*item)
            elif isinstance(item, (str, Number)):
                self.items.append(str(item))
            else:
                raise TypeError("Invalid item instance {}".format(type(item)))

        self.drop_down_menu.update_scrollbar()
        if not self._menu_visibility:
            self.drop_down_menu.scroll_bar.set_visibility(False)

    def select_option_callback(self, i_ren, _obj, listboxitem):
        """Select the appropriate option

        Parameters
        ----------
        i_ren: :class:`CustomInteractorStyle`
        obj: :class:`vtkActor`
            The picked actor
        listboxitem: :class:`ListBoxItem2D`

        """

        # Set the Text of TextBlock2D to the text of listboxitem
        self._selection = listboxitem.element
        self._selection_ID = self.items.index(self._selection)

        self.selection_box.message = self._selection
        clip_overflow(self.selection_box,
                      self.selection_box.background.size[0])
        self.drop_down_menu.set_visibility(False)
        self._menu_visibility = False

        self.drop_down_button.next_icon()

        self.on_change(self)

        i_ren.force_render()
        i_ren.event.abort()

    def menu_toggle_callback(self, i_ren, _vtkactor, _combobox):
        """Toggle visibility of drop down menu list.

        Parameters
        ----------
        i_ren : :class:`CustomInteractorStyle`
        vtkactor : :class:`vtkActor`
            The picked actor
        combobox : :class:`ComboBox2D`

        """
        self._menu_visibility = not self._menu_visibility
        self.drop_down_menu.set_visibility(self._menu_visibility)

        self.drop_down_button.next_icon()

        i_ren.force_render()
        i_ren.event.abort()  # Stop propagating the event.

    def left_button_pressed(self, i_ren, _obj, _sub_component):
        click_pos = np.array(i_ren.event.position)
        self._click_position = click_pos
        i_ren.event.abort()  # Stop propagating the event.

    def left_button_dragged(self, i_ren, _obj, _sub_component):
        click_position = np.array(i_ren.event.position)
        change = click_position - self._click_position
        self.panel.position += change
        self._click_position = click_position
        i_ren.force_render()


class ListBox2D(UI):
    """UI component that allows the user to select items from a list.

    Attributes
    ----------
    on_change: function
        Callback function for when the selected items have changed.
    """

    def __init__(self, values, position=(0, 0), size=(100, 300),
                 multiselection=True, reverse_scrolling=False,
                 font_size=20, line_spacing=1.4,
                 text_color=(0.2, 0.2, 0.2),
                 selected_color=(0.9, 0.6, 0.6),
                 unselected_color=(0.6, 0.6, 0.6),
                 scroll_bar_active_color=(0.6, 0.2, 0.2),
                 scroll_bar_inactive_color=(0.9, 0.0, 0.0),
                 background_opacity=1.):
        """Init class instance.

        Parameters
        ----------
        values: list of objects
            Values used to populate this listbox. Objects must be castable
            to string.
        position : (float, float)
            Absolute coordinates (x, y) of the lower-left corner of this
            UI component.
        size : (int, int)
            Width and height in pixels of this UI component.
        multiselection: {True, False}
            Whether multiple values can be selected at once.
        reverse_scrolling: {True, False}
            If True, scrolling up will move the list of files down.
        font_size: int
            The font size in pixels.
        line_spacing: float
            Distance between listbox's items in pixels.
        text_color : tuple of 3 floats
        selected_color : tuple of 3 floats
        unselected_color : tuple of 3 floats
        scroll_bar_active_color : tuple of 3 floats
        scroll_bar_inactive_color : tuple of 3 floats
        background_opacity : float
        """
        self.view_offset = 0
        self.slots = []
        self.selected = []

        self.panel_size = size
        self.font_size = font_size
        self.line_spacing = line_spacing
        self.slot_height = int(self.font_size * self.line_spacing)

        self.text_color = text_color
        self.selected_color = selected_color
        self.unselected_color = unselected_color
        self.background_opacity = background_opacity

        # self.panel.resize(size)
        self.values = values
        self.multiselection = multiselection
        self.last_selection_idx = 0
        self.reverse_scrolling = reverse_scrolling
        super(ListBox2D, self).__init__()

        denom = len(self.values) - self.nb_slots
        if not denom:
            denom += 1
        self.scroll_step_size = (self.slot_height * self.nb_slots -
                                 self.scroll_bar.height) / denom

        self.scroll_bar_active_color = scroll_bar_active_color
        self.scroll_bar_inactive_color = scroll_bar_inactive_color
        self.scroll_bar.color = self.scroll_bar_inactive_color
        self.scroll_bar.opacity = self.background_opacity

        self.position = position
        self.scroll_init_position = 0
        self.update()

        # Offer some standard hooks to the user.
        self.on_change = lambda: None

    def _setup(self):
        """Setup this UI component.

        Create the ListBox (Panel2D) filled with empty slots (ListBoxItem2D).
        """
        self.margin = 10
        size = self.panel_size
        font_size = self.font_size
        # Calculating the number of slots.
        self.nb_slots = int((size[1] - 2 * self.margin) // self.slot_height)

        # This panel facilitates adding slots at the right position.
        self.panel = Panel2D(size=size, color=(1, 1, 1))

        # Add a scroll bar
        scroll_bar_height = self.nb_slots * (size[1] - 2 * self.margin) \
            / len(self.values)
        self.scroll_bar = Rectangle2D(size=(int(size[0]/20),
                                            scroll_bar_height))
        if len(self.values) <= self.nb_slots:
            self.scroll_bar.set_visibility(False)
            self.scroll_bar.height = 0
        self.panel.add_element(
            self.scroll_bar, size - self.scroll_bar.size - self.margin)

        # Initialisation of empty text actors
        self.slot_width = size[0] - self.scroll_bar.size[0] - \
            2 * self.margin - self.margin
        x = self.margin
        y = size[1] - self.margin
        for _ in range(self.nb_slots):
            y -= self.slot_height
            item = ListBoxItem2D(list_box=self,
                                 size=(self.slot_width, self.slot_height),
                                 text_color=self.text_color,
                                 selected_color=self.selected_color,
                                 unselected_color=self.unselected_color,
                                 background_opacity=self.background_opacity)
            item.textblock.font_size = font_size
            self.slots.append(item)
            self.panel.add_element(item, (x, y + self.margin))

        # Add default events listener for this UI component.
        self.scroll_bar.on_left_mouse_button_pressed = \
            self.scroll_click_callback
        self.scroll_bar.on_left_mouse_button_released = \
            self.scroll_release_callback
        self.scroll_bar.on_left_mouse_button_dragged = \
            self.scroll_drag_callback

        # Handle mouse wheel events on the panel.
        up_event = "MouseWheelForwardEvent"
        down_event = "MouseWheelBackwardEvent"
        if self.reverse_scrolling:
            up_event, down_event = down_event, up_event  # Swap events

        self.add_callback(self.panel.background.actor, up_event,
                          self.up_button_callback)
        self.add_callback(self.panel.background.actor, down_event,
                          self.down_button_callback)

        # Handle mouse wheel events on the slots.
        for slot in self.slots:
            self.add_callback(slot.background.actor, up_event,
                              self.up_button_callback)
            self.add_callback(slot.background.actor, down_event,
                              self.down_button_callback)
            self.add_callback(slot.textblock.actor, up_event,
                              self.up_button_callback)
            self.add_callback(slot.textblock.actor, down_event,
                              self.down_button_callback)

    def resize(self, size):
        pass

    def _get_actors(self):
        """Get the actors composing this UI component."""
        return self.panel.actors

    def _add_to_scene(self, scene):
        """Add all subcomponents or VTK props that compose this UI component.

        Parameters
        ----------
        scene : scene

        """
        self.panel.add_to_scene(scene)
        for slot in self.slots:
            clip_overflow(slot.textblock, self.slot_width)

    def _get_size(self):
        return self.panel.size

    def _set_position(self, coords):
        """Position the lower-left corner of this UI component.

        Parameters
        ----------
        coords: (float, float)
            Absolute pixel coordinates (x, y).

        """
        self.panel.position = coords

    def up_button_callback(self, i_ren, _obj, _list_box):
        """Pressing up button scrolls up in the combo box.

        Parameters
        ----------
        i_ren: :class:`CustomInteractorStyle`
        obj: :class:`vtkActor`
            The picked actor
        _list_box: :class:`ListBox2D`

        """
        if self.view_offset > 0:
            self.view_offset -= 1
            self.update()
            scroll_bar_idx = self.panel._elements.index(self.scroll_bar)
            self.scroll_bar.center = (self.scroll_bar.center[0],
                                      self.scroll_bar.center[1] +
                                      self.scroll_step_size)
            self.panel.element_offsets[scroll_bar_idx] = (
                self.scroll_bar,
                (self.scroll_bar.position - self.panel.position))

        i_ren.force_render()
        i_ren.event.abort()  # Stop propagating the event.

    def down_button_callback(self, i_ren, _obj, _list_box):
        """Pressing down button scrolls down in the combo box.

        Parameters
        ----------
        i_ren: :class:`CustomInteractorStyle`
        obj: :class:`vtkActor`
            The picked actor
        _list_box: :class:`ListBox2D`

        """
        view_end = self.view_offset + self.nb_slots
        if view_end < len(self.values):
            self.view_offset += 1
            self.update()
            scroll_bar_idx = self.panel._elements.index(self.scroll_bar)
            self.scroll_bar.center = (self.scroll_bar.center[0],
                                      self.scroll_bar.center[1] -
                                      self.scroll_step_size)
            self.panel.element_offsets[scroll_bar_idx] = (
                self.scroll_bar,
                (self.scroll_bar.position - self.panel.position))

        i_ren.force_render()
        i_ren.event.abort()  # Stop propagating the event.

    def scroll_click_callback(self, i_ren, _obj, _rect_obj):
        """ Callback to change the color of the bar when it is clicked.

        Parameters
        ----------
        i_ren: :class:`CustomInteractorStyle`
        obj: :class:`vtkActor`
            The picked actor
        _rect_obj: :class:`Rectangle2D`

        """
        self.scroll_bar.color = self.scroll_bar_active_color
        self.scroll_init_position = i_ren.event.position[1]
        i_ren.force_render()
        i_ren.event.abort()

    def scroll_release_callback(self, i_ren, _obj, _rect_obj):
        """Callback to change the color of the bar when it is released.

        Parameters
        ----------
        i_ren: :class:`CustomInteractorStyle`
        obj: :class:`vtkActor`
            The picked actor
        rect_obj: :class:`Rectangle2D`

        """
        self.scroll_bar.color = self.scroll_bar_inactive_color
        i_ren.force_render()

    def scroll_drag_callback(self, i_ren, _obj, _rect_obj):
        """Drag scroll bar in the combo box.

        Parameters
        ----------
        i_ren: :class:`CustomInteractorStyle`
        obj: :class:`vtkActor`
            The picked actor
        rect_obj: :class:`Rectangle2D`

        """
        position = i_ren.event.position
        offset = int((position[1] - self.scroll_init_position) /
                     self.scroll_step_size)
        if offset > 0 and self.view_offset > 0:
            offset = min(offset, self.view_offset)

        elif offset < 0 and (
                self.view_offset + self.nb_slots < len(self.values)):
            offset = min(-offset,
                         len(self.values) - self.nb_slots - self.view_offset)
            offset = - offset
        else:
            return

        self.view_offset -= offset
        self.update()
        scroll_bar_idx = self.panel._elements.index(self.scroll_bar)
        self.scroll_bar.center = (self.scroll_bar.center[0],
                                  self.scroll_bar.center[1] +
                                  offset * self.scroll_step_size)

        self.scroll_init_position += offset * self.scroll_step_size

        self.panel.element_offsets[scroll_bar_idx] = (
            self.scroll_bar, (self.scroll_bar.position - self.panel.position))
        i_ren.force_render()
        i_ren.event.abort()

    def update(self):
        """Refresh listbox's content. """
        view_start = self.view_offset
        view_end = view_start + self.nb_slots
        values_to_show = self.values[view_start:view_end]

        # Populate slots according to the view.
        for i, choice in enumerate(values_to_show):
            slot = self.slots[i]
            slot.element = choice
            if slot.textblock.scene is not None:
                clip_overflow(slot.textblock, self.slot_width)
            slot.set_visibility(True)
            if slot.size[1] != self.slot_height:
                slot.resize((self.slot_width, self.slot_height))
            if slot.element in self.selected:
                slot.select()
            else:
                slot.deselect()

        # Flush remaining slots.
        for slot in self.slots[len(values_to_show):]:
            slot.element = None
            slot.set_visibility(False)
            slot.resize((self.slot_width, 0))
            slot.deselect()

    def update_scrollbar(self):
        """Change the scroll-bar height when the values
        in the listbox change
        """
        self.scroll_bar.set_visibility(True)

        self.scroll_bar.height = self.nb_slots * \
            (self.panel_size[1] - 2 * self.margin) / len(self.values)

        self.scroll_step_size = (self.slot_height * self.nb_slots -
                                 self.scroll_bar.height) \
            / (len(self.values) - self.nb_slots)

        self.panel.update_element(
            self.scroll_bar, self.panel_size - self.scroll_bar.size -
            self.margin)

        if len(self.values) <= self.nb_slots:
            self.scroll_bar.set_visibility(False)
            self.scroll_bar.height = 0

    def clear_selection(self):
        del self.selected[:]

    def select(self, item, multiselect=False, range_select=False):
        """Select the item.

        Parameters
        ----------
        item: ListBoxItem2D's object
            Item to select.
        multiselect: {True, False}
            If True and multiselection is allowed, the item is added to the
            selection.
            Otherwise, the selection will only contain the provided item unless
            range_select is True.
        range_select: {True, False}
            If True and multiselection is allowed, all items between the last
            selected item and the current one will be added to the selection.
            Otherwise, the selection will only contain the provided item unless
            multi_select is True.

        """
        selection_idx = self.values.index(item.element)
        if self.multiselection and range_select:
            self.clear_selection()
            step = 1 if selection_idx >= self.last_selection_idx else -1
            for i in range(self.last_selection_idx,
                           selection_idx + step,
                           step):
                self.selected.append(self.values[i])

        elif self.multiselection and multiselect:
            if item.element in self.selected:
                self.selected.remove(item.element)
            else:
                self.selected.append(item.element)
            self.last_selection_idx = selection_idx

        else:
            self.clear_selection()
            self.selected.append(item.element)
            self.last_selection_idx = selection_idx

        self.on_change()  # Call hook.
        self.update()


class ListBoxItem2D(UI):
    """The text displayed in a listbox."""

    def __init__(self, list_box, size,
                 text_color=(1.0, 0.0, 0.0),
                 selected_color=(0.4, 0.4, 0.4),
                 unselected_color=(0.9, 0.9, 0.9),
                 background_opacity=1.):
        """Init ListBox Item instance.

        Parameters
        ----------
        list_box : :class:`ListBox`
            The ListBox reference this text belongs to.
        size : tuple of 2 ints
            The size of the listbox item.
        text_color : tuple of 3 floats
        unselected_color : tuple of 3 floats
        selected_color : tuple of 3 floats
        background_opacity : float
        """
        super(ListBoxItem2D, self).__init__()
        self._element = None
        self.list_box = list_box
        self.background.resize(size)
        self.background_opacity = background_opacity
        self.selected = False
        self.text_color = text_color
        self.textblock.color = self.text_color
        self.selected_color = selected_color
        self.unselected_color = unselected_color
        self.background.opacity = self.background_opacity
        self.deselect()

    def _setup(self):
        """Setup this UI component.

        Create the ListBoxItem2D with its background (Rectangle2D) and its
        label (TextBlock2D).
        """
        self.background = Rectangle2D()
        self.textblock = TextBlock2D(justification="left",
                                     vertical_justification="middle")

        # Add default events listener for this UI component.
        self.add_callback(self.textblock.actor, "LeftButtonPressEvent",
                          self.left_button_clicked)
        self.add_callback(self.background.actor, "LeftButtonPressEvent",
                          self.left_button_clicked)

    def _get_actors(self):
        """Get the actors composing this UI component."""
        return self.background.actors + self.textblock.actors

    def _add_to_scene(self, scene):
        """Add all subcomponents or VTK props that compose this UI component.

        Parameters
        ----------
        scene : scene
        """
        self.background.add_to_scene(scene)
        self.textblock.add_to_scene(scene)

    def _get_size(self):
        return self.background.size

    def _set_position(self, coords):
        """Set the lower-left corner position of this UI component.

        Parameters
        ----------
        coords: (float, float)
            Absolute pixel coordinates (x, y).
        """
        self.textblock.position = coords
        # Center background underneath the text.
        position = coords
        self.background.position = (position[0],
                                    position[1] - self.background.size[1] / 2.)

    def deselect(self):
        self.background.color = self.unselected_color
        self.textblock.bold = False
        self.selected = False

    def select(self):
        self.textblock.bold = True
        self.background.color = self.selected_color
        self.selected = True

    @property
    def element(self):
        return self._element

    @element.setter
    def element(self, element):
        self._element = element
        self.textblock.message = "" if self._element is None else str(element)

    def left_button_clicked(self, i_ren, _obj, _list_box_item):
        """Handle left click for this UI element.

        Parameters
        ----------
        i_ren: :class:`CustomInteractorStyle`
        obj: :class:`vtkActor`
            The picked actor
        _list_box_item: :class:`ListBoxItem2D`

        """
        multiselect = i_ren.event.ctrl_key
        range_select = i_ren.event.shift_key
        self.list_box.select(self, multiselect, range_select)
        i_ren.force_render()

    def resize(self, size):
        self.background.resize(size)


class FileMenu2D(UI):
    """A menu to select files in the current folder.

    Can go to new folder, previous folder and select multiple files.

    Attributes
    ----------
    extensions: ['extension1', 'extension2', ....]
        To show all files, extensions=["*"] or [""]
        List of extensions to be shown as files.
    listbox : :class: 'ListBox2D'
        Container for the menu.

    """

    def __init__(self, directory_path, extensions=None, position=(0, 0),
                 size=(100, 300), multiselection=True, reverse_scrolling=False,
                 font_size=20, line_spacing=1.4):
        """Init class instance.

        Parameters
        ----------
        extensions: list(string)
            List of extensions to be shown as files.
        directory_path: string
            Path of the directory where this dialog should open.
        position : (float, float)
            Absolute coordinates (x, y) of the lower-left corner of this
            UI component.
        size : (int, int)
            Width and height in pixels of this UI component.
        multiselection: {True, False}
            Whether multiple values can be selected at once.
        reverse_scrolling: {True, False}
            If True, scrolling up will move the list of files down.
        font_size: int
            The font size in pixels.
        line_spacing: float
            Distance between listbox's items in pixels.
        """
        self.font_size = font_size
        self.multiselection = multiselection
        self.reverse_scrolling = reverse_scrolling
        self.line_spacing = line_spacing
        self.extensions = extensions or ["*"]
        self.current_directory = directory_path
        self.menu_size = size
        self.directory_contents = []

        super(FileMenu2D, self).__init__()
        self.position = position
        self.set_slot_colors()

    def _setup(self):
        """Setup this UI component.

        Create the ListBox (Panel2D) filled with empty slots (ListBoxItem2D).

        """
        self.directory_contents = self.get_all_file_names()
        content_names = [x[0] for x in self.directory_contents]
        self.listbox = ListBox2D(
            values=content_names, multiselection=self.multiselection,
            font_size=self.font_size, line_spacing=self.line_spacing,
            reverse_scrolling=self.reverse_scrolling, size=self.menu_size)

        self.add_callback(self.listbox.scroll_bar.actor, "MouseMoveEvent",
                          self.scroll_callback)

        # Handle mouse wheel events on the panel.
        up_event = "MouseWheelForwardEvent"
        down_event = "MouseWheelBackwardEvent"
        if self.reverse_scrolling:
            up_event, down_event = down_event, up_event  # Swap events

        self.add_callback(self.listbox.panel.background.actor, up_event,
                          self.scroll_callback)
        self.add_callback(self.listbox.panel.background.actor, down_event,
                          self.scroll_callback)

        # Handle mouse wheel events on the slots.
        for slot in self.listbox.slots:
            self.add_callback(slot.background.actor, up_event,
                              self.scroll_callback)
            self.add_callback(slot.background.actor, down_event,
                              self.scroll_callback)
            self.add_callback(slot.textblock.actor, up_event,
                              self.scroll_callback)
            self.add_callback(slot.textblock.actor, down_event,
                              self.scroll_callback)
            slot.add_callback(slot.textblock.actor, "LeftButtonPressEvent",
                              self.directory_click_callback)
            slot.add_callback(slot.background.actor, "LeftButtonPressEvent",
                              self.directory_click_callback)

    def _get_actors(self):
        """Get the actors composing this UI component."""
        return self.listbox.actors

    def resize(self, size):
        pass

    def _set_position(self, coords):
        """Set the lower-left corner position of this UI component.

        Parameters
        ----------
        coords: (float, float)
            Absolute pixel coordinates (x, y).

        """
        self.listbox.position = coords

    def _add_to_scene(self, scene):
        """Add all subcomponents or VTK props that compose this UI component.

        Parameters
        ----------
        scene : scene

        """
        self.listbox.add_to_scene(scene)

    def _get_size(self):
        return self.listbox.size

    def get_all_file_names(self):
        """Get file and directory names.

        Returns
        -------
        all_file_names: list((string, {"directory", "file"}))
            List of all file and directory names as string.

        """
        all_file_names = []

        directory_names = self.get_directory_names()
        for directory_name in directory_names:
            all_file_names.append((directory_name, "directory"))

        file_names = self.get_file_names()
        for file_name in file_names:
            all_file_names.append((file_name, "file"))

        return all_file_names

    def get_directory_names(self):
        """Find names of all directories in the current_directory

        Returns
        -------
        directory_names: list(string)
            List of all directory names as string.

        """
        # A list of directory names in the current directory
        directory_names = []
        for (_, dirnames, _) in os.walk(self.current_directory):
            directory_names += dirnames
            break
        directory_names.sort(key=lambda s: s.lower())
        directory_names.insert(0, "../")
        return directory_names

    def get_file_names(self):
        """Find names of all files in the current_directory

        Returns
        -------
        file_names: list(string)
            List of all file names as string.

        """
        # A list of file names with extension in the current directory
        for (_, _, files) in os.walk(self.current_directory):
            break

        file_names = []
        if "*" in self.extensions or "" in self.extensions:
            file_names = files
        else:
            for ext in self.extensions:
                for file in files:
                    if file.endswith("." + ext):
                        file_names.append(file)
        file_names.sort(key=lambda s: s.lower())
        return file_names

    def set_slot_colors(self):
        """Set the text color of the slots based on the type of element
        they show. Blue for directories and green for files.
        """
        for idx, slot in enumerate(self.listbox.slots):
            list_idx = min(self.listbox.view_offset + idx,
                           len(self.directory_contents)-1)
            if self.directory_contents[list_idx][1] == "directory":
                slot.textblock.color = (0, 0.6, 0)
            elif self.directory_contents[list_idx][1] == "file":
                slot.textblock.color = (0, 0, 0.7)

    def scroll_callback(self, i_ren, _obj, _filemenu_item):
        """Handle scroll and change the slot text colors.

        Parameters
        ----------
        i_ren: :class:`CustomInteractorStyle`
        obj: :class:`vtkActor`
            The picked actor
        _filemenu_item: :class:`FileMenu2D`

        """
        self.set_slot_colors()
        i_ren.force_render()
        i_ren.event.abort()

    def directory_click_callback(self, i_ren, _obj, listboxitem):
        """Handle the move into a directory if it has been clicked.

        Parameters
        ----------
        i_ren: :class:`CustomInteractorStyle`
        obj: :class:`vtkActor`
            The picked actor
        listboxitem: :class:`ListBoxItem2D`

        """
        if (listboxitem.element, "directory") in self.directory_contents:
            new_directory_path = os.path.join(self.current_directory,
                                              listboxitem.element)
            if os.access(new_directory_path, os.R_OK):
                self.current_directory = new_directory_path
                self.directory_contents = self.get_all_file_names()
                content_names = [x[0] for x in self.directory_contents]
                self.listbox.clear_selection()
                self.listbox.values = content_names
                self.listbox.view_offset = 0
                self.listbox.update()
                self.listbox.update_scrollbar()
                self.set_slot_colors()
        i_ren.force_render()
        i_ren.event.abort()


class DrawShapeGroup:
    def __init__(self, drawpanel):
        self.grouped_shapes = []
        self._scene = None
        self.drawpanel = drawpanel

        # Group rotation slider
        self.group_rotation_slider = RingSlider2D(initial_value=0,
                                                  text_template="{angle:5.1f}°")

        self.group_rotation_slider.set_visibility(False)

        def update_rotation(slider):
            angle = slider.value
            previous_angle = slider.previous_value
            rotation_angle = angle - previous_angle

            for shape in self.grouped_shapes:
                current_center = shape.center
                shape.rotate(np.deg2rad(rotation_angle))
                shape.update_shape_position(current_center - shape.drawpanel.canvas.position)

        self.group_rotation_slider.on_change = update_rotation

    def add(self, shape):
        """Add shape to the group.

        Parameters
        ----------
        shape : DrawShape

        """
        if self.is_present(shape):
            self.remove(shape)
        else:
            if self.is_empty():
                shape.drawpanel.update_shape_selection(shape)
                self.add_rotation_slider(self._scene)
                self.group_rotation_slider.set_visibility(True)
            self.grouped_shapes.append(shape)
            shape.is_selected = True
            shape.rotation_slider.set_visibility(False)

            self.group_rotation_slider.center = shape.rotation_slider.center

    def remove(self, shape):
        """Remove shape from the group.

        Parameters
        ----------
        shape : DrawShape

        """
        self.grouped_shapes.remove(shape)
        shape.is_selected = False

    def clear(self):
        """Remove all the shapes from the group.

        """
        if self.is_empty():
            return
        self._scene.rm(*self.group_rotation_slider.actors)
        for shape in self.grouped_shapes:
            shape.is_selected = False
        self.grouped_shapes = []

    def is_present(self, shape):
        """Check whether the shape is present in the group.

        Parameters
        ----------
        shape : DrawShape

        """
        if shape in self.grouped_shapes:
            return True
        return False

    def is_empty(self):
        """Return whether the group is empty or not.

        """
        return not bool(len(self.grouped_shapes))

    def update_position(self, offset):
        """Update the position of all the shapes in the group.

        Parameters
        ----------
        offset : (float, float)
            Distance by which each shape is to be translated.

        """
        vertices = []
        for shape in self.grouped_shapes:
            vertices.extend(shape.position + vertices_from_actor(shape.shape.actor)[:, :-1])

        bounding_box_min, bounding_box_max, \
            bounding_box_size = cal_bounding_box_2d(np.asarray(vertices))

        group_center = bounding_box_min + bounding_box_size//2

        shape_offset = []
        for shape in self.grouped_shapes:
            shape_offset.append(shape.center - group_center)

        new_center = np.clip(group_center + offset, self.drawpanel.position + bounding_box_size//2,
                             self.drawpanel.position + self.drawpanel.size - bounding_box_size//2)

        for shape, soffset in zip(self.grouped_shapes, shape_offset):
            shape.update_shape_position(new_center + soffset - self.drawpanel.position)

    def add_rotation_slider(self, scene):
        """Add rotation slider to the scene.

        Parameters
        ----------
        scene : scene

        """
        scene.add(self.group_rotation_slider)


class PolyLine(UI):
    """Create a Polyline.
    """

    def __init__(self, line_width=3, offset_from_mouse=2, color=(1, 1, 1)):
        """Init this UI element.
        Parameters
        ----------
        line_width : int, optional
            Width of the individual line.
        color : (float, float, float), optional
            RGB: Values must be between 0-1.
        """
        self.points = []
        self.line_width = line_width
        self.lines = []
        self.previous_point = None
        self.current_line = None
        self.closed = False
        self.color = color
        self.offset_from_mouse = offset_from_mouse
        super(PolyLine, self).__init__()

    def _setup(self):
        """Setup this UI component.
        Create a Polyline.
        """
        pass

    def _get_actors(self):
        """Get the actors composing this UI component."""
        return self.lines

    def _add_to_scene(self, scene):
        """Add all subcomponents or VTK props that compose this UI component.
        Parameters
        ----------
        scene : scene
        """
        self._scene = scene
        scene.add(*self.lines)

    def _get_size(self):
        pass

    def _set_position(self, coords):
        """Set the lower-left corner position of this UI component.
        Parameters
        ----------
        coords: (float, float)
            Absolute pixel coordinates (x, y).
        """
        if len(self.lines) > 0:
            offset = coords - self.position

            new_points = []
            for val in self.points:
                new_points.append(val + offset)

            self.update_line(np.asarray(new_points))

    def resize_line(self, size):
<<<<<<< HEAD
=======
        """Resize the current line.
        Parameters
        ----------
        size: (int, int)
            Size to resize the line.
        """
        offset_from_mouse = 2
>>>>>>> 63c3effb
        hyp = np.hypot(size[0], size[1])
        self.current_line.resize((hyp - self.offset_from_mouse, self.line_width))
        self.rotate_line(angle=np.arctan2(size[1], size[0]))

    def rotate_line(self, angle):
        """Rotate a single line using specific angle.
        Parameters
        ----------
        angle: float
            Value by which the vertices are rotated in radian.
        """
        points_arr = vertices_from_actor(self.current_line.actor)
        new_points_arr = rotate_2d(points_arr, angle)
        set_polydata_vertices(self.current_line._polygonPolyData, new_points_arr)
        update_actor(self.current_line.actor)

    def rotate(self, angle):
        """Rotate the vertices of the UI component using specific angle.
        Parameters
        ----------
        angle: float
            Value by which the vertices are rotated in radian.
        """
        points_arr = []
        for ele in self.points:
            points_arr.append([*ele, 0])

        bb_min, bb_max, bb_size = cal_bounding_box_2d(self.calculate_vertices())
        center = bb_min + bb_size//2

        for val in points_arr:
            val[0] -= center[0]
            val[1] -= center[1]

        new_points_arr = rotate_2d(np.asarray(points_arr), angle)

        for val in new_points_arr:
            val[0] += center[0]
            val[1] += center[1]

        self.update_line(new_points_arr.astype("int"))

        bb_min, bb_max, bb_size = cal_bounding_box_2d(self.calculate_vertices())
        new_center = bb_min + bb_size//2

        self.position += (new_center - center)

    def update_line(self, points):
        """Redraws all the individual lines from the given points.
        Parameters
        ----------
        points: ndarray
            Set of points to create a polyline.
        """
        if len(self.lines) > 0:
            self.remove()

        if points.shape[1] == 3:
            points = points[:, :-1]

        for val in points:
            self.add_point(val, add_to_scene=True)

        if self.closed:
            self.resize_line(np.asarray(points[0]) - self.current_line.position)
        else:
            self.remove_last_line()

    def remove_last_line(self):
        """Removes the last added line from the polyline.
        """
        self._scene.rm(self.current_line.actor)

        self.lines.pop()
        self.current_line = self.lines[-1]

    def remove(self):
        """Resets all data and removes actor from scene.
        """
        self.points = []
        self._scene.rm(*[l.actor for l in self.lines])
        self.lines = []
        self.previous_point = None
        self.current_line = None

    def calculate_vertices(self):
        """Calculate the vertices of the polyline.
        """
        vertices = np.empty((0, 2), int)
        for line in self.lines:
            vertices = np.append(vertices, line.position +
                                 vertices_from_actor(line.actor)[:, :-1], axis=0)
        return vertices

    def add_point(self, point, add_to_scene=False):
        """Add a new point and create a new line.
        Parameters
        ----------
        point: (int, int)
            Position for the new line.
        add_to_scene: bool, optional
            Add current line to the scene.
        """
        if self.current_line:
            self.resize_line(np.asarray(point) - self.current_line.position)

        new_line = Rectangle2D((self.line_width, self.line_width), position=point, color=self.color)
        new_line.on_left_mouse_button_pressed = self.on_left_mouse_button_pressed
        new_line.on_left_mouse_button_dragged = self.on_left_mouse_button_dragged

        self.current_line = new_line
        self.lines.append(new_line)
        self.points.append(point)
        self.previous_point = point
        if add_to_scene:
            self._scene.add(new_line)

    @property
    def color(self):
        return np.asarray(self._color)

    @color.setter
    def color(self, color):
        self._color = color
        for line in self.lines:
            line.actor.GetProperty().SetColor(*color)


class DrawShape(UI):
    """Create and Manage 2D Shapes.
    """

    def __init__(self, shape_type, drawpanel=None, position=(0, 0), color=None,
                 highlight_color=(.8, 0, 0), debug=False):
        """Init this UI element.

        Parameters
        ----------
        shape_type : string
            Type of shape to be created.
        drawpanel : DrawPanel, optional
            Reference to the main canvas on which it is drawn.
        position : (float, float), optional
            (x, y) in pixels.
        debug : bool, optional
            Set visibility of the bounding box around the shapes.
        """
        self.shape = None
        self.shape_type = shape_type.lower()
        self.drawpanel = drawpanel
        self.max_size = None
        self.debug = debug
        self.color = np.random.random(3) if color is None else color
        self.highlight_color = highlight_color
        super(DrawShape, self).__init__(position)

    def _setup(self):
        """Setup this UI component.

        Create a Shape.
        """
        if self.shape_type == "line":
            self.shape = Rectangle2D(size=(3, 3))
        elif self.shape_type == "polyline":
            self.shape = PolyLine()
        elif self.shape_type == "quad":
            self.shape = Rectangle2D(size=(3, 3))
        elif self.shape_type == "circle":
            self.shape = Disk2D(outer_radius=2)
        else:
            raise IOError("Unknown shape type: {}.".format(self.shape_type))

        self.shape.color = self.color

        self.cal_bounding_box()

        if self.debug:
            self.bb_box = [Rectangle2D(size=(3, 3)) for i in range(4)]

        self.shape.on_left_mouse_button_pressed = self.left_button_pressed
        self.shape.on_left_mouse_button_dragged = self.left_button_dragged
        self.shape.on_left_mouse_button_released = self.left_button_released

        self.rotation_slider = RingSlider2D(initial_value=0,
                                            text_template="{angle:5.1f}°")
        self.rotation_slider.set_visibility(False)

        if self.drawpanel:
            slider_position = self.drawpanel.canvas.position + \
                [self.drawpanel.canvas.size[0] - self.rotation_slider.size[0]/2,
                 self.rotation_slider.size[1]/2]
            self.rotation_slider.center = slider_position

        def rotate_shape(slider):
            angle = slider.value
            previous_angle = slider.previous_value
            rotation_angle = angle - previous_angle

            current_center = self.center
            self.rotate(np.deg2rad(rotation_angle))
            self.update_shape_position(current_center - self.drawpanel.canvas.position)

        self.rotation_slider.on_change = rotate_shape

    def _get_actors(self):
        """Get the actors composing this UI component."""
        return self.shape

    def _add_to_scene(self, scene):
        """Add all subcomponents or VTK props that compose this UI component.

        Parameters
        ----------
        scene : scene

        """
        self._scene = scene
        self.shape.add_to_scene(scene)
        self.rotation_slider.add_to_scene(scene)
        if self.debug:
            scene.add(*[border.actor for border in self.bb_box])

    def _get_size(self):
        return self.shape.size

    def _set_position(self, coords):
        """Set the lower-left corner position of this UI component.

        Parameters
        ----------
        coords: (float, float)
            Absolute pixel coordinates (x, y).
        """
        if self.shape_type == "circle":
            self.shape.center = coords
        else:
            self.shape.position = coords

    def update_shape_position(self, center_position):
        """Update the center position on the canvas.

        Parameters
        ----------
        center_position: (float, float)
            Absolute pixel coordinates (x, y).
        """
        new_center = self.clamp_position(center=center_position)
        self.drawpanel.canvas.update_element(self, new_center, "center")
        self.cal_bounding_box()
        self.set_bb_box_visibility(True)

    @property
    def center(self):
        self.cal_bounding_box()
        return self._bounding_box_min + self._bounding_box_size//2

    @center.setter
    def center(self, coords):
        """Position the center of this UI component.

        Parameters
        ----------
        coords: (float, float)
            Absolute pixel coordinates (x, y).

        """
        new_center = np.array(coords)
        new_lower_left_corner = new_center - self._bounding_box_size // 2
        self.position = new_lower_left_corner + self._bounding_box_offset
        self.cal_bounding_box()

    @property
    def is_selected(self):
        return self._is_selected

    @is_selected.setter
    def is_selected(self, value):
        if self.drawpanel and value:
            self.drawpanel.current_shape = self
        self._is_selected = value
        self.selection_change()

    def selection_change(self):
        if self.is_selected:
            self.highlight(True)
            self.show_rotation_slider()
            self.set_bb_box_visibility(True)
        else:
            self.highlight(False)
            self.rotation_slider.set_visibility(False)
            self.set_bb_box_visibility(False)

    def highlight(self, value):
        self.shape.color = self.highlight_color if value else self.color

    def set_bb_box_visibility(self, value):
        if self.debug:
            if value:
                border_width = 3
                points = [self._bounding_box_min-(0, border_width),
                          [self._bounding_box_max[0], self._bounding_box_min[1]],
                          self._bounding_box_min - border_width,
                          [self._bounding_box_min[0]-border_width, self._bounding_box_max[1]]]
                size = [(self._bounding_box_size[0]+border_width, border_width),
                        (border_width, self._bounding_box_size[1]+border_width),
                        (border_width, self._bounding_box_size[1] + border_width),
                        (self._bounding_box_size[0]+border_width, border_width)]
                for i in range(4):
                    self.bb_box[i].position = points[i]
                    self.bb_box[i].resize(size[i])

            for border in self.bb_box:
                border.set_visibility(value)

    def rotate(self, angle):
        """Rotate the vertices of the UI component using specific angle.

        Parameters
        ----------
        angle: float
            Value by which the vertices are rotated in radian.
        """
        if self.shape_type == "circle":
            return

        if self.shape_type == "polyline":
            self.shape.rotate(angle)
            return

        points_arr = vertices_from_actor(self.shape.actor)
        new_points_arr = rotate_2d(points_arr, angle)
        set_polydata_vertices(self.shape._polygonPolyData, new_points_arr)
        update_actor(self.shape.actor)

        self.cal_bounding_box()

    def show_rotation_slider(self):
        """Display the RingSlider2D to allow rotation of shape from the center.
        """
        self._scene.rm(*self.rotation_slider.actors)
        self.rotation_slider.add_to_scene(self._scene)
        self.rotation_slider.set_visibility(True)

    def cal_bounding_box(self):
        """Calculate the min, max position and the size of the bounding box.
        """
        if self.shape_type == "polyline":
            vertices = self.shape.calculate_vertices()
            if not vertices.any():
                return
        else:
            vertices = self.position + vertices_from_actor(self.shape.actor)[:, :-1]

        self._bounding_box_min, self._bounding_box_max, \
            self._bounding_box_size = cal_bounding_box_2d(vertices)

        self._bounding_box_offset = self.position - self._bounding_box_min

    def clamp_position(self, center=None):
        """Clamp the given center according to the DrawPanel canvas.

        Parameters
        ----------
        center : (float, float)
            (x, y) in pixels.

        Returns
        -------
        new_center: ndarray(int)
            New center for the shape.
        """
        center = self.center if center is None else center
        new_center = np.clip(center, self._bounding_box_size//2,
                             self.drawpanel.canvas.size - self._bounding_box_size//2)
        return new_center.astype(int)

    def resize(self, size):
        """Resize the UI.
        """
        if self.shape_type == "line":
            hyp = np.hypot(size[0], size[1])
            self.shape.resize((hyp, 3))
            self.rotate(angle=np.arctan2(size[1], size[0]))

        elif self.shape_type == "polyline":
            self.shape.resize_line(size)

        elif self.shape_type == "quad":
            self.shape.resize(size)

        elif self.shape_type == "circle":
            hyp = np.hypot(size[0], size[1])
            if self.max_size and hyp > self.max_size:
                hyp = self.max_size
            self.shape.outer_radius = hyp

        self.cal_bounding_box()
        self.set_bb_box_visibility(True)

    def remove(self):
        """Remove the Shape and all related actors.
        """

        self.drawpanel.shape_list.remove(self)

        if self.shape_type == "polyline":
            self._scene.rm(*[l.actor for l in self.shape.lines])
        else:
            self._scene.rm(self.shape.actor)

        self._scene.rm(*self.rotation_slider.actors)
        if self.debug:
            self._scene.rm(*[border.actor for border in self.bb_box])

    def left_button_pressed(self, i_ren, _obj, shape):
        mode = self.drawpanel.current_mode
        if mode == "selection":
            self.set_bb_box_visibility(True)
            if self.drawpanel.key_status["Control_L"]:
                self.drawpanel.shape_group.add(self)
            elif not self.drawpanel.shape_group.is_present(self):
                self.drawpanel.update_shape_selection(self)

            click_pos = np.array(i_ren.event.position)
            self._drag_offset = click_pos - self.center
            i_ren.event.abort()
        elif mode == "delete":
            self.remove()
        else:
            self.drawpanel.left_button_pressed(i_ren, _obj, self.drawpanel)
        i_ren.force_render()

    def left_button_dragged(self, i_ren, _obj, shape):
        if self.drawpanel.current_mode == "selection":
            self.rotation_slider.set_visibility(False)
            if self._drag_offset is not None:
                click_position = i_ren.event.position
                relative_center_position = click_position - \
                    self._drag_offset - self.drawpanel.position

                if self.drawpanel.shape_group.is_present(self):
                    self.drawpanel.shape_group.update_position(
                        relative_center_position - self.center)
                else:
                    self.drawpanel.shape_group.clear()
                    self.update_shape_position(relative_center_position)
            i_ren.force_render()
        else:
            self.drawpanel.left_button_dragged(i_ren, _obj, self.drawpanel)

    def left_button_released(self, i_ren, _obj, shape):
        if self.drawpanel.current_mode == "selection" and self.drawpanel.shape_group.is_empty():
            self.show_rotation_slider()
        i_ren.force_render()


class DrawPanel(UI):
    """The main Canvas(Panel2D) on which everything would be drawn.
    """

    def __init__(self, size=(400, 400), position=(0, 0), is_draggable=False,
                 highlight_color=(1, .0, .0), debug=False):
        """Init this UI element.

        Parameters
        ----------
        size : (int, int), optional
            Width and height in pixels of this UI component.
        position : (float, float), optional
            (x, y) in pixels.
        is_draggable : bool, optional
            Whether the background canvas will be draggble or not.
        debug : bool, optional
            Set visibility of the bounding box around the shapes.
        """
        self.panel_size = size
        self.shape_types = ["line", "polyline", "quad", "circle"]
        super(DrawPanel, self).__init__(position)
        self.shape_group = DrawShapeGroup(self)
        self.is_draggable = is_draggable
        self.current_mode = None
        self.debug = debug
        self.highlight_color = highlight_color

        if is_draggable:
            self.current_mode = "selection"

        self.shape_list = []
        self.drawing_lines = []
        self.key_status = {
            "Control_L": False,
            "Shift_L": False,
            "Alt_L": False
        }
        self.current_shape = None
        self.is_creating_polyline = False

    def _setup(self):
        """Setup this UI component.

        Create a Canvas(Panel2D).
        """
        self.canvas = Panel2D(size=self.panel_size)
        self.canvas.background.on_left_mouse_button_pressed = \
            self.left_button_pressed
        self.canvas.background.on_left_mouse_button_dragged = \
            self.left_button_dragged
        self.canvas.background.on_key_press = \
            self.key_press
        self.canvas.background.on_key_release = \
            self.key_release
        self.canvas.background.on_left_mouse_button_released = \
            self.left_button_released
        self.canvas.background.on_right_mouse_button_released = \
            self.right_button_released
        self.canvas.background.on_mouse_move = self.mouse_move

        # Todo
        # Convert mode_data into a private variable and make it read-only
        # Then add the ability to insert user-defined mode
        mode_data = {
            "selection": ["selection.png", "selection-pressed.png"],
            "line": ["line.png", "line-pressed.png"],
            "polyline": ["polyline.png", "polyline-pressed.png"],
            "quad": ["quad.png", "quad-pressed.png"],
            "circle": ["circle.png", "circle-pressed.png"],
            "drawing": ["drawing.png", "drawing-pressed.png"],
            "delete": ["delete.png", "delete-pressed.png"]
        }

        padding = 5
        # Todo
        # Add this size to __init__
        mode_panel_size = (len(mode_data) * 35 + 2 * padding, 40)
        self.mode_panel = Panel2D(size=mode_panel_size, color=(0.7, 0.7, 0.7))
        btn_pos = np.array([0, 0])

        for mode, fname in mode_data.items():
            icon_files = []
            icon_files.append((mode, read_viz_icons(style="new_icons",
                                                    fname=fname[0])))
            icon_files.append((mode+"-pressed",
                               read_viz_icons(style="new_icons", fname=fname[1])))
            btn = Button2D(icon_fnames=icon_files)

            def mode_selector(i_ren, _obj, btn):
                self.current_mode = btn.icon_names[0]
                i_ren.force_render()

            btn.on_left_mouse_button_pressed = mode_selector

            self.mode_panel.add_element(btn, btn_pos+padding)
            btn_pos[0] += btn.size[0]+padding

        self.canvas.add_element(self.mode_panel, (0, -mode_panel_size[1]))

        self.mode_text = TextBlock2D(text="Select appropriate drawing mode using below icon")
        self.canvas.add_element(self.mode_text, (0.0, 1.0))

    def _get_actors(self):
        """Get the actors composing this UI component."""
        return self.canvas.actors

    def _add_to_scene(self, scene):
        """Add all subcomponents or VTK props that compose this UI component.

        Parameters
        ----------
        scene : scene

        """
        self.current_scene = scene
        iren = scene.GetRenderWindow().GetInteractor().GetInteractorStyle()
        iren.add_active_prop(self.canvas.actors[0])
        self.canvas.add_to_scene(scene)
        self.shape_group._scene = scene

    def _get_size(self):
        return self.canvas.size

    def _set_position(self, coords):
        """Set the lower-left corner position of this UI component.

        Parameters
        ----------
        coords: (float, float)
            Absolute pixel coordinates (x, y).
        """
        self.canvas.position = coords + [0, self.mode_panel.size[1]]

    def resize(self, size):
        """Resize the UI.
        """
        pass

    @property
    def current_mode(self):
        return self._current_mode

    @current_mode.setter
    def current_mode(self, mode):
        self.update_button_icons(mode)
        self._current_mode = mode
        if mode is not None:
            self.mode_text.message = f"Mode: {mode}"
        self.shape_group.clear()

    def cal_min_boundary_distance(self, position):
        """Calculate the minimum distance between the current position and canvas boundary.

        Parameters
        ----------
        position: (float,float)
            current position of the shape.

        Returns
        -------
        float
            Minimum distance from the boundary.
        """
        distance_list = []
        # calculate distance from element to left and lower boundary
        distance_list.extend(position - self.canvas.position)
        # calculate distance from element to upper and right boundary
        distance_list.extend(self.canvas.position + self.canvas.size - position)

        return min(distance_list)

    def draw_shape(self, shape_type, current_position):
        """Draw the required shape at the given position.

        Parameters
        ----------
        shape_type: string
            Type of shape - line, quad, circle.
        current_position: (float,float)
            Lower left corner position for the shape.
        """
        shape = DrawShape(shape_type=shape_type, drawpanel=self,
                          position=current_position,
                          highlight_color=self.highlight_color,
                          debug=self.debug)
        if shape_type == "circle":
            shape.max_size = self.cal_min_boundary_distance(current_position)
        self.current_scene.add(shape)
        self.canvas.add_element(shape, current_position - self.canvas.position)
        self.shape_list.append(shape)
        self.update_shape_selection(shape)

    def resize_shape(self, current_position):
        """Resize the shape.

        Parameters
        ----------
        current_position: (float,float)
            Lower left corner position for the shape.
        """
        self.current_shape = self.shape_list[-1]
        size = current_position - self.current_shape.position
        self.current_shape.resize(size)

    def update_shape_selection(self, selected_shape):
        for shape in self.shape_list:
            if selected_shape == shape:
                shape.is_selected = True
            else:
                shape.is_selected = False

    def update_button_icons(self, current_mode):
        """Update the button icon.

        Parameters
        ----------
        current_mode: string
            Current mode of the UI.
        """
        for btn in self.mode_panel._elements[1:]:
            if btn.icon_names[0] == current_mode:
                btn.next_icon()
            elif btn.current_icon_id == 1:
                btn.next_icon()

    def clamp_mouse_position(self, mouse_position):
        """Restrict the mouse position to the canvas boundary.

        Parameters
        ----------
        mouse_position: (float,float)
            Current mouse position.

        Returns
        -------
        list(float)
            New clipped position.
        """
        return np.clip(mouse_position, self.canvas.position,
                       self.canvas.position + self.canvas.size)

    def add_line(self, position, color=(1, 1, 1)):
        line = DrawShape(shape_type="line", drawpanel=self, position=position)
        line.shape.color = color
        self.drawing_lines.append(line)
        self.current_scene.add(line)

    def handle_mouse_click(self, position):
        if self.current_mode == "drawing":
            self.draw_shape("polyline", position)
            self.current_shape.shape.offset_from_mouse = 0
        if self.current_shape:
            self.current_shape.is_selected = False
        if not self.shape_group.is_empty():
            self.shape_group.clear()
        if self.current_mode == "selection":
            if self.is_draggable:
                self._drag_offset = position - self.position
        if self.current_mode in self.shape_types:
            if not self.is_creating_polyline:
                if self.current_mode == "polyline":
                    self.is_creating_polyline = True
                self.draw_shape(self.current_mode, position)

    def left_button_pressed(self,  i_ren, _obj, element):
        self.handle_mouse_click(i_ren.event.position)
        i_ren.force_render()

    def handle_mouse_drag(self, position):
        if self.current_mode == "drawing":
            self.current_shape.shape.add_point(position, add_to_scene=True)

        if self.current_mode == "polyline":
            return
        if self.is_draggable and self.current_mode == "selection":
            if self._drag_offset is not None:
                new_position = position - self._drag_offset
                self.position = new_position
        if self.current_mode in ["line", "quad", "circle"]:
            self.resize_shape(position)

    def left_button_dragged(self,  i_ren, _obj, element):
        mouse_position = self.clamp_mouse_position(i_ren.event.position)
        self.handle_mouse_drag(mouse_position)
        i_ren.force_render()

    def handle_keys(self, key, key_char):
        mode_from_key = {
            "s": "selection",
            "l": "line",
            "q": "quad",
            "c": "circle",
            "d": "delete",
        }
        if key.lower() in mode_from_key.keys():
            self.current_mode = mode_from_key[key.lower()]

    def key_press(self, i_ren, _obj, _drawpanel):
        self.handle_keys(i_ren.event.key, i_ren.event.key_char)
        self.key_status[i_ren.event.key] = True
        i_ren.force_render()

    def key_release(self, i_ren, _obj, _drawpanel):
        self.key_status[i_ren.event.key] = False

    def mouse_move(self, i_ren, _obj, element):
        if self.is_creating_polyline:
            polyline = self.current_shape.shape
            current_line = polyline.current_line
            if not current_line:
                return
            if np.linalg.norm(self.clamp_mouse_position(i_ren.event.position)
                              - polyline.lines[0].position) < 10:
                polyline.resize_line(
                    polyline.lines[0].position - current_line.position)
                polyline.closed = True
            else:
                polyline.resize_line(self.clamp_mouse_position(
                    i_ren.event.position) - current_line.position)
                polyline.closed = False
        i_ren.force_render()

    def left_button_released(self, i_ren, _obj, element):
        if self.is_creating_polyline:
            self.current_shape.shape.add_point(i_ren.event.position, True)
            self.current_shape.cal_bounding_box()
        i_ren.force_render()

    def right_button_released(self,  i_ren, _obj, element):
        if self.is_creating_polyline:
            self.is_creating_polyline = False
            polyline = self.current_shape.shape
            if not polyline.closed:
                polyline.remove_last_line()
        i_ren.force_render()


class PlaybackPanel(UI):
    """A playback controller that can do essential functionalities.
       such as play, pause, stop, and seek.
    """

    def __init__(self, loop=False, position=(0, 0)):
        super(PlaybackPanel, self).__init__()
        self.position = position
        self._playing = False
        self._loop = None
        self.loop() if loop else self.play_once()
        self._speed = 1

        # callback functions
        self.on_play_pause_toggle = lambda state: None
        self.on_play = lambda: None
        self.on_pause = lambda: None
        self.on_stop = lambda: None
        self.on_loop_toggle = lambda is_looping: None
        self.on_progress_bar_changed = lambda x: None
        self.on_speed_up = lambda x: None
        self.on_slow_down = lambda x: None
        self.on_speed_changed = lambda x: None

    def _setup(self):
        """Setup this Panel component.

        """
        self.time_text = TextBlock2D(position=(820, 10))
        self.speed_text = TextBlock2D(text='1', position=(0, 0), font_size=21,
                                      color=(0.2, 0.2, 0.2), bold=True,
                                      justification='center', vertical_justification='middle')

        self.panel = Panel2D(size=(190, 30), color=(1, 1, 1), align="right",
                             has_border=True, border_color=(0, 0.3, 0),
                             border_width=2)
        self.panel.position = (5, 5)

        play_pause_icons = [("play", read_viz_icons(fname="play3.png")),
                            ("pause", read_viz_icons(fname="pause2.png"))]

        loop_icons = [("once", read_viz_icons(fname="checkmark.png")),
                      ("loop", read_viz_icons(fname="infinite.png"))]

        self._play_pause_btn = Button2D(icon_fnames=play_pause_icons)

        self._loop_btn = Button2D(icon_fnames=loop_icons)

        self._stop_btn = Button2D(
            icon_fnames=[("stop", read_viz_icons(fname="stop2.png"))]
        )

        self._speed_up_btn = Button2D(
            icon_fnames=[("plus", read_viz_icons(fname="plus.png"))],
            size=(15, 15)
        )

        self._slow_down_btn = Button2D(
            icon_fnames=[("minus", read_viz_icons(fname="minus.png"))],
            size=(15, 15)
        )

        self._progress_bar = LineSlider2D(center=(512, 20),
                                          initial_value=0,
                                          orientation='horizontal',
                                          min_value=0, max_value=100,
                                          text_alignment='top', length=590,
                                          text_template='', line_width=9)

        start = 0.04
        w = 0.2
        self.panel.add_element(self._play_pause_btn, (start, 0.04))
        self.panel.add_element(self._stop_btn, (start + w, 0.04))
        self.panel.add_element(self._loop_btn, (start + 2*w, 0.04))
        self.panel.add_element(self._slow_down_btn, (start + 0.63, 0.3))
        self.panel.add_element(self.speed_text, (start + 0.78, 0.45))
        self.panel.add_element(self._speed_up_btn, (start + 0.86, 0.3))

        def play_pause_toggle(i_ren, _obj, _button):
            self._playing = not self._playing
            if self._playing:
                self.play()
            else:
                self.pause()
            self.on_play_pause_toggle(self._playing)
            i_ren.force_render()

        def stop(i_ren, _obj, _button):
            self.stop()
            i_ren.force_render()

        def speed_up(i_ren, _obj, _button):
            inc = 10 ** np.floor(np.log10(self.speed))
            self.speed = round(self.speed + inc, 13)
            self.on_speed_up(self._speed)
            self.on_speed_changed(self._speed)
            i_ren.force_render()

        def slow_down(i_ren, _obj, _button):
            dec = 10 ** np.floor(np.log10(self.speed - self.speed/10))
            self.speed = round(self.speed - dec, 13)
            self.on_slow_down(self._speed)
            self.on_speed_changed(self._speed)
            i_ren.force_render()

        def loop_toggle(i_ren, _obj, _button):
            self._loop = not self._loop
            if self._loop:
                self.loop()
            else:
                self.play_once()
            self.on_loop_toggle(self._loop)
            i_ren.force_render()

        # using the adapters created above
        self._play_pause_btn.on_left_mouse_button_pressed = play_pause_toggle
        self._stop_btn.on_left_mouse_button_pressed = stop
        self._loop_btn.on_left_mouse_button_pressed = loop_toggle
        self._speed_up_btn.on_left_mouse_button_pressed = speed_up
        self._slow_down_btn.on_left_mouse_button_pressed = slow_down

        def on_progress_change(slider):
            t = slider.value
            self.on_progress_bar_changed(t)
            self.current_time = t

        self._progress_bar.on_moving_slider = on_progress_change
        self.current_time = 0

    def play(self):
        self._playing = True
        self._play_pause_btn.set_icon_by_name('pause')
        self.on_play()

    def stop(self):
        self._playing = False
        self._play_pause_btn.set_icon_by_name('play')
        self.on_stop()

    def pause(self):
        self._playing = False
        self._play_pause_btn.set_icon_by_name('play')
        self.on_pause()

    def loop(self):
        self._loop = True
        self._loop_btn.set_icon_by_name('loop')

    def play_once(self):
        self._loop = False
        self._loop_btn.set_icon_by_name('once')

    @property
    def final_time(self):
        """Set final progress slider time value.

        Returns
        -------
        float
            Final time for the progress slider.
        """
        return self._progress_bar.max_value

    @final_time.setter
    def final_time(self, t):
        """Set final progress slider time value.

        Parameters
        ----------
        t: float
            Final time for the progress slider.
        """
        self._progress_bar.max_value = t

    @property
    def current_time(self):
        """Get current time of the progress slider.

        Returns
        -------
        float
            Progress slider current value.
        """
        return self._progress_bar.value

    @current_time.setter
    def current_time(self, t):
        """Set progress slider value.

        Parameters
        -------
        t: float
            Current time to be set.
        """
        self._progress_bar.value = t
        self.current_time_str = t

    @property
    def current_time_str(self):
        """Returns current time as a string.

        Returns
        -------
        str
            Current time formatted as a string in the form:`HH:MM:SS`.

        """
        return self.time_text.message

    @current_time_str.setter
    def current_time_str(self, t):
        """Set time counter.

        Parameters
        ----------
        t: float
            Time to be set in the time_text counter.

        Notes
        -----
        This should only be used when the `current_value` is not being set
        since setting`current_value` automatically sets this property as well.
        """
        t = np.clip(t, 0, self.final_time)
        if self.final_time < 3600:
            m, s = divmod(t, 60)
            t_str = r'%02d:%05.2f' % (m, s)
        else:
            m, s = divmod(t, 60)
            h, m = divmod(m, 60)
            t_str = r'%02d:%02d:%02d' % (h, m, s)
        self.time_text.message = t_str

    @property
    def speed(self):
        """Returns current speed.

        Returns
        -------
        str
            Current time formatted as a string in the form:`HH:MM:SS`.

        """
        return self._speed

    @speed.setter
    def speed(self, speed):
        """Set time counter.

        Parameters
        ----------
        speed: float
            Speed value to be set in the speed_text counter.
        """
        if speed <= 0:
            speed = 0.01
        self._speed = speed
        speed_str = f"{speed}".strip("0").rstrip('.')
        self.speed_text.font_size = 21 if .01 <= speed < 100 else 14
        self.speed_text.message = speed_str

    def _get_actors(self):
        """Get the actors composing this UI component."""
        return self.panel.actors, self._progress_bar.actors, self.time_text

    def _add_to_scene(self, _scene):
        """Add all subcomponents or VTK props that compose this UI component.

        Parameters
        ----------
        _scene : scene

        """
        self.panel.add_to_scene(_scene)
        self._progress_bar.add_to_scene(_scene)
        self.time_text.add_to_scene(_scene)

    def _set_position(self, _coords):
        x, y = _coords
        self.panel.position = (x + 5, y + 5)
        self._progress_bar.center = (x + 512, y + 20)

        self.time_text.position = (x + self._progress_bar.track.width + 230,
                                   y + 10)

    def _get_size(self):
        return self.panel.size + self._progress_bar.size + self.time_text.size<|MERGE_RESOLUTION|>--- conflicted
+++ resolved
@@ -3271,8 +3271,6 @@
             self.update_line(np.asarray(new_points))
 
     def resize_line(self, size):
-<<<<<<< HEAD
-=======
         """Resize the current line.
         Parameters
         ----------
@@ -3280,7 +3278,6 @@
             Size to resize the line.
         """
         offset_from_mouse = 2
->>>>>>> 63c3effb
         hyp = np.hypot(size[0], size[1])
         self.current_line.resize((hyp - self.offset_from_mouse, self.line_width))
         self.rotate_line(angle=np.arctan2(size[1], size[0]))
