"""UI components module."""

<<<<<<< HEAD
__all__ = ["TextBox2D", "LineSlider2D", "LineDoubleSlider2D",
           "RingSlider2D", "RangeSlider", "Checkbox", "Option", "RadioButton",
           "ComboBox2D", "ListBox2D", "ListBoxItem2D", "FileMenu2D", "Tree2D",
           "TreeNode2D"]
=======
__all__ = [
    'TextBox2D',
    'LineSlider2D',
    'LineDoubleSlider2D',
    'RingSlider2D',
    'RangeSlider',
    'Checkbox',
    'Option',
    'RadioButton',
    'ComboBox2D',
    'ListBox2D',
    'ListBoxItem2D',
    'FileMenu2D',
    'DrawShape',
    'DrawPanel',
    'PlaybackPanel',
]
>>>>>>> e595bad0

import os
from collections import OrderedDict
from numbers import Number
from string import printable
from PIL import UnidentifiedImageError, Image
from urllib.request import urlopen

import numpy as np

from fury.data import read_viz_icons
<<<<<<< HEAD
from fury.ui.core import UI, Rectangle2D, TextBlock2D, Disk2D
from fury.ui.containers import ImageContainer2D, Panel2D
from fury.ui.helpers import TWO_PI, clip_overflow
from fury.ui.core import Button2D
from fury.io import load_image, set_input
=======
from fury.lib import Command
from fury.ui.containers import Panel2D, ImageContainer2D
from fury.ui.core import UI, Button2D, Disk2D, Rectangle2D, TextBlock2D
from fury.ui.helpers import TWO_PI, cal_bounding_box_2d, clip_overflow, rotate_2d, wrap_overflow
from fury.utils import set_polydata_vertices, update_actor, vertices_from_actor

>>>>>>> e595bad0

class TextBox2D(UI):
    """An editable 2D text box that behaves as a UI component.

    Currently supports:
    - Basic text editing.
    - Cursor movements.
    - Single and multi-line text boxes.
    - Pre text formatting (text needs to be formatted beforehand).

    Attributes
    ----------
    text : str
        The current text state.
    actor : :class:`vtkActor2d`
        The text actor.
    width : int
        The number of characters in a single line of text.
    height : int
        The number of lines in the textbox.
    window_left : int
        Left limit of visible text in the textbox.
    window_right : int
        Right limit of visible text in the textbox.
    caret_pos : int
        Position of the caret in the text.
    init : bool
        Flag which says whether the textbox has just been initialized.
    """

    def __init__(
        self,
        width,
        height,
        text='Enter Text',
        position=(100, 10),
        color=(0, 0, 0),
        font_size=18,
        font_family='Arial',
        justification='left',
        bold=False,
        italic=False,
        shadow=False,
    ):
        """Init this UI element.

        Parameters
        ----------
        width : int
            The number of characters in a single line of text.
        height : int
            The number of lines in the textbox.
        text : str
            The initial text while building the actor.
        position : (float, float)
            (x, y) in pixels.
        color : (float, float, float)
            RGB: Values must be between 0-1.
        font_size : int
            Size of the text font.
        font_family : str
            Currently only supports Arial.
        justification : str
            left, right or center.
        bold : bool
            Makes text bold.
        italic : bool
            Makes text italicised.
        shadow : bool
            Adds text shadow.

        """
        super(TextBox2D, self).__init__(position=position)

        self.message = text
        self.text.message = text
        self.text.font_size = font_size
        self.text.font_family = font_family
        self.text.justification = justification
        self.text.bold = bold
        self.text.italic = italic
        self.text.shadow = shadow
        self.text.color = color
        self.text.background_color = (1, 1, 1)

        self.width = width
        self.height = height
        self.window_left = 0
        self.window_right = 0
        self.caret_pos = 0
        self.init = True

        self.off_focus = lambda ui: None

    def _setup(self):
        """Setup this UI component.

        Create the TextBlock2D component used for the textbox.
        """
        self.text = TextBlock2D()

        # Add default events listener for this UI component.
        self.text.on_left_mouse_button_pressed = self.left_button_press
        self.text.on_key_press = self.key_press

    def _get_actors(self):
        """Get the actors composing this UI component."""
        return self.text.actors

    def _add_to_scene(self, scene):
        """Add all subcomponents or VTK props that compose this UI component.

        Parameters
        ----------
        scene : scene
        """
        self.text.add_to_scene(scene)

    def _set_position(self, coords):
        """Set the lower-left corner position of this UI component.

        Parameters
        ----------
        coords: (float, float)
            Absolute pixel coordinates (x, y).

        """
        self.text.position = coords

    def _get_size(self):
        return self.text.size

    def set_message(self, message):
        """Set custom text to textbox.

        Parameters
        ----------
        message: str
            The custom message to be set.

        """
        self.message = message
        self.text.message = message
        self.init = False
        self.window_right = len(self.message)
        self.window_left = 0
        self.caret_pos = self.window_right

    def width_set_text(self, text):
        """Add newlines to text where necessary.

        This is needed for multi-line text boxes.

        Parameters
        ----------
        text : str
            The final text to be formatted.

        Returns
        -------
        str
            A multi line formatted text.

        """
        multi_line_text = ''
        for i, t in enumerate(text):
            multi_line_text += t
            if (i + 1) % self.width == 0:
                multi_line_text += '\n'
        return multi_line_text.rstrip('\n')

    def handle_character(self, key, key_char):
        """Handle button events.

        # TODO: Need to handle all kinds of characters like !, +, etc.

        Parameters
        ----------
        character : str
        """
        if key.lower() == 'return':
            self.render_text(False)
            self.off_focus(self)
            return True
        elif key_char != '' and key_char in printable:
            self.add_character(key_char)
        if key.lower() == 'backspace':
            self.remove_character()
        elif key.lower() == 'left':
            self.move_left()
        elif key.lower() == 'right':
            self.move_right()

        self.render_text()
        return False

    def move_caret_right(self):
        """Move the caret towards right."""
        self.caret_pos = min(self.caret_pos + 1, len(self.message))

    def move_caret_left(self):
        """Move the caret towards left."""
        self.caret_pos = max(self.caret_pos - 1, 0)

    def right_move_right(self):
        """Move right boundary of the text window right-wards."""
        if self.window_right <= len(self.message):
            self.window_right += 1

    def right_move_left(self):
        """Move right boundary of the text window left-wards."""
        if self.window_right > 0:
            self.window_right -= 1

    def left_move_right(self):
        """Move left boundary of the text window right-wards."""
        if self.window_left <= len(self.message):
            self.window_left += 1

    def left_move_left(self):
        """Move left boundary of the text window left-wards."""
        if self.window_left > 0:
            self.window_left -= 1

    def add_character(self, character):
        """Insert a character into the text and moves window and caret.

        Parameters
        ----------
        character : str

        """
        if len(character) > 1 and character.lower() != 'space':
            return
        if character.lower() == 'space':
            character = ' '
        self.message = (
            self.message[: self.caret_pos] + character + self.message[self.caret_pos :]
        )
        self.move_caret_right()
        if self.window_right - self.window_left == self.height * self.width - 1:
            self.left_move_right()
        self.right_move_right()

    def remove_character(self):
        """Remove a character and moves window and caret accordingly."""
        if self.caret_pos == 0:
            return
        self.message = (
            self.message[: self.caret_pos - 1] + self.message[self.caret_pos :]
        )
        self.move_caret_left()
        if len(self.message) < self.height * self.width - 1:
            self.right_move_left()
        if self.window_right - self.window_left == self.height * self.width - 1:
            if self.window_left > 0:
                self.left_move_left()
                self.right_move_left()

    def move_left(self):
        """Handle left button press."""
        self.move_caret_left()
        if self.caret_pos == self.window_left - 1:
            if self.window_right - self.window_left == self.height * self.width - 1:
                self.left_move_left()
                self.right_move_left()

    def move_right(self):
        """Handle right button press."""
        self.move_caret_right()
        if self.caret_pos == self.window_right + 1:
            if self.window_right - self.window_left == self.height * self.width - 1:
                self.left_move_right()
                self.right_move_right()

    def showable_text(self, show_caret):
        """Chop out text to be shown on the screen.

        Parameters
        ----------
        show_caret : bool
            Whether or not to show the caret.

        """
        if show_caret:
            ret_text = (
                self.message[: self.caret_pos] + '_' + self.message[self.caret_pos :]
            )
        else:
            ret_text = self.message
        ret_text = ret_text[self.window_left : self.window_right + 1]
        return ret_text

    def render_text(self, show_caret=True):
        """Render text after processing.

        Parameters
        ----------
        show_caret : bool
            Whether or not to show the caret.

        """
        text = self.showable_text(show_caret)
        if text == '':
            text = 'Enter Text'
        self.text.message = self.width_set_text(text)

    def edit_mode(self):
        """Turn on edit mode."""
        if self.init:
            self.message = ''
            self.init = False
            self.caret_pos = 0
        self.render_text()

    def left_button_press(self, i_ren, _obj, _textbox_object):
        """Handle left button press for textbox.

        Parameters
        ----------
        i_ren: :class:`CustomInteractorStyle`
        obj: :class:`vtkActor`
            The picked actor
        _textbox_object: :class:`TextBox2D`
        """
        i_ren.add_active_prop(self.text.actor)
        self.edit_mode()
        i_ren.force_render()

    def key_press(self, i_ren, _obj, _textbox_object):
        """Handle Key press for textboxself.

        Parameters
        ----------
        i_ren: :class:`CustomInteractorStyle`
        obj: :class:`vtkActor`
            The picked actor
        _textbox_object: :class:`TextBox2D`

        """
        key = i_ren.event.key
        key_char = i_ren.event.key_char
        is_done = self.handle_character(key, key_char)
        if is_done:
            i_ren.remove_active_prop(self.text.actor)

        i_ren.force_render()


class LineSlider2D(UI):
    """A 2D Line Slider.

    A sliding handle on a line with a percentage indicator.

    Attributes
    ----------
    line_width : int
        Width of the line on which the disk will slide.
    length : int
        Length of the slider.
    track : :class:`Rectangle2D`
        The line on which the slider's handle moves.
    handle : :class:`Disk2D`
        The moving part of the slider.
    text : :class:`TextBlock2D`
        The text that shows percentage.
    shape : string
        Describes the shape of the handle.
        Currently supports 'disk' and 'square'.
    default_color : (float, float, float)
        Color of the handle when in unpressed state.
    active_color : (float, float, float)
        Color of the handle when it is pressed.
    """

    def __init__(
        self,
        center=(0, 0),
        initial_value=50,
        min_value=0,
        max_value=100,
        length=200,
        line_width=5,
        inner_radius=0,
        outer_radius=10,
        handle_side=20,
        font_size=16,
        orientation='horizontal',
        text_alignment='',
        text_template='{value:.1f} ({ratio:.0%})',
        shape='disk',
    ):
        """Init this UI element.

        Parameters
        ----------
        center : (float, float)
            Center of the slider's center.
        initial_value : float
            Initial value of the slider.
        min_value : float
            Minimum value of the slider.
        max_value : float
            Maximum value of the slider.
        length : int
            Length of the slider.
        line_width : int
            Width of the line on which the disk will slide.
        inner_radius : int
            Inner radius of the handles (if disk).
        outer_radius : int
            Outer radius of the handles (if disk).
        handle_side : int
            Side length of the handles (if square).
        font_size : int
            Size of the text to display alongside the slider (pt).
        orientation : str
            horizontal or vertical
        text_alignment : str
            define text alignment on a slider. Left (default)/ right for the
            vertical slider or top/bottom (default) for an horizontal slider.
        text_template : str, callable
            If str, text template can contain one or multiple of the
            replacement fields: `{value:}`, `{ratio:}`.
            If callable, this instance of `:class:LineSlider2D` will be
            passed as argument to the text template function.
        shape : string
            Describes the shape of the handle.
            Currently supports 'disk' and 'square'.

        """
        self.shape = shape
        self.orientation = orientation.lower().strip()
        self.align_dict = {
            'horizontal': ['top', 'bottom'],
            'vertical': ['left', 'right'],
        }
        self.default_color = (1, 1, 1)
        self.active_color = (0, 0, 1)
        self.alignment = text_alignment.lower()
        super(LineSlider2D, self).__init__()

        if self.orientation == 'horizontal':
            self.alignment = 'bottom' if not self.alignment else self.alignment
            self.track.width = length
            self.track.height = line_width
        elif self.orientation == 'vertical':
            self.alignment = 'left' if not self.alignment else self.alignment
            self.track.width = line_width
            self.track.height = length
        else:
            raise ValueError('Unknown orientation')

        if self.alignment not in self.align_dict[self.orientation]:
            raise ValueError(
                "Unknown alignment: choose from '{}' or '{}'".format(
                    *self.align_dict[self.orientation]
                )
            )

        if shape == 'disk':
            self.handle.inner_radius = inner_radius
            self.handle.outer_radius = outer_radius
        elif shape == 'square':
            self.handle.width = handle_side
            self.handle.height = handle_side
        self.center = center

        self.min_value = min_value
        self.max_value = max_value
        self.text.font_size = font_size
        self.text_template = text_template

        # Offer some standard hooks to the user.
        self.on_change = lambda ui: None
        self.on_value_changed = lambda ui: None
        self.on_moving_slider = lambda ui: None

        self.value = initial_value
        self.update()

    def _setup(self):
        """Setup this UI component.

        Create the slider's track (Rectangle2D), the handle (Disk2D) and
        the text (TextBlock2D).
        """
        # Slider's track
        self.track = Rectangle2D()
        self.track.color = (1, 0, 0)

        # Slider's handle
        if self.shape == 'disk':
            self.handle = Disk2D(outer_radius=1)
        elif self.shape == 'square':
            self.handle = Rectangle2D(size=(1, 1))
        self.handle.color = self.default_color

        # Slider Text
        self.text = TextBlock2D(justification='center', vertical_justification='top')

        # Add default events listener for this UI component.
        self.track.on_left_mouse_button_pressed = self.track_click_callback
        self.track.on_left_mouse_button_dragged = self.handle_move_callback
        self.track.on_left_mouse_button_released = self.handle_release_callback
        self.handle.on_left_mouse_button_dragged = self.handle_move_callback
        self.handle.on_left_mouse_button_released = self.handle_release_callback

    def _get_actors(self):
        """Get the actors composing this UI component."""
        return self.track.actors + self.handle.actors + self.text.actors

    def _add_to_scene(self, scene):
        """Add all subcomponents or VTK props that compose this UI component.

        Parameters
        ----------
        scene : scene

        """
        self.track.add_to_scene(scene)
        self.handle.add_to_scene(scene)
        self.text.add_to_scene(scene)

    def _get_size(self):
        # Consider the handle's size when computing the slider's size.
        width = None
        height = None
        if self.orientation == 'horizontal':
            width = self.track.width + self.handle.size[0]
            height = max(self.track.height, self.handle.size[1])
        else:
            width = max(self.track.width, self.handle.size[0])
            height = self.track.height + self.handle.size[1]

        return np.array([width, height])

    def _set_position(self, coords):
        """Set the lower-left corner position of this UI component.

        Parameters
        ----------
        coords: (float, float)
            Absolute pixel coordinates (x, y).
        """
        # Offset the slider line by the handle's radius.
        track_position = coords + self.handle.size / 2.0
        if self.orientation == 'horizontal':
            # Offset the slider line height by half the slider line width.
            track_position[1] -= self.track.size[1] / 2.0
        else:
            # Offset the slider line width by half the slider line height.
            track_position[0] += self.track.size[0] / 2.0

        self.track.position = track_position
        self.handle.position = self.handle.position.astype(float)
        self.handle.position += coords - self.position
        # Position the text below the handle.
        if self.orientation == 'horizontal':
            align = 35 if self.alignment == 'top' else -10
            self.text.position = (
                self.handle.center[0],
                self.handle.position[1] + align,
            )
        else:
            align = 70 if self.alignment == 'right' else -35
            self.text.position = (
                self.handle.position[0] + align,
                self.handle.center[1] + 2,
            )

    @property
    def bottom_y_position(self):
        return self.track.position[1]

    @property
    def top_y_position(self):
        return self.track.position[1] + self.track.size[1]

    @property
    def left_x_position(self):
        return self.track.position[0]

    @property
    def right_x_position(self):
        return self.track.position[0] + self.track.size[0]

    def set_position(self, position):
        """Set the disk's position.

        Parameters
        ----------
        position : (float, float)
            The absolute position of the disk (x, y).
        """

        # Move slider disk.
        if self.orientation == 'horizontal':
            x_position = position[0]
            x_position = max(x_position, self.left_x_position)
            x_position = min(x_position, self.right_x_position)
            self.handle.center = (x_position, self.track.center[1])
        else:
            y_position = position[1]
            y_position = max(y_position, self.bottom_y_position)
            y_position = min(y_position, self.top_y_position)
            self.handle.center = (self.track.center[0], y_position)
        self.update()  # Update information.

    @property
    def value(self):
        return self._value

    @value.setter
    def value(self, value):
        value_range = self.max_value - self.min_value
        self.ratio = (value - self.min_value) / value_range if value_range else 0
        self.on_value_changed(self)

    @property
    def ratio(self):
        return self._ratio

    @ratio.setter
    def ratio(self, ratio):
        position_x = self.left_x_position + ratio * self.track.width
        position_y = self.bottom_y_position + ratio * self.track.height
        self.set_position((position_x, position_y))

    def format_text(self):
        """Return formatted text to display along the slider."""
        if callable(self.text_template):
            return self.text_template(self)
        return self.text_template.format(ratio=self.ratio, value=self.value)

    def update(self):
        """Update the slider."""
        # Compute the ratio determined by the position of the slider disk.
        disk_position_x = None
        disk_position_y = None

        if self.orientation == 'horizontal':
            length = float(self.right_x_position - self.left_x_position)
            length = np.round(length, decimals=6)
            if length != self.track.width:
                raise ValueError('Disk position outside the slider line')
            disk_position_x = self.handle.center[0]
            self._ratio = (disk_position_x - self.left_x_position) / length
        else:
            length = float(self.top_y_position - self.bottom_y_position)
            if length != self.track.height:
                raise ValueError('Disk position outside the slider line')
            disk_position_y = self.handle.center[1]
            self._ratio = (disk_position_y - self.bottom_y_position) / length

        # Compute the selected value considering min_value and max_value.
        value_range = self.max_value - self.min_value
        self._value = self.min_value + self.ratio * value_range

        # Update text.
        text = self.format_text()
        self.text.message = text

        # Move the text below the slider's handle.
        if self.orientation == 'horizontal':
            self.text.position = (disk_position_x, self.text.position[1])
        else:
            self.text.position = (self.text.position[0], disk_position_y)

        self.on_change(self)

    def track_click_callback(self, i_ren, _vtkactor, _slider):
        """Update disk position and grab the focus.

        Parameters
        ----------
        i_ren : :class:`CustomInteractorStyle`
        vtkactor : :class:`vtkActor`
            The picked actor
        _slider : :class:`LineSlider2D`

        """
        position = i_ren.event.position
        self.set_position(position)
        self.on_moving_slider(self)
        i_ren.force_render()
        i_ren.event.abort()  # Stop propagating the event.

    def handle_move_callback(self, i_ren, _vtkactor, _slider):
        """Handle movement.

        Parameters
        ----------
        i_ren : :class:`CustomInteractorStyle`
        vtkactor : :class:`vtkActor`
            The picked actor
        slider : :class:`LineSlider2D`

        """
        self.handle.color = self.active_color
        position = i_ren.event.position
        self.set_position(position)
        self.on_moving_slider(self)
        i_ren.force_render()
        i_ren.event.abort()  # Stop propagating the event.

    def handle_release_callback(self, i_ren, _vtkactor, _slider):
        """Change color when handle is released.

        Parameters
        ----------
        i_ren : :class:`CustomInteractorStyle`
        vtkactor : :class:`vtkActor`
            The picked actor
        slider : :class:`LineSlider2D`

        """
        self.handle.color = self.default_color
        i_ren.force_render()


class LineDoubleSlider2D(UI):
    """A 2D Line Slider with two sliding rings.

    Useful for setting min and max values for something.

    Currently supports:
    - Setting positions of both disks.

    Attributes
    ----------
    line_width : int
        Width of the line on which the disk will slide.
    length : int
        Length of the slider.
    track : :class:`vtkActor`
        The line on which the handles move.
    handles : [:class:`vtkActor`, :class:`vtkActor`]
        The moving slider disks.
    text : [:class:`TextBlock2D`, :class:`TextBlock2D`]
        The texts that show the values of the disks.
    shape : string
        Describes the shape of the handle.
        Currently supports 'disk' and 'square'.
    default_color : (float, float, float)
        Color of the handles when in unpressed state.
    active_color : (float, float, float)
        Color of the handles when they are pressed.
    """

    def __init__(
        self,
        line_width=5,
        inner_radius=0,
        outer_radius=10,
        handle_side=20,
        center=(450, 300),
        length=200,
        initial_values=(0, 100),
        min_value=0,
        max_value=100,
        font_size=16,
        text_template='{value:.1f}',
        orientation='horizontal',
        shape='disk',
    ):
        """Init this UI element.

        Parameters
        ----------
        line_width : int
            Width of the line on which the disk will slide.
        inner_radius : int
            Inner radius of the handles (if disk).
        outer_radius : int
            Outer radius of the handles (if disk).
        handle_side : int
            Side length of the handles (if square).
        center : (float, float)
            Center of the slider.
        length : int
            Length of the slider.
        initial_values : (float, float)
            Initial values of the two handles.
        min_value : float
            Minimum value of the slider.
        max_value : float
            Maximum value of the slider.
        font_size : int
            Size of the text to display alongside the slider (pt).
        text_template : str, callable
            If str, text template can contain one or multiple of the
            replacement fields: `{value:}`, `{ratio:}`.
            If callable, this instance of `:class:LineDoubleSlider2D` will be
            passed as argument to the text template function.
        orientation : str
            horizontal or vertical
        shape : string
            Describes the shape of the handle.
            Currently supports 'disk' and 'square'.

        """
        self.shape = shape
        self.default_color = (1, 1, 1)
        self.active_color = (0, 0, 1)
        self.orientation = orientation.lower()
        super(LineDoubleSlider2D, self).__init__()

        if self.orientation == 'horizontal':
            self.track.width = length
            self.track.height = line_width
        elif self.orientation == 'vertical':
            self.track.width = line_width
            self.track.height = length
        else:
            raise ValueError('Unknown orientation')

        self.center = center
        if shape == 'disk':
            self.handles[0].inner_radius = inner_radius
            self.handles[0].outer_radius = outer_radius
            self.handles[1].inner_radius = inner_radius
            self.handles[1].outer_radius = outer_radius
        elif shape == 'square':
            self.handles[0].width = handle_side
            self.handles[0].height = handle_side
            self.handles[1].width = handle_side
            self.handles[1].height = handle_side

        self.min_value = min_value
        self.max_value = max_value
        self.text[0].font_size = font_size
        self.text[1].font_size = font_size
        self.text_template = text_template

        # Offer some standard hooks to the user.
        self.on_change = lambda ui: None
        self.on_value_changed = lambda ui: None
        self.on_moving_slider = lambda ui: None

        # Setting the handle positions will also update everything.
        self._values = [initial_values[0], initial_values[1]]
        self._ratio = [None, None]
        self.left_disk_value = initial_values[0]
        self.right_disk_value = initial_values[1]
        self.bottom_disk_value = initial_values[0]
        self.top_disk_value = initial_values[1]

    def _setup(self):
        """Setup this UI component.

        Create the slider's track (Rectangle2D), the handles (Disk2D) and
        the text (TextBlock2D).

        """
        # Slider's track
        self.track = Rectangle2D()
        self.track.color = (1, 0, 0)

        # Handles
        self.handles = []
        if self.shape == 'disk':
            self.handles.append(Disk2D(outer_radius=1))
            self.handles.append(Disk2D(outer_radius=1))
        elif self.shape == 'square':
            self.handles.append(Rectangle2D(size=(1, 1)))
            self.handles.append(Rectangle2D(size=(1, 1)))
        self.handles[0].color = self.default_color
        self.handles[1].color = self.default_color

        # Slider Text
        self.text = [
            TextBlock2D(justification='center', vertical_justification='top'),
            TextBlock2D(justification='center', vertical_justification='top'),
        ]

        # Add default events listener for this UI component.
        self.track.on_left_mouse_button_dragged = self.handle_move_callback
        self.handles[0].on_left_mouse_button_dragged = self.handle_move_callback
        self.handles[1].on_left_mouse_button_dragged = self.handle_move_callback
        self.handles[0].on_left_mouse_button_released = self.handle_release_callback
        self.handles[1].on_left_mouse_button_released = self.handle_release_callback

    def _get_actors(self):
        """Get the actors composing this UI component."""
        return (
            self.track.actors
            + self.handles[0].actors
            + self.handles[1].actors
            + self.text[0].actors
            + self.text[1].actors
        )

    def _add_to_scene(self, scene):
        """Add all subcomponents or VTK props that compose this UI component.

        Parameters
        ----------
        scene : scene

        """
        self.track.add_to_scene(scene)
        self.handles[0].add_to_scene(scene)
        self.handles[1].add_to_scene(scene)
        self.text[0].add_to_scene(scene)
        self.text[1].add_to_scene(scene)

    def _get_size(self):
        # Consider the handle's size when computing the slider's size.
        width = None
        height = None
        if self.orientation == 'horizontal':
            width = self.track.width + 2 * self.handles[0].size[0]
            height = max(self.track.height, self.handles[0].size[1])
        else:
            width = max(self.track.width, self.handles[0].size[0])
            height = self.track.height + 2 * self.handles[0].size[1]

        return np.array([width, height])

    def _set_position(self, coords):
        """Set the lower-left corner position of this UI component.

        Parameters
        ----------
        coords: (float, float)
            Absolute pixel coordinates (x, y).

        """
        # Offset the slider line by the handle's radius.
        track_position = coords + self.handles[0].size / 2.0
        if self.orientation == 'horizontal':
            # Offset the slider line height by half the slider line width.
            track_position[1] -= self.track.size[1] / 2.0
        else:
            # Offset the slider line width by half the slider line height.
            track_position[0] -= self.track.size[0] / 2.0
        self.track.position = track_position

        self.handles[0].position = self.handles[0].position.astype(float)
        self.handles[1].position = self.handles[1].position.astype(float)

        self.handles[0].position += coords - self.position
        self.handles[1].position += coords - self.position

        if self.orientation == 'horizontal':
            # Position the text below the handles.
            self.text[0].position = (
                self.handles[0].center[0],
                self.handles[0].position[1] - 20,
            )
            self.text[1].position = (
                self.handles[1].center[0],
                self.handles[1].position[1] - 20,
            )
        else:
            # Position the text to the left of the handles.
            self.text[0].position = (
                self.handles[0].center[0] - 35,
                self.handles[0].position[1],
            )
            self.text[1].position = (
                self.handles[1].center[0] - 35,
                self.handles[1].position[1],
            )

    @property
    def bottom_y_position(self):
        return self.track.position[1]

    @property
    def top_y_position(self):
        return self.track.position[1] + self.track.size[1]

    @property
    def left_x_position(self):
        return self.track.position[0]

    @property
    def right_x_position(self):
        return self.track.position[0] + self.track.size[0]

    def value_to_ratio(self, value):
        """Convert the value of a disk to the ratio.

        Parameters
        ----------
        value : float

        """
        value_range = self.max_value - self.min_value
        return (value - self.min_value) / value_range if value_range else 0

    def ratio_to_coord(self, ratio):
        """Convert the ratio to the absolute coordinate.

        Parameters
        ----------
        ratio : float
        """
        if self.orientation == 'horizontal':
            return self.left_x_position + ratio * self.track.width
        return self.bottom_y_position + ratio * self.track.height

    def coord_to_ratio(self, coord):
        """Convert the x coordinate of a disk to the ratio.

        Parameters
        ----------
        coord : float
        """
        if self.orientation == 'horizontal':
            return (coord - self.left_x_position) / float(self.track.width)
        return (coord - self.bottom_y_position) / float(self.track.height)

    def ratio_to_value(self, ratio):
        """Convert the ratio to the value of the disk.

        Parameters
        ----------
        ratio : float

        """
        value_range = self.max_value - self.min_value
        return self.min_value + ratio * value_range

    def set_position(self, position, disk_number):
        """Set the disk's position.

        Parameters
        ----------
        position : (float, float)
            The absolute position of the disk (x, y).
        disk_number : int
            The index of disk being moved.

        """
        if self.orientation == 'horizontal':
            x_position = position[0]

            if disk_number == 0 and x_position >= self.handles[1].center[0]:
                x_position = self.ratio_to_coord(
                    self.value_to_ratio(self._values[1] - 1)
                )

            if disk_number == 1 and x_position <= self.handles[0].center[0]:
                x_position = self.ratio_to_coord(
                    self.value_to_ratio(self._values[0] + 1)
                )

            x_position = max(x_position, self.left_x_position)
            x_position = min(x_position, self.right_x_position)

            self.handles[disk_number].center = (x_position, self.track.center[1])
        else:
            y_position = position[1]

            if disk_number == 0 and y_position >= self.handles[1].center[1]:
                y_position = self.ratio_to_coord(
                    self.value_to_ratio(self._values[1] - 1)
                )

            if disk_number == 1 and y_position <= self.handles[0].center[1]:
                y_position = self.ratio_to_coord(
                    self.value_to_ratio(self._values[0] + 1)
                )

            y_position = max(y_position, self.bottom_y_position)
            y_position = min(y_position, self.top_y_position)

            self.handles[disk_number].center = (self.track.center[0], y_position)
        self.update(disk_number)

    @property
    def bottom_disk_value(self):
        """Return the value of the bottom disk."""
        return self._values[0]

    @bottom_disk_value.setter
    def bottom_disk_value(self, bottom_disk_value):
        """Set the value of the bottom disk.

        Parameters
        ----------
        bottom_disk_value : float
            New value for the bottom disk.

        """
        self.bottom_disk_ratio = self.value_to_ratio(bottom_disk_value)

    @property
    def top_disk_value(self):
        """Return the value of the top disk."""
        return self._values[1]

    @top_disk_value.setter
    def top_disk_value(self, top_disk_value):
        """Set the value of the top disk.

        Parameters
        ----------
        top_disk_value : float
            New value for the top disk.

        """
        self.top_disk_ratio = self.value_to_ratio(top_disk_value)

    @property
    def left_disk_value(self):
        """Return the value of the left disk."""
        return self._values[0]

    @left_disk_value.setter
    def left_disk_value(self, left_disk_value):
        """Set the value of the left disk.

        Parameters
        ----------
        left_disk_value : float
            New value for the left disk.

        """
        self.left_disk_ratio = self.value_to_ratio(left_disk_value)
        self.on_value_changed(self)

    @property
    def right_disk_value(self):
        """Return the value of the right disk."""
        return self._values[1]

    @right_disk_value.setter
    def right_disk_value(self, right_disk_value):
        """Set the value of the right disk.

        Parameters
        ----------
        right_disk_value : float
            New value for the right disk.
        """
        self.right_disk_ratio = self.value_to_ratio(right_disk_value)
        self.on_value_changed(self)

    @property
    def bottom_disk_ratio(self):
        """Return the ratio of the bottom disk."""
        return self._ratio[0]

    @bottom_disk_ratio.setter
    def bottom_disk_ratio(self, bottom_disk_ratio):
        """Set the ratio of the bottom disk.

        Parameters
        ----------
        bottom_disk_ratio : float
            New ratio for the bottom disk.

        """
        position_x = self.ratio_to_coord(bottom_disk_ratio)
        position_y = self.ratio_to_coord(bottom_disk_ratio)
        self.set_position((position_x, position_y), 0)

    @property
    def top_disk_ratio(self):
        """Return the ratio of the top disk."""
        return self._ratio[1]

    @top_disk_ratio.setter
    def top_disk_ratio(self, top_disk_ratio):
        """Set the ratio of the top disk.

        Parameters
        ----------
        top_disk_ratio : float
            New ratio for the top disk.
        """
        position_x = self.ratio_to_coord(top_disk_ratio)
        position_y = self.ratio_to_coord(top_disk_ratio)
        self.set_position((position_x, position_y), 1)

    @property
    def left_disk_ratio(self):
        """Return the ratio of the left disk."""
        return self._ratio[0]

    @left_disk_ratio.setter
    def left_disk_ratio(self, left_disk_ratio):
        """Set the ratio of the left disk.

        Parameters
        ----------
        left_disk_ratio : float
            New ratio for the left disk.
        """
        position_x = self.ratio_to_coord(left_disk_ratio)
        position_y = self.ratio_to_coord(left_disk_ratio)
        self.set_position((position_x, position_y), 0)

    @property
    def right_disk_ratio(self):
        """Return the ratio of the right disk."""
        return self._ratio[1]

    @right_disk_ratio.setter
    def right_disk_ratio(self, right_disk_ratio):
        """Set the ratio of the right disk.

        Parameters
        ----------
        right_disk_ratio : float
            New ratio for the right disk.
        """
        position_x = self.ratio_to_coord(right_disk_ratio)
        position_y = self.ratio_to_coord(right_disk_ratio)
        self.set_position((position_x, position_y), 1)

    def format_text(self, disk_number):
        """Return formatted text to display along the slider.

        Parameters
        ----------
        disk_number : int
            Index of the disk.
        """
        if callable(self.text_template):
            return self.text_template(self)

        return self.text_template.format(value=self._values[disk_number])

    def update(self, disk_number):
        """Update the slider.

        Parameters
        ----------
        disk_number : int
            Index of the disk to be updated.

        """
        # Compute the ratio determined by the position of the slider disk.
        if self.orientation == 'horizontal':
            self._ratio[disk_number] = self.coord_to_ratio(
                self.handles[disk_number].center[0]
            )
        else:
            self._ratio[disk_number] = self.coord_to_ratio(
                self.handles[disk_number].center[1]
            )

        # Compute the selected value considering min_value and max_value.
        self._values[disk_number] = self.ratio_to_value(self._ratio[disk_number])

        # Update text.
        text = self.format_text(disk_number)
        self.text[disk_number].message = text

        if self.orientation == 'horizontal':
            self.text[disk_number].position = (
                self.handles[disk_number].center[0],
                self.text[disk_number].position[1],
            )
        else:
            self.text[disk_number].position = (
                self.text[disk_number].position[0],
                self.handles[disk_number].center[1],
            )
        self.on_change(self)

    def handle_move_callback(self, i_ren, vtkactor, _slider):
        """Handle movement.

        Parameters
        ----------
        i_ren : :class:`CustomInteractorStyle`
        vtkactor : :class:`vtkActor`
            The picked actor
        _slider : :class:`LineDoubleSlider2D`

        """
        position = i_ren.event.position
        if vtkactor == self.handles[0].actors[0]:
            self.set_position(position, 0)
            self.handles[0].color = self.active_color
        elif vtkactor == self.handles[1].actors[0]:
            self.set_position(position, 1)
            self.handles[1].color = self.active_color
        self.on_moving_slider(self)
        i_ren.force_render()
        i_ren.event.abort()  # Stop propagating the event.

    def handle_release_callback(self, i_ren, vtkactor, _slider):
        """Change color when handle is released.

        Parameters
        ----------
        i_ren : :class:`CustomInteractorStyle`
        vtkactor : :class:`vtkActor`
            The picked actor
        _slider : :class:`LineDoubleSlider2D`

        """
        if vtkactor == self.handles[0].actors[0]:
            self.handles[0].color = self.default_color
        elif vtkactor == self.handles[1].actors[0]:
            self.handles[1].color = self.default_color
        i_ren.force_render()


class RingSlider2D(UI):
    """A disk slider.

    A disk moves along the boundary of a ring.
    Goes from 0-360 degrees.

    Attributes
    ----------
    mid_track_radius: float
        Distance from the center of the slider to the middle of the track.
    previous_value: float
        Value of Rotation of the actor before the current value.
    track : :class:`Disk2D`
        The circle on which the slider's handle moves.
    handle : :class:`Disk2D`
        The moving part of the slider.
    text : :class:`TextBlock2D`
        The text that shows percentage.
    default_color : (float, float, float)
        Color of the handle when in unpressed state.
    active_color : (float, float, float)
        Color of the handle when it is pressed.
    """

    def __init__(
        self,
        center=(0, 0),
        initial_value=180,
        min_value=0,
        max_value=360,
        slider_inner_radius=40,
        slider_outer_radius=44,
        handle_inner_radius=0,
        handle_outer_radius=10,
        font_size=16,
        text_template='{ratio:.0%}',
    ):
        """Init this UI element.

        Parameters
        ----------
        center : (float, float)
            Position (x, y) of the slider's center.
        initial_value : float
            Initial value of the slider.
        min_value : float
            Minimum value of the slider.
        max_value : float
            Maximum value of the slider.
        slider_inner_radius : int
            Inner radius of the base disk.
        slider_outer_radius : int
            Outer radius of the base disk.
        handle_outer_radius : int
            Outer radius of the slider's handle.
        handle_inner_radius : int
            Inner radius of the slider's handle.
        font_size : int
            Size of the text to display alongside the slider (pt).
        text_template : str, callable
            If str, text template can contain one or multiple of the
            replacement fields: `{value:}`, `{ratio:}`, `{angle:}`.
            If callable, this instance of `:class:RingSlider2D` will be
            passed as argument to the text template function.
        """
        self.default_color = (1, 1, 1)
        self.active_color = (0, 0, 1)
        super(RingSlider2D, self).__init__()

        self.track.inner_radius = slider_inner_radius
        self.track.outer_radius = slider_outer_radius
        self.handle.inner_radius = handle_inner_radius
        self.handle.outer_radius = handle_outer_radius
        self.center = center

        self.min_value = min_value
        self.max_value = max_value
        self.text.font_size = font_size
        self.text_template = text_template

        # Offer some standard hooks to the user.
        self.on_change = lambda ui: None
        self.on_value_changed = lambda ui: None
        self.on_moving_slider = lambda ui: None

        self._value = initial_value
        self.value = initial_value
        self._previous_value = initial_value
        self._angle = 0
        self._ratio = self.angle / TWO_PI

    def _setup(self):
        """Setup this UI component.

        Create the slider's circle (Disk2D), the handle (Disk2D) and
        the text (TextBlock2D).

        """
        # Slider's track.
        self.track = Disk2D(outer_radius=1)
        self.track.color = (1, 0, 0)

        # Slider's handle.
        self.handle = Disk2D(outer_radius=1)
        self.handle.color = self.default_color

        # Slider Text
        self.text = TextBlock2D(justification='center', vertical_justification='middle')

        # Add default events listener for this UI component.
        self.track.on_left_mouse_button_pressed = self.track_click_callback
        self.track.on_left_mouse_button_dragged = self.handle_move_callback
        self.track.on_left_mouse_button_released = self.handle_release_callback
        self.handle.on_left_mouse_button_dragged = self.handle_move_callback
        self.handle.on_left_mouse_button_released = self.handle_release_callback

    def _get_actors(self):
        """Get the actors composing this UI component."""
        return self.track.actors + self.handle.actors + self.text.actors

    def _add_to_scene(self, scene):
        """Add all subcomponents or VTK props that compose this UI component.

        Parameters
        ----------
        scene : scene
        """
        self.track.add_to_scene(scene)
        self.handle.add_to_scene(scene)
        self.text.add_to_scene(scene)

    def _get_size(self):
        return self.track.size + self.handle.size

    def _set_position(self, coords):
        """Set the lower-left corner position of this UI component.

        Parameters
        ----------
        coords: (float, float)
            Absolute pixel coordinates (x, y).
        """
        self.track.position = coords + self.handle.size / 2.0
        self.handle.position += coords - self.position
        # Position the text in the center of the slider's track.
        self.text.position = coords + self.size / 2.0

    @property
    def mid_track_radius(self):
        return (self.track.inner_radius + self.track.outer_radius) / 2.0

    @property
    def value(self):
        return self._value

    @value.setter
    def value(self, value):
        value_range = self.max_value - self.min_value
        self.ratio = (value - self.min_value) / value_range if value_range else 0
        self.on_value_changed(self)

    @property
    def previous_value(self):
        return self._previous_value

    @property
    def ratio(self):
        return self._ratio

    @ratio.setter
    def ratio(self, ratio):
        self.angle = ratio * TWO_PI

    @property
    def angle(self):
        """Return Angle (in rad) the handle makes with x-axis."""
        return self._angle

    @angle.setter
    def angle(self, angle):
        self._angle = angle % TWO_PI  # Wraparound
        self.update()

    def format_text(self):
        """Return formatted text to display along the slider."""
        if callable(self.text_template):
            return self.text_template(self)

        return self.text_template.format(
            ratio=self.ratio, value=self.value, angle=np.rad2deg(self.angle)
        )

    def update(self):
        """Update the slider."""

        # Compute the ratio determined by the position of the slider disk.
        self._ratio = self.angle / TWO_PI

        # Compute the selected value considering min_value and max_value.
        value_range = self.max_value - self.min_value
        self._previous_value = self.value
        self._value = self.min_value + self.ratio * value_range

        # Update text disk actor.
        x = self.mid_track_radius * np.cos(self.angle) + self.center[0]
        y = self.mid_track_radius * np.sin(self.angle) + self.center[1]
        self.handle.center = (x, y)

        # Update text.
        text = self.format_text()
        self.text.message = text

        self.on_change(self)  # Call hook.

    def move_handle(self, click_position):
        """Move the slider's handle.

        Parameters
        ----------
        click_position: (float, float)
            Position of the mouse click.

        """
        x, y = np.array(click_position) - self.center
        angle = np.arctan2(y, x)
        if angle < 0:
            angle += TWO_PI

        self.angle = angle

    def track_click_callback(self, i_ren, _obj, _slider):
        """Update disk position and grab the focus.

        Parameters
        ----------
        i_ren : :class:`CustomInteractorStyle`
        obj : :class:`vtkActor`
            The picked actor
        _slider : :class:`RingSlider2D`

        """
        click_position = i_ren.event.position
        self.move_handle(click_position=click_position)
        self.on_moving_slider(self)
        i_ren.force_render()
        i_ren.event.abort()  # Stop propagating the event.

    def handle_move_callback(self, i_ren, _obj, _slider):
        """Move the slider's handle.

        Parameters
        ----------
        i_ren : :class:`CustomInteractorStyle`
        obj : :class:`vtkActor`
            The picked actor
        _slider : :class:`RingSlider2D`

        """
        click_position = i_ren.event.position
        self.handle.color = self.active_color
        self.move_handle(click_position=click_position)
        self.on_moving_slider(self)
        i_ren.force_render()
        i_ren.event.abort()  # Stop propagating the event.

    def handle_release_callback(self, i_ren, _obj, _slider):
        """Change color when handle is released.

        Parameters
        ----------
        i_ren : :class:`CustomInteractorStyle`
        vtkactor : :class:`vtkActor`
            The picked actor
        _slider : :class:`RingSlider2D`

        """
        self.handle.color = self.default_color
        i_ren.force_render()


class RangeSlider(UI):

    """A set of a LineSlider2D and a LineDoubleSlider2D.
    The double slider is used to set the min and max value
    for the LineSlider2D

    Attributes
    ----------
    range_slider_center : (float, float)
        Center of the LineDoubleSlider2D object.
    value_slider_center : (float, float)
        Center of the LineSlider2D object.
    range_slider : :class:`LineDoubleSlider2D`
        The line slider which sets the min and max values
    value_slider : :class:`LineSlider2D`
        The line slider which sets the value
    """

    def __init__(
        self,
        line_width=5,
        inner_radius=0,
        outer_radius=10,
        handle_side=20,
        range_slider_center=(450, 400),
        value_slider_center=(450, 300),
        length=200,
        min_value=0,
        max_value=100,
        font_size=16,
        range_precision=1,
        orientation='horizontal',
        value_precision=2,
        shape='disk',
    ):
        """Init this class instance.

        Parameters
        ----------
        line_width : int
            Width of the slider tracks
        inner_radius : int
            Inner radius of the handles.
        outer_radius : int
            Outer radius of the handles.
        handle_side : int
            Side length of the handles (if square).
        range_slider_center : (float, float)
            Center of the LineDoubleSlider2D object.
        value_slider_center : (float, float)
            Center of the LineSlider2D object.
        length : int
            Length of the sliders.
        min_value : float
            Minimum value of the double slider.
        max_value : float
            Maximum value of the double slider.
        font_size : int
            Size of the text to display alongside the sliders (pt).
        range_precision : int
            Number of decimal places to show the min and max values set.
        orientation : str
            horizontal or vertical
        value_precision : int
            Number of decimal places to show the value set on slider.
        shape : string
            Describes the shape of the handle.
            Currently supports 'disk' and 'square'.

        """
        self.min_value = min_value
        self.max_value = max_value
        self.inner_radius = inner_radius
        self.outer_radius = outer_radius
        self.handle_side = handle_side
        self.length = length
        self.line_width = line_width
        self.font_size = font_size
        self.shape = shape
        self.orientation = orientation.lower()

        self.range_slider_text_template = '{value:.' + str(range_precision) + 'f}'
        self.value_slider_text_template = '{value:.' + str(value_precision) + 'f}'

        self.range_slider_center = range_slider_center
        self.value_slider_center = value_slider_center
        super(RangeSlider, self).__init__()

    def _setup(self):
        """Setup this UI component."""
        self.range_slider = LineDoubleSlider2D(
            line_width=self.line_width,
            inner_radius=self.inner_radius,
            outer_radius=self.outer_radius,
            handle_side=self.handle_side,
            center=self.range_slider_center,
            length=self.length,
            min_value=self.min_value,
            max_value=self.max_value,
            initial_values=(self.min_value, self.max_value),
            font_size=self.font_size,
            shape=self.shape,
            orientation=self.orientation,
            text_template=self.range_slider_text_template,
        )

        self.value_slider = LineSlider2D(
            line_width=self.line_width,
            length=self.length,
            inner_radius=self.inner_radius,
            outer_radius=self.outer_radius,
            handle_side=self.handle_side,
            center=self.value_slider_center,
            min_value=self.min_value,
            max_value=self.max_value,
            initial_value=(self.min_value + self.max_value) / 2,
            font_size=self.font_size,
            shape=self.shape,
            orientation=self.orientation,
            text_template=self.value_slider_text_template,
        )

        # Add default events listener for this UI component.
        self.range_slider.handles[
            0
        ].on_left_mouse_button_dragged = self.range_slider_handle_move_callback
        self.range_slider.handles[
            1
        ].on_left_mouse_button_dragged = self.range_slider_handle_move_callback

    def _get_actors(self):
        """Get the actors composing this UI component."""
        return self.range_slider.actors + self.value_slider.actors

    def _add_to_scene(self, scene):
        """Add all subcomponents or VTK props that compose this UI component.

        Parameters
        ----------
        scene : scene
        """
        self.range_slider.add_to_scene(scene)
        self.value_slider.add_to_scene(scene)

    def _get_size(self):
        return self.range_slider.size + self.value_slider.size

    def _set_position(self, coords):
        pass

    def range_slider_handle_move_callback(self, i_ren, obj, _slider):
        """Update range_slider's handles.

        Parameters
        ----------
        i_ren : :class:`CustomInteractorStyle`
        obj : :class:`vtkActor`
            The picked actor
        _slider : :class:`RangeSlider`

        """
        position = i_ren.event.position
        if obj == self.range_slider.handles[0].actors[0]:
            self.range_slider.handles[0].color = self.range_slider.active_color
            self.range_slider.set_position(position, 0)
            self.value_slider.min_value = self.range_slider.left_disk_value
            self.value_slider.update()
        elif obj == self.range_slider.handles[1].actors[0]:
            self.range_slider.handles[1].color = self.range_slider.active_color
            self.range_slider.set_position(position, 1)
            self.value_slider.max_value = self.range_slider.right_disk_value
            self.value_slider.update()
        i_ren.force_render()
        i_ren.event.abort()  # Stop propagating the event.


class Option(UI):

    """A set of a Button2D and a TextBlock2D to act as a single option
    for checkboxes and radio buttons.
    Clicking the button toggles its checked/unchecked status.

    Attributes
    ----------
    label : str
        The label for the option.
    font_size : int
            Font Size of the label.

    """

    def __init__(self, label, position=(0, 0), font_size=18, checked=False):
        """Init this class instance.

        Parameters
        ----------
        label : str
            Text to be displayed next to the option's button.
        position : (float, float)
            Absolute coordinates (x, y) of the lower-left corner of
            the button of the option.
        font_size : int
            Font size of the label.
        checked : bool, optional
            Boolean value indicates the initial state of the option

        """
        self.label = label
        self.font_size = font_size
        self.checked = checked
        self.button_size = (font_size * 1.2, font_size * 1.2)
        self.button_label_gap = 10
        super(Option, self).__init__(position)

        # Offer some standard hooks to the user.
        self.on_change = lambda obj: None

    def _setup(self):
        """Setup this UI component."""
        # Option's button
        self.button_icons = []
        self.button_icons.append(('unchecked', read_viz_icons(fname='stop2.png')))
        self.button_icons.append(('checked', read_viz_icons(fname='checkmark.png')))
        self.button = Button2D(icon_fnames=self.button_icons, size=self.button_size)

        self.text = TextBlock2D(text=self.label, font_size=self.font_size)

        # Display initial state
        if self.checked:
            self.button.set_icon_by_name('checked')

        # Add callbacks
        self.button.on_left_mouse_button_clicked = self.toggle
        self.text.on_left_mouse_button_clicked = self.toggle

    def _get_actors(self):
        """Get the actors composing this UI component."""
        return self.button.actors + self.text.actors

    def _add_to_scene(self, scene):
        """Add all subcomponents or VTK props that compose this UI component.

        Parameters
        ----------
        scene : scene

        """
        self.button.add_to_scene(scene)
        self.text.add_to_scene(scene)

    def _get_size(self):
        width = self.button.size[0] + self.button_label_gap + self.text.size[0]
        height = max(self.button.size[1], self.text.size[1])
        return np.array([width, height])

    def _set_position(self, coords):
        """Set the lower-left corner position of this UI component.

        Parameters
        ----------
        coords: (float, float)
            Absolute pixel coordinates (x, y).

        """
        num_newlines = self.label.count('\n')
        self.button.position = coords + (0, num_newlines * self.font_size * 0.5)
        offset = (self.button.size[0] + self.button_label_gap, 0)
        self.text.position = coords + offset

    def toggle(self, i_ren, _obj, _element):
        if self.checked:
            self.deselect()
        else:
            self.select()

        self.on_change(self)
        i_ren.force_render()

    def select(self):
        self.checked = True
        self.button.set_icon_by_name('checked')

    def deselect(self):
        self.checked = False
        self.button.set_icon_by_name('unchecked')


class Checkbox(UI):

    """A 2D set of :class:'Option' objects.
    Multiple options can be selected.

    Attributes
    ----------
    labels : list(string)
        List of labels of each option.
    options : dict(Option)
        Dictionary of all the options in the checkbox set.
    padding : float
        Distance between two adjacent options
    """

    def __init__(
        self,
        labels,
        checked_labels=(),
        padding=1,
        font_size=18,
        font_family='Arial',
        position=(0, 0),
    ):
        """Init this class instance.

        Parameters
        ----------
        labels : list(str)
            List of labels of each option.
        checked_labels: list(str), optional
            List of labels that are checked on setting up.
        padding : float, optional
            The distance between two adjacent options
        font_size : int, optional
            Size of the text font.
        font_family : str, optional
            Currently only supports Arial.
        position : (float, float), optional
            Absolute coordinates (x, y) of the lower-left corner of
            the button of the first option.
        """

        self.labels = list(reversed(list(labels)))
        self._padding = padding
        self._font_size = font_size
        self.font_family = font_family
        self.checked_labels = list(checked_labels)
        super(Checkbox, self).__init__(position)
        self.on_change = lambda checkbox: None

    def _setup(self):
        """Setup this UI component."""
        self.options = OrderedDict()
        button_y = self.position[1]
        for label in self.labels:

            option = Option(
                label=label,
                font_size=self.font_size,
                position=(self.position[0], button_y),
                checked=(label in self.checked_labels),
            )

            line_spacing = option.text.actor.GetTextProperty().GetLineSpacing()
            button_y = (
                button_y
                + self.font_size * (label.count('\n') + 1) * (line_spacing + 0.1)
                + self.padding
            )
            self.options[label] = option

            # Set callback
            option.on_change = self._handle_option_change

    def _get_actors(self):
        """Get the actors composing this UI component."""
        actors = []
        for option in self.options.values():
            actors = actors + option.actors
        return actors

    def _add_to_scene(self, scene):
        """Add all subcomponents or VTK props that compose this UI component.

        Parameters
        ----------
        scene : scene

        """
        for option in self.options.values():
            option.add_to_scene(scene)

    def _get_size(self):
        option_width, option_height = self.options.values()[0].get_size()
        height = len(self.labels) * (option_height + self.padding) - self.padding
        return np.asarray([option_width, height])

    def _handle_option_change(self, option):
        """Update whenever an option changes.

        Parameters
        ----------
        option : :class:`Option`
        """
        if option.checked:
            self.checked_labels.append(option.label)
        else:
            self.checked_labels.remove(option.label)

        self.on_change(self)

    def _set_position(self, coords):
        """Set the lower-left corner position of this UI component.

        Parameters
        ----------
        coords: (float, float)
            Absolute pixel coordinates (x, y).

        """
        button_y = coords[1]
        for option_no, option in enumerate(self.options.values()):
            option.position = (coords[0], button_y)
            line_spacing = option.text.actor.GetTextProperty().GetLineSpacing()
            button_y = (
                button_y
                + self.font_size
                * (self.labels[option_no].count('\n') + 1)
                * (line_spacing + 0.1)
                + self.padding
            )

    @property
    def font_size(self):
        """Gets the font size of text."""
        return self._font_size

    @property
    def padding(self):
        """Get the padding between options."""
        return self._padding


class RadioButton(Checkbox):
    """A 2D set of :class:'Option' objects.
    Only one option can be selected.

    Attributes
    ----------
    labels : list(string)
        List of labels of each option.
    options : dict(Option)
        Dictionary of all the options in the checkbox set.
    padding : float
        Distance between two adjacent options

    """

    def __init__(
        self,
        labels,
        checked_labels,
        padding=1,
        font_size=18,
        font_family='Arial',
        position=(0, 0),
    ):
        """Init class instance.

        Parameters
        ----------
        labels : list(str)
            List of labels of each option.
        checked_labels: list(str), optional
            List of labels that are checked on setting up.
        padding : float, optional
            The distance between two adjacent options
        font_size : int, optional
            Size of the text font.
        font_family : str, optional
            Currently only supports Arial.
        position : (float, float), optional
            Absolute coordinates (x, y) of the lower-left corner of
            the button of the first option.
        """
        if len(checked_labels) > 1:
            err_msg = 'Only one option can be pre-selected for radio buttons.'
            raise ValueError(err_msg)

        super(RadioButton, self).__init__(
            labels=labels,
            position=position,
            padding=padding,
            font_size=font_size,
            font_family=font_family,
            checked_labels=checked_labels,
        )

    def _handle_option_change(self, option):
        for option_ in self.options.values():
            option_.deselect()

        option.select()
        self.checked_labels = [option.label]
        self.on_change(self)


class ComboBox2D(UI):
    """UI element to create drop-down menus.

    Attributes
    ----------
    selection_box: :class: 'TextBox2D'
        Display selection and placeholder text.
    drop_down_button: :class: 'Button2D'
        Button to show or hide menu.
    drop_down_menu: :class: 'ListBox2D'
        Container for item list.
    """

    def __init__(
        self,
        items=[],
        position=(0, 0),
        size=(300, 200),
        placeholder='Choose selection...',
        draggable=True,
        selection_text_color=(0, 0, 0),
        selection_bg_color=(1, 1, 1),
        menu_text_color=(0.2, 0.2, 0.2),
        selected_color=(0.9, 0.6, 0.6),
        unselected_color=(0.6, 0.6, 0.6),
        scroll_bar_active_color=(0.6, 0.2, 0.2),
        scroll_bar_inactive_color=(0.9, 0.0, 0.0),
        menu_opacity=1.0,
        reverse_scrolling=False,
        font_size=20,
        line_spacing=1.4,
    ):
        """Init class Instance.

        Parameters
        ----------
        items: list(string)
            List of items to be displayed as choices.
        position : (float, float)
            Absolute coordinates (x, y) of the lower-left corner of this
            UI component.
        size : (int, int)
            Width and height in pixels of this UI component.
        placeholder : str
            Holds the default text to be displayed.
        draggable: {True, False}
            Whether the UI element is draggable or not.
        selection_text_color : tuple of 3 floats
            Color of the selected text to be displayed.
        selection_bg_color : tuple of 3 floats
            Background color of the selection text.
        menu_text_color : tuple of 3 floats.
            Color of the options displayed in drop down menu.
        selected_color : tuple of 3 floats.
            Background color of the selected option in drop down menu.
        unselected_color : tuple of 3 floats.
            Background color of the unselected option in drop down menu.
        scroll_bar_active_color : tuple of 3 floats.
            Color of the scrollbar when in active use.
        scroll_bar_inactive_color : tuple of 3 floats.
            Color of the scrollbar when inactive.
        reverse_scrolling: {True, False}
            If True, scrolling up will move the list of files down.
        font_size: int
            The font size of selected text in pixels.
        line_spacing: float
            Distance between drop down menu's items in pixels.
        """
        self.items = items.copy()
        self.font_size = font_size
        self.reverse_scrolling = reverse_scrolling
        self.line_spacing = line_spacing
        self.panel_size = size
        self._selection = placeholder
        self._menu_visibility = False
        self._selection_ID = None
        self.draggable = draggable
        self.sel_text_color = selection_text_color
        self.sel_bg_color = selection_bg_color
        self.menu_txt_color = menu_text_color
        self.selected_color = selected_color
        self.unselected_color = unselected_color
        self.scroll_active_color = scroll_bar_active_color
        self.scroll_inactive_color = scroll_bar_inactive_color
        self.menu_opacity = menu_opacity

        # Define subcomponent sizes.
        self.text_block_size = (int(0.8 * size[0]), int(0.3 * size[1]))
        self.drop_menu_size = (size[0], int(0.7 * size[1]))
        self.drop_button_size = (int(0.2 * size[0]), int(0.3 * size[1]))

        self._icon_files = [
            ('left', read_viz_icons(fname='circle-left.png')),
            ('down', read_viz_icons(fname='circle-down.png')),
        ]

        super(ComboBox2D, self).__init__()
        self.position = position

    def _setup(self):
        """Setup this UI component.

        Create the ListBox filled with empty slots (ListBoxItem2D).
        Create TextBox with placeholder text.
        Create Button for toggling drop down menu.
        """
        self.selection_box = TextBlock2D(
            size=self.text_block_size,
            color=self.sel_text_color,
            bg_color=self.sel_bg_color,
            text=self._selection,
        )

        self.drop_down_button = Button2D(
            icon_fnames=self._icon_files, size=self.drop_button_size
        )

        self.drop_down_menu = ListBox2D(
            values=self.items,
            multiselection=False,
            font_size=self.font_size,
            line_spacing=self.line_spacing,
            text_color=self.menu_txt_color,
            selected_color=self.selected_color,
            unselected_color=self.unselected_color,
            scroll_bar_active_color=self.scroll_active_color,
            scroll_bar_inactive_color=self.scroll_inactive_color,
            background_opacity=self.menu_opacity,
            reverse_scrolling=self.reverse_scrolling,
            size=self.drop_menu_size,
        )

        self.drop_down_menu.set_visibility(False)

        self.panel = Panel2D(self.panel_size, opacity=0.0)
        self.panel.add_element(self.selection_box, (0.001, 0.7))
        self.panel.add_element(self.drop_down_button, (0.8, 0.7))
        self.panel.add_element(self.drop_down_menu, (0, 0))

        if self.draggable:
            self.drop_down_button.on_left_mouse_button_dragged = (
                self.left_button_dragged
            )
            self.drop_down_menu.panel.background.on_left_mouse_button_dragged = (
                self.left_button_dragged
            )
            self.selection_box.on_left_mouse_button_dragged = self.left_button_dragged
            self.selection_box.background.on_left_mouse_button_dragged = (
                self.left_button_dragged
            )

            self.drop_down_button.on_left_mouse_button_pressed = (
                self.left_button_pressed
            )
            self.drop_down_menu.panel.background.on_left_mouse_button_pressed = (
                self.left_button_pressed
            )
            self.selection_box.on_left_mouse_button_pressed = self.left_button_pressed
            self.selection_box.background.on_left_mouse_button_pressed = (
                self.left_button_pressed
            )
        else:
            self.panel.background.on_left_mouse_button_dragged = (
                lambda i_ren, _obj, _comp: i_ren.force_render
            )
            self.drop_down_menu.panel.background.on_left_mouse_button_dragged = (
                lambda i_ren, _obj, _comp: i_ren.force_render
            )

        # Handle mouse wheel events on the slots.
        for slot in self.drop_down_menu.slots:
            slot.add_callback(
                slot.textblock.actor,
                'LeftButtonPressEvent',
                self.select_option_callback,
            )

            slot.add_callback(
                slot.background.actor,
                'LeftButtonPressEvent',
                self.select_option_callback,
            )

        self.drop_down_button.on_left_mouse_button_clicked = (
            self.menu_toggle_callback
        )

        # Offer some standard hooks to the user.
        self.on_change = lambda ui: None

    def _get_actors(self):
        """Get the actors composing this UI component."""
        return self.panel.actors

    def resize(self, size):
        """Resize ComboBox2D.

        Parameters
        ----------
        size : (int, int)
            ComboBox size(width, height) in pixels.
        """
        self.panel.resize(size)

        self.text_block_size = (int(0.8 * size[0]), int(0.3 * size[1]))
        self.drop_menu_size = (size[0], int(0.7 * size[1]))
        self.drop_button_size = (int(0.2 * size[0]), int(0.3 * size[1]))

        self.panel.update_element(self.selection_box, (0.001, 0.7))
        self.panel.update_element(self.drop_down_button, (0.8, 0.7))
        self.panel.update_element(self.drop_down_menu, (0, 0))

        self.drop_down_button.resize(self.drop_button_size)
        self.drop_down_menu.resize(self.drop_menu_size)
        self.selection_box.resize(self.text_block_size)

    def _set_position(self, coords):
        """Set the lower-left corner position of this UI component.

        Parameters
        ----------
        coords: (float, float)
            Absolute pixel coordinates (x, y).

        """
        self.panel.position = coords

    def _add_to_scene(self, scene):
        """Add all subcomponents or VTK props that compose this UI component.

        Parameters
        ----------
        scene : scene

        """
        self.panel.add_to_scene(scene)
        self.selection_box.font_size = self.font_size

    def _get_size(self):
        return self.panel.size

    @property
    def selected_text(self):
        return self._selection

    @property
    def selected_text_index(self):
        return self._selection_ID

    def set_visibility(self, visibility):
        super().set_visibility(visibility)
        if not self._menu_visibility:
            self.drop_down_menu.set_visibility(False)

    def append_item(self, *items):
        """Append additional options to the menu.

        Parameters
        ----------
        items : n-d list, n-d tuple, Number or str
            Additional options.

        """
        for item in items:
            if isinstance(item, (list, tuple)):
                # Useful when n-d lists/tuples are used.
                self.append_item(*item)
            elif isinstance(item, (str, Number)):
                self.items.append(str(item))
            else:
                raise TypeError('Invalid item instance {}'.format(type(item)))

        self.drop_down_menu.update_scrollbar()
        if not self._menu_visibility:
            self.drop_down_menu.scroll_bar.set_visibility(False)

    def select_option_callback(self, i_ren, _obj, listboxitem):
        """Select the appropriate option

        Parameters
        ----------
        i_ren: :class:`CustomInteractorStyle`
        obj: :class:`vtkActor`
            The picked actor
        listboxitem: :class:`ListBoxItem2D`

        """

        # Set the Text of TextBlock2D to the text of listboxitem
        self._selection = listboxitem.element
        self._selection_ID = self.items.index(self._selection)

        self.selection_box.message = self._selection
        clip_overflow(self.selection_box, self.selection_box.background.size[0])
        self.drop_down_menu.set_visibility(False)
        self._menu_visibility = False

        self.drop_down_button.next_icon()

        self.on_change(self)

        i_ren.force_render()
        i_ren.event.abort()

    def menu_toggle_callback(self, i_ren, _vtkactor, _combobox):
        """Toggle visibility of drop down menu list.

        Parameters
        ----------
        i_ren : :class:`CustomInteractorStyle`
        vtkactor : :class:`vtkActor`
            The picked actor
        combobox : :class:`ComboBox2D`

        """
        self._menu_visibility = not self._menu_visibility
        self.drop_down_menu.set_visibility(self._menu_visibility)

        self.drop_down_button.next_icon()

        i_ren.force_render()
        i_ren.event.abort()  # Stop propagating the event.

    def left_button_pressed(self, i_ren, _obj, _sub_component):
        click_pos = np.array(i_ren.event.position)
        self._click_position = click_pos
        i_ren.event.abort()  # Stop propagating the event.

    def left_button_dragged(self, i_ren, _obj, _sub_component):
        click_position = np.array(i_ren.event.position)
        change = click_position - self._click_position
        self.panel.position += change
        self._click_position = click_position
        i_ren.force_render()


class ListBox2D(UI):
    """UI component that allows the user to select items from a list.

    Attributes
    ----------
    on_change: function
        Callback function for when the selected items have changed.
    """

    def __init__(
        self,
        values,
        position=(0, 0),
        size=(100, 300),
        multiselection=True,
        reverse_scrolling=False,
        font_size=20,
        line_spacing=1.4,
        text_color=(0.2, 0.2, 0.2),
        selected_color=(0.9, 0.6, 0.6),
        unselected_color=(0.6, 0.6, 0.6),
        scroll_bar_active_color=(0.6, 0.2, 0.2),
        scroll_bar_inactive_color=(0.9, 0.0, 0.0),
        background_opacity=1.0,
    ):
        """Init class instance.

        Parameters
        ----------
        values: list of objects
            Values used to populate this listbox. Objects must be castable
            to string.
        position : (float, float)
            Absolute coordinates (x, y) of the lower-left corner of this
            UI component.
        size : (int, int)
            Width and height in pixels of this UI component.
        multiselection: {True, False}
            Whether multiple values can be selected at once.
        reverse_scrolling: {True, False}
            If True, scrolling up will move the list of files down.
        font_size: int
            The font size in pixels.
        line_spacing: float
            Distance between listbox's items in pixels.
        text_color : tuple of 3 floats
        selected_color : tuple of 3 floats
        unselected_color : tuple of 3 floats
        scroll_bar_active_color : tuple of 3 floats
        scroll_bar_inactive_color : tuple of 3 floats
        background_opacity : float
        """
        self.view_offset = 0
        self.slots = []
        self.selected = []

        self.panel_size = size
        self.font_size = font_size
        self.line_spacing = line_spacing
        self.slot_height = int(self.font_size * self.line_spacing)

        self.text_color = text_color
        self.selected_color = selected_color
        self.unselected_color = unselected_color
        self.background_opacity = background_opacity

        # self.panel.resize(size)
        self.values = values
        self.multiselection = multiselection
        self.last_selection_idx = 0
        self.reverse_scrolling = reverse_scrolling
        super(ListBox2D, self).__init__()

        denom = len(self.values) - self.nb_slots
        if not denom:
            denom += 1
        self.scroll_step_size = (
            self.slot_height * self.nb_slots - self.scroll_bar.height
        ) / denom

        self.scroll_bar_active_color = scroll_bar_active_color
        self.scroll_bar_inactive_color = scroll_bar_inactive_color
        self.scroll_bar.color = self.scroll_bar_inactive_color
        self.scroll_bar.opacity = self.background_opacity

        self.position = position
        self.scroll_init_position = 0
        self.update()

        # Offer some standard hooks to the user.
        self.on_change = lambda: None

    def _setup(self):
        """Setup this UI component.

        Create the ListBox (Panel2D) filled with empty slots (ListBoxItem2D).
        """
        self.margin = 10
        size = self.panel_size
        font_size = self.font_size
        # Calculating the number of slots.
        self.nb_slots = int((size[1] - 2 * self.margin) // self.slot_height)

        # This panel facilitates adding slots at the right position.
        self.panel = Panel2D(size=size, color=(1, 1, 1))

        # Add a scroll bar
        scroll_bar_height = (
            self.nb_slots * (size[1] - 2 * self.margin) / len(self.values)
        )
        self.scroll_bar = Rectangle2D(size=(int(size[0] / 20), scroll_bar_height))
        if len(self.values) <= self.nb_slots:
            self.scroll_bar.set_visibility(False)
            self.scroll_bar.height = 0
        self.panel.add_element(
            self.scroll_bar, size - self.scroll_bar.size - self.margin
        )

        # Initialisation of empty text actors
        self.slot_width = (
            size[0] - self.scroll_bar.size[0] - 2 * self.margin - self.margin
        )
        x = self.margin
        y = size[1] - self.margin
        for _ in range(self.nb_slots):
            y -= self.slot_height
            item = ListBoxItem2D(
                list_box=self,
                size=(self.slot_width, self.slot_height),
                text_color=self.text_color,
                selected_color=self.selected_color,
                unselected_color=self.unselected_color,
                background_opacity=self.background_opacity,
            )
            item.textblock.font_size = font_size
            self.slots.append(item)
            self.panel.add_element(item, (x, y + self.margin))

        # Add default events listener for this UI component.
        self.scroll_bar.on_left_mouse_button_pressed = self.scroll_click_callback
        self.scroll_bar.on_left_mouse_button_released = self.scroll_release_callback
        self.scroll_bar.on_left_mouse_button_dragged = self.scroll_drag_callback

        # Handle mouse wheel events on the panel.
        up_event = 'MouseWheelForwardEvent'
        down_event = 'MouseWheelBackwardEvent'
        if self.reverse_scrolling:
            up_event, down_event = down_event, up_event  # Swap events

        self.add_callback(
            self.panel.background.actor, up_event, self.up_button_callback
        )
        self.add_callback(
            self.panel.background.actor, down_event, self.down_button_callback
        )

        # Handle mouse wheel events on the slots.
        for slot in self.slots:
            self.add_callback(slot.background.actor, up_event, self.up_button_callback)
            self.add_callback(
                slot.background.actor, down_event, self.down_button_callback
            )
            self.add_callback(slot.textblock.actor, up_event, self.up_button_callback)
            self.add_callback(
                slot.textblock.actor, down_event, self.down_button_callback
            )

    def resize(self, size):
        pass

    def _get_actors(self):
        """Get the actors composing this UI component."""
        return self.panel.actors

    def _add_to_scene(self, scene):
        """Add all subcomponents or VTK props that compose this UI component.

        Parameters
        ----------
        scene : scene

        """
        self.panel.add_to_scene(scene)
        for slot in self.slots:
            clip_overflow(slot.textblock, self.slot_width)

    def _get_size(self):
        return self.panel.size

    def _set_position(self, coords):
        """Position the lower-left corner of this UI component.

        Parameters
        ----------
        coords: (float, float)
            Absolute pixel coordinates (x, y).

        """
        self.panel.position = coords

    def up_button_callback(self, i_ren, _obj, _list_box):
        """Pressing up button scrolls up in the combo box.

        Parameters
        ----------
        i_ren: :class:`CustomInteractorStyle`
        obj: :class:`vtkActor`
            The picked actor
        _list_box: :class:`ListBox2D`

        """
        if self.view_offset > 0:
            self.view_offset -= 1
            self.update()
            scroll_bar_idx = self.panel._elements.index(self.scroll_bar)
            self.scroll_bar.center = (
                self.scroll_bar.center[0],
                self.scroll_bar.center[1] + self.scroll_step_size,
            )
            self.panel.element_offsets[scroll_bar_idx] = (
                self.scroll_bar,
                (self.scroll_bar.position - self.panel.position),
            )

        i_ren.force_render()
        i_ren.event.abort()  # Stop propagating the event.

    def down_button_callback(self, i_ren, _obj, _list_box):
        """Pressing down button scrolls down in the combo box.

        Parameters
        ----------
        i_ren: :class:`CustomInteractorStyle`
        obj: :class:`vtkActor`
            The picked actor
        _list_box: :class:`ListBox2D`

        """
        view_end = self.view_offset + self.nb_slots
        if view_end < len(self.values):
            self.view_offset += 1
            self.update()
            scroll_bar_idx = self.panel._elements.index(self.scroll_bar)
            self.scroll_bar.center = (
                self.scroll_bar.center[0],
                self.scroll_bar.center[1] - self.scroll_step_size,
            )
            self.panel.element_offsets[scroll_bar_idx] = (
                self.scroll_bar,
                (self.scroll_bar.position - self.panel.position),
            )

        i_ren.force_render()
        i_ren.event.abort()  # Stop propagating the event.

    def scroll_click_callback(self, i_ren, _obj, _rect_obj):
        """Callback to change the color of the bar when it is clicked.

        Parameters
        ----------
        i_ren: :class:`CustomInteractorStyle`
        obj: :class:`vtkActor`
            The picked actor
        _rect_obj: :class:`Rectangle2D`

        """
        self.scroll_bar.color = self.scroll_bar_active_color
        self.scroll_init_position = i_ren.event.position[1]
        i_ren.force_render()
        i_ren.event.abort()

    def scroll_release_callback(self, i_ren, _obj, _rect_obj):
        """Callback to change the color of the bar when it is released.

        Parameters
        ----------
        i_ren: :class:`CustomInteractorStyle`
        obj: :class:`vtkActor`
            The picked actor
        rect_obj: :class:`Rectangle2D`

        """
        self.scroll_bar.color = self.scroll_bar_inactive_color
        i_ren.force_render()

    def scroll_drag_callback(self, i_ren, _obj, _rect_obj):
        """Drag scroll bar in the combo box.

        Parameters
        ----------
        i_ren: :class:`CustomInteractorStyle`
        obj: :class:`vtkActor`
            The picked actor
        rect_obj: :class:`Rectangle2D`

        """
        position = i_ren.event.position
        offset = int((position[1] - self.scroll_init_position) / self.scroll_step_size)
        if offset > 0 and self.view_offset > 0:
            offset = min(offset, self.view_offset)

        elif offset < 0 and (self.view_offset + self.nb_slots < len(self.values)):
            offset = min(-offset, len(self.values) - self.nb_slots - self.view_offset)
            offset = -offset
        else:
            return

        self.view_offset -= offset
        self.update()
        scroll_bar_idx = self.panel._elements.index(self.scroll_bar)
        self.scroll_bar.center = (
            self.scroll_bar.center[0],
            self.scroll_bar.center[1] + offset * self.scroll_step_size,
        )

        self.scroll_init_position += offset * self.scroll_step_size

        self.panel.element_offsets[scroll_bar_idx] = (
            self.scroll_bar,
            (self.scroll_bar.position - self.panel.position),
        )
        i_ren.force_render()
        i_ren.event.abort()

    def update(self):
        """Refresh listbox's content."""
        view_start = self.view_offset
        view_end = view_start + self.nb_slots
        values_to_show = self.values[view_start:view_end]

        # Populate slots according to the view.
        for i, choice in enumerate(values_to_show):
            slot = self.slots[i]
            slot.element = choice
            if slot.textblock.scene is not None:
                clip_overflow(slot.textblock, self.slot_width)
            slot.set_visibility(True)
            if slot.size[1] != self.slot_height:
                slot.resize((self.slot_width, self.slot_height))
            if slot.element in self.selected:
                slot.select()
            else:
                slot.deselect()

        # Flush remaining slots.
        for slot in self.slots[len(values_to_show) :]:
            slot.element = None
            slot.set_visibility(False)
            slot.resize((self.slot_width, 0))
            slot.deselect()

    def update_scrollbar(self):
        """Change the scroll-bar height when the values
        in the listbox change
        """
        self.scroll_bar.set_visibility(True)

        self.scroll_bar.height = (
            self.nb_slots * (self.panel_size[1] - 2 * self.margin) / len(self.values)
        )

        self.scroll_step_size = (
            self.slot_height * self.nb_slots - self.scroll_bar.height
        ) / (len(self.values) - self.nb_slots)

        self.panel.update_element(
            self.scroll_bar, self.panel_size - self.scroll_bar.size - self.margin
        )

        if len(self.values) <= self.nb_slots:
            self.scroll_bar.set_visibility(False)
            self.scroll_bar.height = 0

    def clear_selection(self):
        del self.selected[:]

    def select(self, item, multiselect=False, range_select=False):
        """Select the item.

        Parameters
        ----------
        item: ListBoxItem2D's object
            Item to select.
        multiselect: {True, False}
            If True and multiselection is allowed, the item is added to the
            selection.
            Otherwise, the selection will only contain the provided item unless
            range_select is True.
        range_select: {True, False}
            If True and multiselection is allowed, all items between the last
            selected item and the current one will be added to the selection.
            Otherwise, the selection will only contain the provided item unless
            multi_select is True.

        """
        selection_idx = self.values.index(item.element)
        if self.multiselection and range_select:
            self.clear_selection()
            step = 1 if selection_idx >= self.last_selection_idx else -1
            for i in range(self.last_selection_idx, selection_idx + step, step):
                self.selected.append(self.values[i])

        elif self.multiselection and multiselect:
            if item.element in self.selected:
                self.selected.remove(item.element)
            else:
                self.selected.append(item.element)
            self.last_selection_idx = selection_idx

        else:
            self.clear_selection()
            self.selected.append(item.element)
            self.last_selection_idx = selection_idx

        self.on_change()  # Call hook.
        self.update()


class ListBoxItem2D(UI):
    """The text displayed in a listbox."""

    def __init__(
        self,
        list_box,
        size,
        text_color=(1.0, 0.0, 0.0),
        selected_color=(0.4, 0.4, 0.4),
        unselected_color=(0.9, 0.9, 0.9),
        background_opacity=1.0,
    ):
        """Init ListBox Item instance.

        Parameters
        ----------
        list_box : :class:`ListBox`
            The ListBox reference this text belongs to.
        size : tuple of 2 ints
            The size of the listbox item.
        text_color : tuple of 3 floats
        unselected_color : tuple of 3 floats
        selected_color : tuple of 3 floats
        background_opacity : float
        """
        super(ListBoxItem2D, self).__init__()
        self._element = None
        self.list_box = list_box
        self.background.resize(size)
        self.background_opacity = background_opacity
        self.selected = False
        self.text_color = text_color
        self.textblock.color = self.text_color
        self.selected_color = selected_color
        self.unselected_color = unselected_color
        self.background.opacity = self.background_opacity
        self.deselect()

    def _setup(self):
        """Setup this UI component.

        Create the ListBoxItem2D with its background (Rectangle2D) and its
        label (TextBlock2D).
        """
        self.background = Rectangle2D()
        self.textblock = TextBlock2D(
            justification='left', vertical_justification='middle'
        )

        # Add default events listener for this UI component.
        self.add_callback(
            self.textblock.actor, 'LeftButtonPressEvent', self.left_button_clicked
        )
        self.add_callback(
            self.background.actor, 'LeftButtonPressEvent', self.left_button_clicked
        )

    def _get_actors(self):
        """Get the actors composing this UI component."""
        return self.background.actors + self.textblock.actors

    def _add_to_scene(self, scene):
        """Add all subcomponents or VTK props that compose this UI component.

        Parameters
        ----------
        scene : scene
        """
        self.background.add_to_scene(scene)
        self.textblock.add_to_scene(scene)

    def _get_size(self):
        return self.background.size

    def _set_position(self, coords):
        """Set the lower-left corner position of this UI component.

        Parameters
        ----------
        coords: (float, float)
            Absolute pixel coordinates (x, y).
        """
        self.textblock.position = coords
        # Center background underneath the text.
        position = coords
        self.background.position = (
            position[0],
            position[1] - self.background.size[1] / 2.0,
        )

    def deselect(self):
        self.background.color = self.unselected_color
        self.textblock.bold = False
        self.selected = False

    def select(self):
        self.textblock.bold = True
        self.background.color = self.selected_color
        self.selected = True

    @property
    def element(self):
        return self._element

    @element.setter
    def element(self, element):
        self._element = element
        self.textblock.message = '' if self._element is None else str(element)

    def left_button_clicked(self, i_ren, _obj, _list_box_item):
        """Handle left click for this UI element.

        Parameters
        ----------
        i_ren: :class:`CustomInteractorStyle`
        obj: :class:`vtkActor`
            The picked actor
        _list_box_item: :class:`ListBoxItem2D`

        """
        multiselect = i_ren.event.ctrl_key
        range_select = i_ren.event.shift_key
        self.list_box.select(self, multiselect, range_select)
        i_ren.force_render()

    def resize(self, size):
        self.background.resize(size)


class FileMenu2D(UI):
    """A menu to select files in the current folder.

    Can go to new folder, previous folder and select multiple files.

    Attributes
    ----------
    extensions: ['extension1', 'extension2', ....]
        To show all files, extensions=["*"] or [""]
        List of extensions to be shown as files.
    listbox : :class: 'ListBox2D'
        Container for the menu.

    """

    def __init__(
        self,
        directory_path,
        extensions=None,
        position=(0, 0),
        size=(100, 300),
        multiselection=True,
        reverse_scrolling=False,
        font_size=20,
        line_spacing=1.4,
    ):
        """Init class instance.

        Parameters
        ----------
        extensions: list(string)
            List of extensions to be shown as files.
        directory_path: string
            Path of the directory where this dialog should open.
        position : (float, float)
            Absolute coordinates (x, y) of the lower-left corner of this
            UI component.
        size : (int, int)
            Width and height in pixels of this UI component.
        multiselection: {True, False}
            Whether multiple values can be selected at once.
        reverse_scrolling: {True, False}
            If True, scrolling up will move the list of files down.
        font_size: int
            The font size in pixels.
        line_spacing: float
            Distance between listbox's items in pixels.
        """
        self.font_size = font_size
        self.multiselection = multiselection
        self.reverse_scrolling = reverse_scrolling
        self.line_spacing = line_spacing
        self.extensions = extensions or ['*']
        self.current_directory = directory_path
        self.menu_size = size
        self.directory_contents = []

        super(FileMenu2D, self).__init__()
        self.position = position
        self.set_slot_colors()

    def _setup(self):
        """Setup this UI component.

        Create the ListBox (Panel2D) filled with empty slots (ListBoxItem2D).

        """
        self.directory_contents = self.get_all_file_names()
        content_names = [x[0] for x in self.directory_contents]
        self.listbox = ListBox2D(
            values=content_names,
            multiselection=self.multiselection,
            font_size=self.font_size,
            line_spacing=self.line_spacing,
            reverse_scrolling=self.reverse_scrolling,
            size=self.menu_size,
        )

        self.add_callback(
            self.listbox.scroll_bar.actor, 'MouseMoveEvent', self.scroll_callback
        )

        # Handle mouse wheel events on the panel.
        up_event = 'MouseWheelForwardEvent'
        down_event = 'MouseWheelBackwardEvent'
        if self.reverse_scrolling:
            up_event, down_event = down_event, up_event  # Swap events

        self.add_callback(
            self.listbox.panel.background.actor, up_event, self.scroll_callback
        )
        self.add_callback(
            self.listbox.panel.background.actor, down_event, self.scroll_callback
        )

        # Handle mouse wheel events on the slots.
        for slot in self.listbox.slots:
            self.add_callback(slot.background.actor, up_event, self.scroll_callback)
            self.add_callback(slot.background.actor, down_event, self.scroll_callback)
            self.add_callback(slot.textblock.actor, up_event, self.scroll_callback)
            self.add_callback(slot.textblock.actor, down_event, self.scroll_callback)
            slot.add_callback(
                slot.textblock.actor,
                'LeftButtonPressEvent',
                self.directory_click_callback,
            )
            slot.add_callback(
                slot.background.actor,
                'LeftButtonPressEvent',
                self.directory_click_callback,
            )

    def _get_actors(self):
        """Get the actors composing this UI component."""
        return self.listbox.actors

    def resize(self, size):
        pass

    def _set_position(self, coords):
        """Set the lower-left corner position of this UI component.

        Parameters
        ----------
        coords: (float, float)
            Absolute pixel coordinates (x, y).

        """
        self.listbox.position = coords

    def _add_to_scene(self, scene):
        """Add all subcomponents or VTK props that compose this UI component.

        Parameters
        ----------
        scene : scene

        """
        self.listbox.add_to_scene(scene)

    def _get_size(self):
        return self.listbox.size

    def get_all_file_names(self):
        """Get file and directory names.

        Returns
        -------
        all_file_names: list((string, {"directory", "file"}))
            List of all file and directory names as string.

        """
        all_file_names = []

        directory_names = self.get_directory_names()
        for directory_name in directory_names:
            all_file_names.append((directory_name, 'directory'))

        file_names = self.get_file_names()
        for file_name in file_names:
            all_file_names.append((file_name, 'file'))

        return all_file_names

    def get_directory_names(self):
        """Find names of all directories in the current_directory

        Returns
        -------
        directory_names: list(string)
            List of all directory names as string.

        """
        # A list of directory names in the current directory
        directory_names = []
        for (_, dirnames, _) in os.walk(self.current_directory):
            directory_names += dirnames
            break
        directory_names.sort(key=lambda s: s.lower())
        directory_names.insert(0, '../')
        return directory_names

    def get_file_names(self):
        """Find names of all files in the current_directory

        Returns
        -------
        file_names: list(string)
            List of all file names as string.

        """
        # A list of file names with extension in the current directory
        for (_, _, files) in os.walk(self.current_directory):
            break

        file_names = []
        if '*' in self.extensions or '' in self.extensions:
            file_names = files
        else:
            for ext in self.extensions:
                for file in files:
                    if file.endswith('.' + ext):
                        file_names.append(file)
        file_names.sort(key=lambda s: s.lower())
        return file_names

    def set_slot_colors(self):
        """Set the text color of the slots based on the type of element
        they show. Blue for directories and green for files.
        """
        for idx, slot in enumerate(self.listbox.slots):
            list_idx = min(
                self.listbox.view_offset + idx, len(self.directory_contents) - 1
            )
            if self.directory_contents[list_idx][1] == 'directory':
                slot.textblock.color = (0, 0.6, 0)
            elif self.directory_contents[list_idx][1] == 'file':
                slot.textblock.color = (0, 0, 0.7)

    def scroll_callback(self, i_ren, _obj, _filemenu_item):
        """Handle scroll and change the slot text colors.

        Parameters
        ----------
        i_ren: :class:`CustomInteractorStyle`
        obj: :class:`vtkActor`
            The picked actor
        _filemenu_item: :class:`FileMenu2D`

        """
        self.set_slot_colors()
        i_ren.force_render()
        i_ren.event.abort()

    def directory_click_callback(self, i_ren, _obj, listboxitem):
        """Handle the move into a directory if it has been clicked.

        Parameters
        ----------
        i_ren: :class:`CustomInteractorStyle`
        obj: :class:`vtkActor`
            The picked actor
        listboxitem: :class:`ListBoxItem2D`

        """
        if (listboxitem.element, 'directory') in self.directory_contents:
            new_directory_path = os.path.join(
                self.current_directory, listboxitem.element
            )
            if os.access(new_directory_path, os.R_OK):
                self.current_directory = new_directory_path
                self.directory_contents = self.get_all_file_names()
                content_names = [x[0] for x in self.directory_contents]
                self.listbox.clear_selection()
                self.listbox.values = content_names
                self.listbox.view_offset = 0
                self.listbox.update()
                self.listbox.update_scrollbar()
                self.set_slot_colors()
        i_ren.force_render()
        i_ren.event.abort()


<<<<<<< HEAD
class Tree2D(UI):
    """Render nodes in tree form

    Attributes
    ----------
    structure: List(Dict, Dict, .....)
        [{'node': ['child', 'child']}, .....]
    tree_name: str
        Name of the tree
    node_height: int
        Space taken by each node vertically
    indent: int
        Global indentation for the parent/child nodes
    nodes: list of :class: `TreeNode2D`
        List of all parent nodes present in Tree2D
    nodes_dict: dict
        Dict with label, nodes as key/value pairs
    """

    def __init__(self, structure, tree_name="", position=(0, 0),
                 size=(300, 300), node_height=30, color=(0.3, 0.3, 0.3),
                 opacity=0.8, indent=25, multiselect=True):
        """Initialize the UI element

        Parameter
        ---------
        structure: List(Dict, Dict, .....)
            [{'node': ['child', 'child']}, .....]
        tree_name: str, optional
            Label for the tree
        position : (float, float), optional
            Absolute coordinates (x, y) of the lower-left corner of the
            UI component
        size : (int, int), optional
            Width and height of the pixels of this UI component.
        node_height: int, optional
            Space taken by each node vertically
        color : list of 3 floats, opational
            Background color of the Tree2D
        opacity: float, optional
            Background opacity of the Tree2D
        indent: int, optional
            Global indentation for the parent/child nodes
        multiselect: bool, optional
            If multiple nodes can be selected.
        """
        self.structure = structure
        self.tree_name = tree_name
        self.indent = indent
        self._nodes = []
        self._nodes_dict = {}
        self.node_height = node_height
        self.content_size = size
        self.multiselect = multiselect

        super(Tree2D, self).__init__(position)
        self.resize(size)
        self.base_node.color = color
        self.base_node.opacity = opacity

    def _setup(self):
        """Setup this UI element."""
        self.generate_tree(self.structure)
        _icon_path = 'https://img.icons8.com/material-rounded/24/000000/'\
                     'stacked-organizational-chart-highlighted-parent-node.png'

        self.base_node = TreeNode2D(label=self.tree_name, children=self._nodes,
                                    expandable=False, expanded=True,
                                    icon=_icon_path, indent=self.indent,
                                    child_indent=self.indent,
                                    child_height=self.node_height,
                                    auto_resize=True, size=self.content_size,
                                    multiselect=self.multiselect)

        for node in self.nodes_dict.values():
            node.set_visibility(False)

    def _get_actors(self):
        """ Get the actors composing this UI component.
        """
        return self.base_node.actors

    def _add_to_scene(self, _scene):
        """ Add all subcomponents or VTK props that compose this UI component.
=======
class DrawShape(UI):
    """Create and Manage 2D Shapes."""

    def __init__(self, shape_type, drawpanel=None, position=(0, 0)):
        """Init this UI element.

        Parameters
        ----------
        shape_type : string
            Type of shape to be created.
        drawpanel : DrawPanel, optional
            Reference to the main canvas on which it is drawn.
        position : (float, float), optional
            (x, y) in pixels.
        """
        self.shape = None
        self.shape_type = shape_type.lower()
        self.drawpanel = drawpanel
        self.max_size = None
        self.rotation = 0
        super(DrawShape, self).__init__(position)
        self.shape.color = np.random.random(3)

    def _setup(self):
        """Setup this UI component.

        Create a Shape.
        """
        if self.shape_type == 'line':
            self.shape = Rectangle2D(size=(3, 3))
        elif self.shape_type == 'quad':
            self.shape = Rectangle2D(size=(3, 3))
        elif self.shape_type == 'circle':
            self.shape = Disk2D(outer_radius=2)
        else:
            raise IOError('Unknown shape type: {}.'.format(self.shape_type))

        self.shape.on_left_mouse_button_pressed = self.left_button_pressed
        self.shape.on_left_mouse_button_dragged = self.left_button_dragged
        self.shape.on_left_mouse_button_released = self.left_button_released

    def _get_actors(self):
        """Get the actors composing this UI component."""
        return self.shape

    def _add_to_scene(self, scene):
        """Add all subcomponents or VTK props that compose this UI component.
>>>>>>> e595bad0

        Parameters
        ----------
        scene : scene
<<<<<<< HEAD
        """
        self.base_node.add_to_scene(_scene)

    def _set_position(self, _coords):
        """ Position the lower-left corner of this UI component.
=======

        """
        self._scene = scene
        self.shape.add_to_scene(scene)

    def _get_size(self):
        return self.shape.size

    def _set_position(self, coords):
        """Set the lower-left corner position of this UI component.
>>>>>>> e595bad0

        Parameters
        ----------
        coords: (float, float)
            Absolute pixel coordinates (x, y).
        """
<<<<<<< HEAD
        self.base_node.position = _coords

    def _get_size(self):
        return self.base_node.size

    def generate_tree(self, structure):
        """Generate the structure of the Tree2D

        Parameters
        ----------
        structure: List(Dict, Dict, .....)
            [{'node': ['child', 'child']}, .....]
        """
        for obj in structure:
            parent_label = list(obj.keys())[0]
            child_labels = list(obj.values())[0]

            if parent_label in self.nodes_dict.keys():
                parent_node = self.nodes_dict[parent_label]
            else:
                parent_node = TreeNode2D(label=parent_label,
                                         multiselect=self.multiselect)

                self._nodes.append(parent_node)
                self._nodes_dict[parent_label] = parent_node

            child_nodes = [TreeNode2D(label=child_label,
                           multiselect=self.multiselect) for child_label in
                           child_labels]

            for child_node, child_label in zip(child_nodes, child_labels):
                self._nodes_dict[child_label] = child_node
                parent_node.add_node(child_node)

    def resize(self, size):
        """ Resizes the Tree Node.

        Parameters
        ----------
        size : (int, int)
            New width and height in pixels.
        """
        self.base_node.resize(size)

    def add_content(self, node, content, coords=(0., 0.)):
        """Add content to a sepcific node

        Parameters
        ----------
        node: str
            Label of the node
        content: :class: `UI` or `TreeNode2D`
            The content that is to be added in the node
        coords : (float, float) or (int, int), optional
            If float, normalized coordinates are assumed and they must be
            between [0,1].
            If int, pixels coordinates are assumed and it must fit within the
            content panel's size.
        """
        _node = self.select_node(node)
        _node.add_node(content, coords)

        _node.set_visibility(False)

    def select_node(self, node):
        """Get the instance of a specific node

        Parameters
        ----------
        node: str
            Label of the node
        """
        _node = self.nodes_dict[node]
        return _node

    @property
    def nodes(self):
        """Get all the nodes present in the Tree2D

        Returns
        -------
        list of nodes
        """
        return self._nodes

    @property
    def nodes_dict(self):
        """Get all the nodes present in the Tree2D in dict format

        Returns
        -------
        dict with label, node as key, value
        """
        return self._nodes_dict


class TreeNode2D(UI):
    """Node/Leaf of a Tree2D UI

    Attributes
    ----------
    children: list of :class: `TreeNode2D`
        Sub nodes of the current node
    parent: :class: `TreeNode2D`
        Parent node of the current node
    indent: int
        Indentaion of the current node
    label: str
        Label text of the current node
    expanded: bool
        Whether the current node is expanded or not
    """

    def __init__(self, label, parent=None, children=None, icon=None,
                 position=(0, 0), size=(200, 200), indent=20,
                 child_indent=10, child_height=25, color=(0.3, 0.3, 0.3),
                 opacity=0.8, expandable=True, expanded=False,
                 selected_color=(0.8, 0.3, 0.3), auto_resize=True,
                 multiselect=True):
        """Initialize the UI element

        Parameters
        ----------
        label: str
            Label text of the current node
        children: list of :class: `TreeNode2D`, optional
            Sub nodes of the current node
        icon: str, optional
            Path/URl to the icon placed next to the label
        parent: :class: `TreeNode2D`, optional
            Parent node of the current node
        position : (float, float), optional
            Absolute coordinates (x, y) of the lower-left corner of the
            UI component
        size : (int, int), optional
            Width and height of the pixels of this UI component.
        indent: int, optional
            Indentation of the current node
        child_indent: int, optional
            Indentation of the child nodes
        child_height: int, optional
            Space taken by each sub-node vertically
        color : list of 3 floats, optional
            Background color of current node.
        opacity: float, optional
            Background opacity of the current node
        expandable: bool, optional
            If the node should expand/collapse
        expanded: bool, optional
            Whether the current node is expanded or not
        selected_color: list of 3 floats, optional
            Color of the selected node.
        unselected_color: list of 3 floats, optional
            Color of the unselected node.
        auto_resize: bool, optional
            If the node should automatically resize to fit its content.
        multiselect: bool, optional
            If multiple nodes can be selected.
        """
        self.children = children
        self.children = children or []
        self._icon = icon or read_viz_icons(fname='stop2.png')

        self._child_nodes = []
        self._normalized_children = []
        self.has_ui = False
        self.parent = parent
        self.indent = np.clip(indent, 0, int(size[0]*0.025))

        self.label = label

        self.child_indent = np.clip(child_indent, 0, int(size[0]*0.025))
        self.child_height = child_height
        self.content_size = size
        self.expandable = expandable
        self._expanded = expanded

        self.selected = False
        self.selected_nodes = []
        self.selected_color = selected_color
        self.unselected_color = color
        self.multiselect = multiselect

        self.auto_resize = auto_resize

        super(TreeNode2D, self).__init__(position)
        self.expanded = expanded
        self.resize(size)
        self.title_panel.color = color
        self.title_panel.opacity = opacity

        #  hooks for selecting/de-selecting node
        self.on_node_select = lambda ui: None
        self.on_node_deselect = lambda ui: None

    def _setup(self):
        """Setup this UI element.
        Create a title panel.
        Create a content panel.
        Create expand/collapse button, label textblock.
        Add all the sub UI elements to the title panel.
        """
        self.title_panel = Panel2D(size=(self.content_size[0],
                                   self.child_height))

        self.content_panel = Panel2D(size=self.content_size)
        self.label_text = TextBlock2D(text=self.label)
        self.label_image = ImageContainer2D(img_path=self.icon)

        self.button_icons = []
        self.button_icons.append(('expand',
                                 read_viz_icons(fname="circle-up.png")))

        self.button_icons.append(('collapse',
                                 read_viz_icons(fname="circle-down.png")))

        self.button = Button2D(icon_fnames=self.button_icons)
        self.title_panel.add_element(self.label_text, (self.indent, 0))

        self.title_panel.add_element(self.button,
                                     self.title_panel.size-self.button.size)

        self.title_panel.add_element(self.content_panel,
                                     (0, -self.content_size[1]))

        self.title_panel.add_element(self.label_image,
                                     (0., 0.))

        if self.children:
            for child in self.children:
                self.add_node(child)

        if not self.expandable:
            self.button.set_visibility(False)

        #  Adding event callbacks
        self.button.on_left_mouse_button_clicked = self.toggle_view
        self.label_text.on_left_mouse_button_pressed =\
            self.left_button_pressed

        self.label_text.on_left_mouse_button_clicked =\
            self.select_node

        self.label_image.on_left_mouse_button_pressed =\
            self.left_button_pressed

        self.title_panel.background.on_left_mouse_button_clicked = \
            self.select_node

        self.label_text.on_left_mouse_button_dragged = self.left_button_dragged
        self.label_image.on_left_mouse_button_dragged =\
            self.left_button_dragged

    def _get_actors(self):
        """ Get the actors composing this UI component.
        """
        return self.title_panel.actors

    def _add_to_scene(self, _scene):
        """ Add all subcomponents or VTK props that compose this UI component.

        Parameters
        ----------
        scene : scene
        """
        self.title_panel.add_to_scene(_scene)

    def _set_position(self, _coords):
        """ Position the lower-left corner of this UI component.

        Parameters
        ----------
        coords: (float, float)
            Absolute pixel coordinates (x, y).
        """
        self.title_panel.position = _coords

    def _get_size(self):
        if self.expanded:
            return (self.title_panel.size[0],
                    self.title_panel.size[1]+self.content_panel.size[1])

        return self.title_panel.size

    def add_node(self, node, coords=(0., 0.)):
        """Add a child node in the current node.

        Parameters
        ----------
        node: :class: `TreeNode2D` or `UI`
            Node/UI element that isto be added
        coords: (float, float) or (int, int), optional
            If float, normalized coordinates are assumed and they must be
            between [0,1].
            If int, pixels coordinates are assumed and it must fit within the
            content panel's size.
        """
        self._child_nodes.append(node)
        if isinstance(node, type(self)):
            if self.has_ui:
                raise ValueError(
                    'A tree node with UI elements cannot have child nodes'
                    )

            node.parent = self
            node.expanded = False
            node.title_panel.set_visibility(False)
            node.child_height = self.child_height

            _node_coords = (self.indent+self.child_indent,
                            self.children_size() - self.child_height)

            _node_size = (self.size[0], self.children_size() + node.size[1])
        else:
            self.has_ui = True
            _node_coords = coords
            is_floating = np.issubdtype(np.array(_node_coords).dtype,
                                        np.floating)

            if is_floating:
                self._normalized_children.append({node: coords})
                _node_size = (self.size[0], self._largest_child_size())
            else:
                _node_size = (self.size[0],
                              self._largest_child_size() + node.size[1])

        self.content_panel.add_element(node, _node_coords)
        self.resize(_node_size)

    def resize(self, size, recursive=True):
        """ Resizes the Tree Node.

        Parameters
        ----------
        size : (int, int)
            New width and height in pixels.
        recursive : bool, optional
            If True, all the children nodes are resized as well.
        """
        self.title_panel.resize((size[0], self.child_height))
        self.content_panel.resize(size)

        if self.expandable:
            self.button.resize((self.child_height, self.child_height))
        else:
            self.button.resize((0, 0))

        if size[0] >= 200:
            self.label_image.resize((self.child_height, self.child_height))
        else:
            self.label_image.resize((0, 0))

        self.label_text.resize((size[0] - self.button.size[0]
                               - self.label_image.size[0], self.child_height))

        self.title_panel.update_element(self.label_text,
                                        (self.label_image.size[0], -(size[1]//100)))

        self.title_panel.update_element(self.button,
                                        (self.title_panel.size -
                                         self.button.size))

        self.title_panel.update_element(self.label_image,
                                        (0., 0.))

        self.title_panel.update_element(self.content_panel, (0, -size[1]))

        _content_size = self.child_height
        if self._child_nodes:
            for child in self._child_nodes:

                if isinstance(child, type(self)):
                    if recursive:
                        _child_size = (size[0] - self.indent -
                                       self.child_indent,
                                       child.children_size())

                        child.resize(_child_size)

                    _child_coords = (self.indent+self.child_indent,
                                     self.content_panel.size[1]-_content_size)

                    self.content_panel.update_element(child, _child_coords)
                    _content_size += child.size[1]

    def toggle_view(self, i_ren, _obj, _element):
        """Toggle the view of the node.

        Parameters
        ----------
        i_ren: :class:`CustomInteractorStyle`
            Interactor style used to interact with the scene.
        _obj: :class:`vtkActor`
            The picked actor
        _element: :class: `TreeNode2D`
            Instance of the node
        """
        self.expanded = not self.expanded
        parent = self.parent

        if self.expanded:
            self.update_children_coords(self, self.content_panel.size[1])

            self.button.set_icon_by_name('expand')
        else:
            self.update_children_coords(self, -self.content_panel.size[1])

            self.button.set_icon_by_name('collapse')

        while parent is not None:
            if parent.auto_resize:
                if parent.content_size[1] < parent.children_size():
                    parent.resize((parent.size[0], parent.children_size()),
                                  recursive=False)
                else:
                    parent.resize((parent.size[0], parent.content_size[1]),
                                  recursive=False)

            parent = parent.parent

        i_ren.force_render()

    def update_children_coords(self, node, size_offset):
        """Updates the coords of the nodes below recursively

        Parameters
        ----------
        node: :class: `TreeNode2D`
            The node past which nodes are to be updated
        size_offset: int
            Size by which below nodes are to be offset
        """
        if node.parent is not None:
            current_child_idx = node.parent._child_nodes.index(node)
            parent = node.parent

            for child in parent._child_nodes[current_child_idx+1:]:
                new_position = (child.position[0],
                                child.position[1]-size_offset)

                coords = new_position - parent.content_panel.position
                parent.content_panel.update_element(child, coords)

            node.update_children_coords(node.parent, size_offset)

    def children_size(self):
        """Returns the size occupied by the children vertically."""
        return sum([child.size[1] for child in self._child_nodes])

    def set_visibility(self, visibility):
        """Set visibility of this UI component."""
        self.content_panel.set_visibility(visibility)

        for child_node in self._child_nodes:
            if isinstance(child_node, type(self)):
                child_node.set_visibility(False)

    def select_child(self, child_label):
        """Get the instance of a particular child node.

        Parameters
        ----------
        child_label: str
            Label of the child node to be selected.
        """
        lables = [child.label for child in self.child_nodes]
        idx = lables.index(child_label)
        return self.child_nodes[idx]

    def _largest_child_size(self):
        """Returns the size occupied by the largest child node."""
        rel_sizes = []

        for child in self._normalized_children:
            child_node = list(child.keys())[0]
            coords = list(child.values())[0]
            relative_size = child_node.size[1] + \
                self.content_panel.size[1]*coords[1]

            rel_sizes.append(relative_size)

        if not len(rel_sizes):
            rel_sizes = [0]

        return int(max(rel_sizes))

    @property
    def child_nodes(self):
        """Returns all the child nodes of the current node
        """
        return self._child_nodes

    @property
    def color(self):
        return self.title_panel.color

    @color.setter
    def color(self, color):
        """Sets background color of the title panel.

        Parameters
        ----------
        color : list of 3 floats.
        """
        self.title_panel.color = color

    @property
    def opacity(self):
        return self.title_panel.opacity

    @opacity.setter
    def opacity(self, opacity):
        """Sets the background opacity of title panel

        Parameters
        ----------
        opacity: float
        """
        self.title_panel.opacity = opacity

    @property
    def content_color(self):
        """Returns the background color of the content panel.
        """
        return self.content_panel.color

    @content_color.setter
    def content_color(self, color):
        """Sets background color of the content panel.

        Parameters
        ----------
        color : list of 3 floats.
        """
        self.content_panel.color = color

    @property
    def content_opacity(self):
        return self.content_panel.opacity

    @content_opacity.setter
    def content_opacity(self, opacity):
        """Sets the background opacity of content panel

        Parameters
        ----------
        opacity: float
        """
        self.content_panel.opacity = opacity

    @property
    def child_height(self):
        return self._child_height

    @child_height.setter
    def child_height(self, height):
        """Sets the height of title panels.

        Parameters
        ----------
        height: int
            New height of the title panels
        """
        self._child_height = height

        for node in self.child_nodes:
            node.child_height = height

    @property
    def expanded(self):
        return self._expanded

    @expanded.setter
    def expanded(self, expanded):
        """Sets the expanded state of the node.

        Parameters
        ----------
        expanded: bool
            True if the node is to be expanded, False otherwise
        """
        self._expanded = expanded
        self.set_visibility(expanded)

        if expanded:
            self.set_visibility(True)
            self.button.set_icon_by_name('expand')
        else:
            self.set_visibility(False)
            self.button.set_icon_by_name('collapse')
            for child in self.child_nodes:
                child.expanded = False

    @property
    def icon(self):
        return self._icon

    @icon.setter
    def icon(self, icon):
        """Set a new image as the label icon.

        Parameters
        ----------
        icon : str
            Path to the icon image
        """
        self._icon = icon
        _img_data = load_image(icon, as_vtktype=True)
        self.label_image.texture = set_input(self.label_image.texture,
                                             _img_data)

    def clear_selections(self):
        """Clear all the selcted nodes."""
        for selected_node in self.selected_nodes:
            selected_node.color = selected_node.unselected_color
            selected_node.on_node_deselect(selected_node)
            selected_node.selected = False
            selected_node.clear_selections()

        self.selected_nodes.clear()

    def select_node(self, i_ren, _obj, _element):
        """Callback for when the node is clicked on.

        Parameters
        ----------
        i_ren: :class:`CustomInteractorStyle`
            Interactor style used to interact with the scene.
        _obj: :class:`vtkActor`
            The picked actor
        _element: :class: `Rectangle2D`
            Element associated with the event.
        """
        self.selected = not self.selected

        if self.selected:

            if self.parent:
                if not self.multiselect:
                    self.parent.clear_selections()

                self.parent.selected_nodes.append(self)

            self.color = self.selected_color
            self.on_node_select(self)
        else:
            if self.parent:
                self.parent.selected_nodes.remove(self)

                if not self.multiselect:
                    self.parent.clear_selections()

            self.color = self.unselected_color
            self.on_node_deselect(self)

        i_ren.force_render()
=======
        if self.shape_type == 'circle':
            self.shape.center = coords
        else:
            self.shape.position = coords

    def update_shape_position(self, center_position):
        """Update the center position on the canvas.

        Parameters
        ----------
        center_position: (float, float)
            Absolute pixel coordinates (x, y).
        """
        new_center = self.clamp_position(center=center_position)
        self.drawpanel.canvas.update_element(self, new_center, 'center')
        self.cal_bounding_box()

    @property
    def center(self):
        return self._bounding_box_min + self._bounding_box_size // 2

    @center.setter
    def center(self, coords):
        """Position the center of this UI component.

        Parameters
        ----------
        coords: (float, float)
            Absolute pixel coordinates (x, y).

        """
        new_center = np.array(coords)
        new_lower_left_corner = new_center - self._bounding_box_size // 2
        self.position = new_lower_left_corner + self._bounding_box_offset
        self.cal_bounding_box()

    @property
    def is_selected(self):
        return self._is_selected

    @is_selected.setter
    def is_selected(self, value):
        if self.drawpanel and value:
            self.drawpanel.current_shape = self
        self._is_selected = value
        self.selection_change()

    def selection_change(self):
        if self.is_selected:
            self.drawpanel.rotation_slider.value = self.rotation
        else:
            self.drawpanel.rotation_slider.set_visibility(False)

    def rotate(self, angle):
        """Rotate the vertices of the UI component using specific angle.

        Parameters
        ----------
        angle: float
            Value by which the vertices are rotated in radian.
        """
        if self.shape_type == 'circle':
            return
        points_arr = vertices_from_actor(self.shape.actor)
        new_points_arr = rotate_2d(points_arr, angle)
        set_polydata_vertices(self.shape._polygonPolyData, new_points_arr)
        update_actor(self.shape.actor)

        self.cal_bounding_box()

    def cal_bounding_box(self):
        """Calculate the min, max position and the size of the bounding box."""
        vertices = self.position + vertices_from_actor(self.shape.actor)[:, :-1]

        (
            self._bounding_box_min,
            self._bounding_box_max,
            self._bounding_box_size,
        ) = cal_bounding_box_2d(vertices)

        self._bounding_box_offset = self.position - self._bounding_box_min

    def clamp_position(self, center=None):
        """Clamp the given center according to the DrawPanel canvas.

        Parameters
        ----------
        center : (float, float)
            (x, y) in pixels.

        Returns
        -------
        new_center: ndarray(int)
            New center for the shape.
        """
        center = self.center if center is None else center
        new_center = np.clip(
            center,
            self._bounding_box_size // 2,
            self.drawpanel.canvas.size - self._bounding_box_size // 2,
        )
        return new_center.astype(int)

    def resize(self, size):
        """Resize the UI."""
        if self.shape_type == 'line':
            hyp = np.hypot(size[0], size[1])
            self.shape.resize((hyp, 3))
            self.rotate(angle=np.arctan2(size[1], size[0]))

        elif self.shape_type == 'quad':
            self.shape.resize(size)

        elif self.shape_type == 'circle':
            hyp = np.hypot(size[0], size[1])
            if self.max_size and hyp > self.max_size:
                hyp = self.max_size
            self.shape.outer_radius = hyp

        self.cal_bounding_box()

    def remove(self):
        """Remove the Shape and all related actors."""
        self._scene.rm(self.shape.actor)
        self.drawpanel.rotation_slider.set_visibility(False)

    def left_button_pressed(self, i_ren, _obj, shape):
        mode = self.drawpanel.current_mode
        if mode == 'selection':
            self.drawpanel.update_shape_selection(self)

            click_pos = np.array(i_ren.event.position)
            self._drag_offset = click_pos - self.center
            self.drawpanel.show_rotation_slider()
            i_ren.event.abort()
        elif mode == 'delete':
            self.remove()
        else:
            self.drawpanel.left_button_pressed(i_ren, _obj, self.drawpanel)
        i_ren.force_render()

    def left_button_dragged(self, i_ren, _obj, shape):
        if self.drawpanel.current_mode == "selection":
            self.drawpanel.rotation_slider.set_visibility(False)
            if self._drag_offset is not None:
                click_position = i_ren.event.position
                relative_center_position = (
                    click_position - self._drag_offset - self.drawpanel.canvas.position
                )
                self.update_shape_position(relative_center_position)
            i_ren.force_render()
        else:
            self.drawpanel.left_button_dragged(i_ren, _obj, self.drawpanel)

    def left_button_released(self, i_ren, _obj, shape):
        if self.drawpanel.current_mode == "selection":
            self.drawpanel.show_rotation_slider()
            i_ren.force_render()


class DrawPanel(UI):
    """The main Canvas(Panel2D) on which everything would be drawn."""

    def __init__(self, size=(400, 400), position=(0, 0), is_draggable=False):
        """Init this UI element.

        Parameters
        ----------
        size : (int, int), optional
            Width and height in pixels of this UI component.
        position : (float, float), optional
            (x, y) in pixels.
        is_draggable : bool, optional
            Whether the background canvas will be draggble or not.
        """
        self.panel_size = size
        super(DrawPanel, self).__init__(position)
        self.is_draggable = is_draggable
        self.current_mode = None

        if is_draggable:
            self.current_mode = 'selection'

        self.shape_list = []
        self.current_shape = None

    def _setup(self):
        """Setup this UI component.

        Create a Canvas(Panel2D).
        """
        self.canvas = Panel2D(size=self.panel_size)
        self.canvas.background.on_left_mouse_button_pressed = self.left_button_pressed
        self.canvas.background.on_left_mouse_button_dragged = self.left_button_dragged

        # Todo
        # Convert mode_data into a private variable and make it read-only
        # Then add the ability to insert user-defined mode
        mode_data = {
            'selection': ['selection.png', 'selection-pressed.png'],
            'line': ['line.png', 'line-pressed.png'],
            'quad': ['quad.png', 'quad-pressed.png'],
            'circle': ['circle.png', 'circle-pressed.png'],
            'delete': ['delete.png', 'delete-pressed.png'],
        }

        padding = 5
        # Todo
        # Add this size to __init__
        mode_panel_size = (len(mode_data) * 35 + 2 * padding, 40)
        self.mode_panel = Panel2D(size=mode_panel_size, color=(0.5, 0.5, 0.5))
        btn_pos = np.array([0, 0])

        for mode, fname in mode_data.items():
            icon_files = []
            icon_files.append((mode, read_viz_icons(style='new_icons', fname=fname[0])))
            icon_files.append(
                (mode + '-pressed', read_viz_icons(style='new_icons', fname=fname[1]))
            )
            btn = Button2D(icon_fnames=icon_files)

            def mode_selector(i_ren, _obj, btn):
                self.current_mode = btn.icon_names[0]
                i_ren.force_render()

            btn.on_left_mouse_button_pressed = mode_selector

            self.mode_panel.add_element(btn, btn_pos + padding)
            btn_pos[0] += btn.size[0] + padding

        self.canvas.add_element(self.mode_panel, (0, -mode_panel_size[1]))

        self.mode_text = TextBlock2D(
            text='Select appropriate drawing mode using below icon'
        )
        self.canvas.add_element(self.mode_text, (0.0, 1.0))

        self.rotation_slider = RingSlider2D(initial_value=0,
                                            text_template="{angle:5.1f}°")
        self.rotation_slider.set_visibility(False)

        def rotate_shape(slider):
            angle = slider.value
            previous_angle = slider.previous_value
            rotation_angle = angle - previous_angle

            current_center = self.current_shape.center
            self.current_shape.rotate(np.deg2rad(rotation_angle))
            self.current_shape.rotation = slider.value
            self.current_shape.update_shape_position(
                current_center - self.canvas.position)

        self.rotation_slider.on_moving_slider = rotate_shape

    def _get_actors(self):
        """Get the actors composing this UI component."""
        return self.canvas.actors

    def _add_to_scene(self, scene):
        """Add all subcomponents or VTK props that compose this UI component.

        Parameters
        ----------
        scene : scene

        """
        self._scene = scene
        self.canvas.add_to_scene(scene)

    def _get_size(self):
        return self.canvas.size

    def _set_position(self, coords):
        """Set the lower-left corner position of this UI component.

        Parameters
        ----------
        coords: (float, float)
            Absolute pixel coordinates (x, y).
        """
        self.canvas.position = coords + [0, self.mode_panel.size[1]]
        slider_position = self.canvas.position + \
            [self.canvas.size[0] - self.rotation_slider.size[0]/2,
                self.rotation_slider.size[1]/2]
        self.rotation_slider.center = slider_position

    def resize(self, size):
        """Resize the UI."""
        pass

    @property
    def current_mode(self):
        return self._current_mode

    @current_mode.setter
    def current_mode(self, mode):
        self.update_button_icons(mode)
        self._current_mode = mode
        if mode is not None:
            self.mode_text.message = f'Mode: {mode}'

    def cal_min_boundary_distance(self, position):
        """Calculate minimum distance between the current position and canvas boundary.

        Parameters
        ----------
        position: (float,float)
            current position of the shape.

        Returns
        -------
        float
            Minimum distance from the boundary.
        """
        distance_list = []
        # calculate distance from element to left and lower boundary
        distance_list.extend(position - self.canvas.position)
        # calculate distance from element to upper and right boundary
        distance_list.extend(self.canvas.position + self.canvas.size - position)

        return min(distance_list)

    def draw_shape(self, shape_type, current_position):
        """Draw the required shape at the given position.

        Parameters
        ----------
        shape_type: string
            Type of shape - line, quad, circle.
        current_position: (float,float)
            Lower left corner position for the shape.
        """
        shape = DrawShape(
            shape_type=shape_type, drawpanel=self, position=current_position
        )
        if shape_type == 'circle':
            shape.max_size = self.cal_min_boundary_distance(current_position)
        self.shape_list.append(shape)
        self._scene.add(shape)
        self.canvas.add_element(shape, current_position - self.canvas.position)
        self.update_shape_selection(shape)

    def resize_shape(self, current_position):
        """Resize the shape.

        Parameters
        ----------
        current_position: (float,float)
            Lower left corner position for the shape.
        """
        self.current_shape = self.shape_list[-1]
        size = current_position - self.current_shape.position
        self.current_shape.resize(size)

    def update_shape_selection(self, selected_shape):
        for shape in self.shape_list:
            if selected_shape == shape:
                shape.is_selected = True
            else:
                shape.is_selected = False

    def show_rotation_slider(self):
        """Display the  RingSlider2D to allow rotation of shape from the center.
        """
        self._scene.rm(*self.rotation_slider.actors)
        self.rotation_slider.add_to_scene(self._scene)
        self.rotation_slider.set_visibility(True)

    def update_button_icons(self, current_mode):
        """Update the button icon.

        Parameters
        ----------
        current_mode: string
            Current mode of the UI.
        """
        for btn in self.mode_panel._elements[1:]:
            if btn.icon_names[0] == current_mode:
                btn.next_icon()
            elif btn.current_icon_id == 1:
                btn.next_icon()

    def clamp_mouse_position(self, mouse_position):
        """Restrict the mouse position to the canvas boundary.

        Parameters
        ----------
        mouse_position: (float,float)
            Current mouse position.

        Returns
        -------
        list(float)
            New clipped position.
        """
        return np.clip(
            mouse_position,
            self.canvas.position,
            self.canvas.position + self.canvas.size,
        )

    def handle_mouse_click(self, position):
        if self.current_mode == 'selection':
            if self.is_draggable:
                self._drag_offset = position - self.position
            self.current_shape.is_selected = False
        if self.current_mode in ['line', 'quad', 'circle']:
            self.draw_shape(self.current_mode, position)

    def left_button_pressed(self, i_ren, _obj, element):
        self.handle_mouse_click(i_ren.event.position)
        i_ren.force_render()

    def handle_mouse_drag(self, position):
        if self.is_draggable and self.current_mode == 'selection':
            if self._drag_offset is not None:
                new_position = position - self._drag_offset
                self.position = new_position
        if self.current_mode in ['line', 'quad', 'circle']:
            self.resize_shape(position)

    def left_button_dragged(self, i_ren, _obj, element):
        mouse_position = self.clamp_mouse_position(i_ren.event.position)
        self.handle_mouse_drag(mouse_position)
        i_ren.force_render()


class PlaybackPanel(UI):
    """A playback controller that can do essential functionalities.
    such as play, pause, stop, and seek.
    """

    def __init__(self, loop=False, position=(0, 0), width=None):
        self._width = width if width is not None else 900
        self._auto_width = width is None
        self._position = position
        super(PlaybackPanel, self).__init__(position)
        self._playing = False
        self._loop = None
        self.loop() if loop else self.play_once()
        self._speed = 1
        # callback functions
        self.on_play_pause_toggle = lambda state: None
        self.on_play = lambda: None
        self.on_pause = lambda: None
        self.on_stop = lambda: None
        self.on_loop_toggle = lambda is_looping: None
        self.on_progress_bar_changed = lambda x: None
        self.on_speed_up = lambda x: None
        self.on_slow_down = lambda x: None
        self.on_speed_changed = lambda x: None
        self._set_position(position)

    def _setup(self):
        """Setup this Panel component."""
        self.time_text = TextBlock2D()
        self.speed_text = TextBlock2D(
            text='1',
            font_size=21,
            color=(0.2, 0.2, 0.2),
            bold=True,
            justification='center',
            vertical_justification='middle',
        )

        self.panel = Panel2D(
            size=(190, 30),
            color=(1, 1, 1),
            align='right',
            has_border=True,
            border_color=(0, 0.3, 0),
            border_width=2,
        )

        play_pause_icons = [
            ('play', read_viz_icons(fname='play3.png')),
            ('pause', read_viz_icons(fname='pause2.png')),
        ]

        loop_icons = [
            ('once', read_viz_icons(fname='checkmark.png')),
            ('loop', read_viz_icons(fname='infinite.png')),
        ]

        self._play_pause_btn = Button2D(icon_fnames=play_pause_icons)

        self._loop_btn = Button2D(icon_fnames=loop_icons)

        self._stop_btn = Button2D(
            icon_fnames=[('stop', read_viz_icons(fname='stop2.png'))]
        )

        self._speed_up_btn = Button2D(
            icon_fnames=[('plus', read_viz_icons(fname='plus.png'))], size=(15, 15)
        )

        self._slow_down_btn = Button2D(
            icon_fnames=[('minus', read_viz_icons(fname='minus.png'))], size=(15, 15)
        )

        self._progress_bar = LineSlider2D(
            initial_value=0,
            orientation='horizontal',
            min_value=0,
            max_value=100,
            text_alignment='top',
            length=590,
            text_template='',
            line_width=9,
        )

        start = 0.04
        w = 0.2
        self.panel.add_element(self._play_pause_btn, (start, 0.04))
        self.panel.add_element(self._stop_btn, (start + w, 0.04))
        self.panel.add_element(self._loop_btn, (start + 2 * w, 0.04))
        self.panel.add_element(self._slow_down_btn, (start + 0.63, 0.3))
        self.panel.add_element(self.speed_text, (start + 0.78, 0.45))
        self.panel.add_element(self._speed_up_btn, (start + 0.86, 0.3))

        def play_pause_toggle(i_ren, _obj, _button):
            self._playing = not self._playing
            if self._playing:
                self.play()
            else:
                self.pause()
            self.on_play_pause_toggle(self._playing)
            i_ren.force_render()

        def stop(i_ren, _obj, _button):
            self.stop()
            i_ren.force_render()

        def speed_up(i_ren, _obj, _button):
            inc = 10 ** np.floor(np.log10(self.speed))
            self.speed = round(self.speed + inc, 13)
            self.on_speed_up(self._speed)
            self.on_speed_changed(self._speed)
            i_ren.force_render()

        def slow_down(i_ren, _obj, _button):
            dec = 10 ** np.floor(np.log10(self.speed - self.speed / 10))
            self.speed = round(self.speed - dec, 13)
            self.on_slow_down(self._speed)
            self.on_speed_changed(self._speed)
            i_ren.force_render()

        def loop_toggle(i_ren, _obj, _button):
            self._loop = not self._loop
            if self._loop:
                self.loop()
            else:
                self.play_once()
            self.on_loop_toggle(self._loop)
            i_ren.force_render()

        # using the adapters created above
        self._play_pause_btn.on_left_mouse_button_pressed = play_pause_toggle
        self._stop_btn.on_left_mouse_button_pressed = stop
        self._loop_btn.on_left_mouse_button_pressed = loop_toggle
        self._speed_up_btn.on_left_mouse_button_pressed = speed_up
        self._slow_down_btn.on_left_mouse_button_pressed = slow_down

        def on_progress_change(slider):
            t = slider.value
            self.on_progress_bar_changed(t)
            self.current_time = t

        self._progress_bar.on_moving_slider = on_progress_change
        self.current_time = 0

    def play(self):
        """Play the playback"""
        self._playing = True
        self._play_pause_btn.set_icon_by_name('pause')
        self.on_play()

    def stop(self):
        """Stop the playback"""
        self._playing = False
        self._play_pause_btn.set_icon_by_name('play')
        self.on_stop()

    def pause(self):
        """Pause the playback"""
        self._playing = False
        self._play_pause_btn.set_icon_by_name('play')
        self.on_pause()

    def loop(self):
        """Set repeating mode to loop."""
        self._loop = True
        self._loop_btn.set_icon_by_name('loop')

    def play_once(self):
        """Set repeating mode to repeat once."""
        self._loop = False
        self._loop_btn.set_icon_by_name('once')

    @property
    def final_time(self):
        """Set final progress slider time value.

        Returns
        -------
        float
            Final time for the progress slider.
        """
        return self._progress_bar.max_value

    @final_time.setter
    def final_time(self, t):
        """Set final progress slider time value.

        Parameters
        ----------
        t: float
            Final time for the progress slider.
        """
        self._progress_bar.max_value = t

    @property
    def current_time(self):
        """Get current time of the progress slider.

        Returns
        -------
        float
            Progress slider current value.
        """
        return self._progress_bar.value

    @current_time.setter
    def current_time(self, t):
        """Set progress slider value.

        Parameters
        -------
        t: float
            Current time to be set.
        """
        self._progress_bar.value = t
        self.current_time_str = t

    @property
    def current_time_str(self):
        """Returns current time as a string.

        Returns
        -------
        str
            Current time formatted as a string in the form:`HH:MM:SS`.

        """
        return self.time_text.message

    @current_time_str.setter
    def current_time_str(self, t):
        """Set time counter.

        Parameters
        ----------
        t: float
            Time to be set in the time_text counter.

        Notes
        -----
        This should only be used when the `current_value` is not being set
        since setting`current_value` automatically sets this property as well.
        """
        t = np.clip(t, 0, self.final_time)
        if self.final_time < 3600:
            m, s = divmod(t, 60)
            t_str = r'%02d:%05.2f' % (m, s)
        else:
            m, s = divmod(t, 60)
            h, m = divmod(m, 60)
            t_str = r'%02d:%02d:%02d' % (h, m, s)
        self.time_text.message = t_str

    @property
    def speed(self):
        """Returns current speed.

        Returns
        -------
        str
            Current time formatted as a string in the form:`HH:MM:SS`.

        """
        return self._speed

    @speed.setter
    def speed(self, speed):
        """Set time counter.

        Parameters
        ----------
        speed: float
            Speed value to be set in the speed_text counter.
        """
        if speed <= 0:
            speed = 0.01
        self._speed = speed
        speed_str = f'{speed}'.strip('0').rstrip('.')
        self.speed_text.font_size = 21 if 0.01 <= speed < 100 else 14
        self.speed_text.message = speed_str

    def show(self):
        [act.SetVisibility(1) for act in self._get_actors()]

    def hide(self):
        [act.SetVisibility(0) for act in self._get_actors()]

    def _get_actors(self):
        """Get the actors composing this UI component."""
        return self.panel.actors + self._progress_bar.actors + self.time_text.actors

    def _add_to_scene(self, _scene):
        """Add all subcomponents or VTK props that compose this UI component.

        Parameters
        ----------
        _scene : scene

        """

        def resize_cbk(caller, ev):
            if self._auto_width:
                width = _scene.GetSize()[0]
                if width == self.width:
                    return
                self._width = width
                self._set_position(self.position)
                self._progress_bar.value = self._progress_bar.value

        _scene.AddObserver(Command.StartEvent, resize_cbk)
        self.panel.add_to_scene(_scene)
        self._progress_bar.add_to_scene(_scene)
        self.time_text.add_to_scene(_scene)

    @property
    def width(self):
        """Return the width of the PlaybackPanel

        Returns
        -------
        float
            The width of the PlaybackPanel.
        """
        return self._width

    @width.setter
    def width(self, width):
        """Set width of the PlaybackPanel.

        Parameters
        ----------
        width: float
            The width of the whole panel.
            If set to None, The width will be the same as the window's width.
        """
        self._width = width if width is not None else 900
        self._auto_width = width is None
        self._set_position(self.position)

    def _set_position(self, _coords):
        x, y = self.position
        width = self.width
        self.panel.position = (x + 5, y + 5)
        progress_length = max(width - 310 - x, 1.0)
        self._progress_bar.track.width = progress_length
        self._progress_bar.center = (x + 215 + progress_length / 2, y + 20)
        self.time_text.position = (x + 225 + progress_length, y + 10)

    def _get_size(self):
        return self.panel.size + self._progress_bar.size + self.time_text.size


class Card2D(UI):
    """Card element to show image and related text

    Attributes
    ----------
    image: :class: 'ImageContainer2D'
        Renders the image on the card.
    title_box: :class: 'TextBlock2D'
        Displays the title on card.
    body_box: :class: 'TextBLock2D'
        Displays the body text.
    """

    def __init__(self, image_path, body_text="", draggable=True,
                 title_text="", padding=10, position=(0, 0),
                 size=(400, 400), image_scale=0.5, bg_color=(0.5, 0.5, 0.5),
                 bg_opacity=1, title_color=(0., 0., 0.),
                 body_color=(0., 0., 0.), border_color=(1., 1., 1.),
                 border_width=0, maintain_aspect=False):
        """

        Parameters
        ----------
        image_path: str
            Path of the image, supports png and jpg/jpeg images
        body_text: str, optional
            Card body text
        draggable: Bool, optional
            If the card should be draggable
        title_text: str, optional
            Card title text
        padding: int, optional
            Padding between image, title, body
        position : (float, float), optional
            Absolute coordinates (x, y) of the lower-left corner of the
            UI component
        size : (int, int), optional
            Width and height of the pixels of this UI component.
        image_scale: float, optional
            fraction of size taken by the image (between 0 , 1)
        bg_color: (float, float, float), optional
            Background color of card
        bg_opacity: float, optional
            Background opacity
        title_color: (float, float, float), optional
            Title text color
        body_color: (float, float, float), optional
            Body text color
        border_color: (float, float, float), optional
            Border color
        border_width: int, optional
            Width of the border
        maintain_aspect: bool, optional
            If the image should be scaled to maintain aspect ratio
        """

        self.image_path = image_path
        self._basename = os.path.basename(self.image_path)
        self._extension = self._basename.split('.')[-1]
        if self._extension not in ['jpg', 'jpeg', 'png']:
            raise UnidentifiedImageError(
                f'Image extension {self._extension} not supported')

        self.body_text = body_text
        self.title_text = title_text
        self.draggable = draggable
        self.card_size = size
        self.padding = padding

        self.title_color = [np.clip(value, 0, 1) for value in title_color]
        self.body_color = [np.clip(value, 0, 1) for value in body_color]
        self.bg_color = [np.clip(value, 0, 1) for value in bg_color]
        self.border_color = [np.clip(value, 0, 1) for value in border_color]
        self.bg_opacity = bg_opacity

        self.text_scale = np.clip(1 - image_scale, 0, 1)
        self.image_scale = np.clip(image_scale, 0, 1)

        self.maintain_aspect = maintain_aspect
        if self.maintain_aspect:
            self._true_image_size = Image.open(urlopen(self.image_path)).size

        self._image_size = (self.card_size[0], self.card_size[1] *
                            self.image_scale)

        self.border_width = border_width
        self.has_border = bool(border_width)

        super(Card2D, self).__init__()
        self.position = position

        if self.maintain_aspect:
            self._new_size = (self._true_image_size[0],
                              self._true_image_size[1] // self.image_scale)
            self.resize(self._new_size)
        else:
            self.resize(size)

    def _setup(self):
        """ Setup this UI component
        Create the image.
        Create the title and body.
        Create a Panel2D widget to hold image, title, body.
        """
        self.image = ImageContainer2D(img_path=self.image_path,
                                      size=self._image_size)

        self.body_box = TextBlock2D(text=self.body_text,
                                    color=self.body_color)

        self.title_box = TextBlock2D(text=self.title_text, bold=True,
                                     color=self.title_color)

        self.panel = Panel2D(self.card_size, color=self.bg_color,
                             opacity=self.bg_opacity,
                             border_color=self.border_color,
                             border_width=self.border_width,
                             has_border=self.has_border)

        self.panel.add_element(self.image, (0., 0.))
        self.panel.add_element(self.title_box, (0., 0.))
        self.panel.add_element(self.body_box, (0., 0.))

        if self.draggable:
            self.panel.background.on_left_mouse_button_dragged =\
                self.left_button_dragged
            self.panel.background.on_left_mouse_button_pressed\
                = self.left_button_pressed
            self.image.on_left_mouse_button_dragged =\
                self.left_button_dragged
            self.image.on_left_mouse_button_pressed =\
                self.left_button_pressed
        else:
            self.panel.background.on_left_mouse_button_dragged =\
                lambda i_ren, _obj, _comp: i_ren.force_render

    def _get_actors(self):
        """ Get the actors composing this UI component.
        """

        return self.panel.actors

    def _add_to_scene(self, _scene):
        """ Add all subcomponents or VTK props that compose this UI component.

        Parameters
        ----------
        scene : scene
        """
        self.panel.add_to_scene(_scene)
        if self.size[0] <= 200:
            clip_overflow(self.body_box, self.size[0]-2*self.padding)
        else:
            wrap_overflow(self.body_box, self.size[0]-2*self.padding)

        wrap_overflow(self.title_box, self.size[0]-2*self.padding)

    def _get_size(self):
        return self.panel.size

    def resize(self, size):
        """Resize Card2D.

        Parameters
        ----------
        size : (int, int)
            Card2D size(width, height) in pixels.
        """
        _width, _height = size
        self.panel.resize(size)

        self._image_size = (size[0]-int(self.border_width),
                            int(self.image_scale*size[1]))

        _title_box_size = (_width - 2 * self.padding, _height *
                           0.34 * self.text_scale / 2)

        _body_box_size = (_width - 2 * self.padding, _height *
                          self.text_scale / 2)

        _img_coords = (int(self.border_width),
                       int(size[1] - self._image_size[1]))

        _title_coords = (self.padding, int(_img_coords[1] -
                                           _title_box_size[1] - self.padding +
                                           self.border_width))

        _text_coords = (self.padding, int(_title_coords[1] -
                                          _body_box_size[1] - self.padding +
                                          self.border_width))

        self.panel.update_element(self.image, _img_coords)
        self.panel.update_element(self.body_box, _text_coords)
        self.panel.update_element(self.title_box, _title_coords)

        self.image.resize(self._image_size)
        self.title_box.resize(_title_box_size)

    def _set_position(self, _coords):
        """ Position the lower-left corner of this UI component.

        Parameters
        ----------
        coords: (float, float)
            Absolute pixel coordinates (x, y).
        """

        self.panel.position = _coords

    @property
    def color(self):
        """ Returns the background color of card.
        """

        return self.panel.color

    @color.setter
    def color(self, color):
        """ Sets background color of card.

        Parameters
        ----------
        color : list of 3 floats.
        """

        self.panel.color = color

    @property
    def body(self):
        """ Returns the body text of the card.
        """

        return self.body_box.message

    @body.setter
    def body(self, text):
        self.body_box.message = text

    @property
    def title(self):
        """ Returns the title text of the card
        """

        return self.title_box.message

    @title.setter
    def title(self, text):
        self.title_box.message = text
>>>>>>> e595bad0

    def left_button_pressed(self, i_ren, _obj, _sub_component):
        click_pos = np.array(i_ren.event.position)
        self._click_position = click_pos
        i_ren.event.abort()

    def left_button_dragged(self, i_ren, _obj, _sub_component):
        click_position = np.array(i_ren.event.position)
        change = click_position - self._click_position
<<<<<<< HEAD
        self.title_panel.position += change
=======
        self.panel.position += change
>>>>>>> e595bad0
        self._click_position = click_position
        i_ren.force_render()<|MERGE_RESOLUTION|>--- conflicted
+++ resolved
@@ -1,11 +1,5 @@
 """UI components module."""
 
-<<<<<<< HEAD
-__all__ = ["TextBox2D", "LineSlider2D", "LineDoubleSlider2D",
-           "RingSlider2D", "RangeSlider", "Checkbox", "Option", "RadioButton",
-           "ComboBox2D", "ListBox2D", "ListBoxItem2D", "FileMenu2D", "Tree2D",
-           "TreeNode2D"]
-=======
 __all__ = [
     'TextBox2D',
     'LineSlider2D',
@@ -22,8 +16,9 @@
     'DrawShape',
     'DrawPanel',
     'PlaybackPanel',
+    'Tree2D',
+    'TreeNode2D'
 ]
->>>>>>> e595bad0
 
 import os
 from collections import OrderedDict
@@ -35,20 +30,13 @@
 import numpy as np
 
 from fury.data import read_viz_icons
-<<<<<<< HEAD
-from fury.ui.core import UI, Rectangle2D, TextBlock2D, Disk2D
-from fury.ui.containers import ImageContainer2D, Panel2D
-from fury.ui.helpers import TWO_PI, clip_overflow
-from fury.ui.core import Button2D
-from fury.io import load_image, set_input
-=======
 from fury.lib import Command
 from fury.ui.containers import Panel2D, ImageContainer2D
 from fury.ui.core import UI, Button2D, Disk2D, Rectangle2D, TextBlock2D
 from fury.ui.helpers import TWO_PI, cal_bounding_box_2d, clip_overflow, rotate_2d, wrap_overflow
 from fury.utils import set_polydata_vertices, update_actor, vertices_from_actor
-
->>>>>>> e595bad0
+from fury.io import load_image, set_input
+
 
 class TextBox2D(UI):
     """An editable 2D text box that behaves as a UI component.
@@ -3276,7 +3264,1114 @@
         i_ren.event.abort()
 
 
-<<<<<<< HEAD
+class DrawShape(UI):
+    """Create and Manage 2D Shapes."""
+
+    def __init__(self, shape_type, drawpanel=None, position=(0, 0)):
+        """Init this UI element.
+
+        Parameters
+        ----------
+        shape_type : string
+            Type of shape to be created.
+        drawpanel : DrawPanel, optional
+            Reference to the main canvas on which it is drawn.
+        position : (float, float), optional
+            (x, y) in pixels.
+        """
+        self.shape = None
+        self.shape_type = shape_type.lower()
+        self.drawpanel = drawpanel
+        self.max_size = None
+        self.rotation = 0
+        super(DrawShape, self).__init__(position)
+        self.shape.color = np.random.random(3)
+
+    def _setup(self):
+        """Setup this UI component.
+
+        Create a Shape.
+        """
+        if self.shape_type == 'line':
+            self.shape = Rectangle2D(size=(3, 3))
+        elif self.shape_type == 'quad':
+            self.shape = Rectangle2D(size=(3, 3))
+        elif self.shape_type == 'circle':
+            self.shape = Disk2D(outer_radius=2)
+        else:
+            raise IOError('Unknown shape type: {}.'.format(self.shape_type))
+
+        self.shape.on_left_mouse_button_pressed = self.left_button_pressed
+        self.shape.on_left_mouse_button_dragged = self.left_button_dragged
+        self.shape.on_left_mouse_button_released = self.left_button_released
+
+    def _get_actors(self):
+        """Get the actors composing this UI component."""
+        return self.shape
+
+    def _add_to_scene(self, scene):
+        """Add all subcomponents or VTK props that compose this UI component.
+
+        Parameters
+        ----------
+        scene : scene
+
+        """
+        self._scene = scene
+        self.shape.add_to_scene(scene)
+
+    def _get_size(self):
+        return self.shape.size
+
+    def _set_position(self, coords):
+        """Set the lower-left corner position of this UI component.
+
+        Parameters
+        ----------
+        coords: (float, float)
+            Absolute pixel coordinates (x, y).
+        """
+        if self.shape_type == 'circle':
+            self.shape.center = coords
+        else:
+            self.shape.position = coords
+
+    def update_shape_position(self, center_position):
+        """Update the center position on the canvas.
+
+        Parameters
+        ----------
+        center_position: (float, float)
+            Absolute pixel coordinates (x, y).
+        """
+        new_center = self.clamp_position(center=center_position)
+        self.drawpanel.canvas.update_element(self, new_center, 'center')
+        self.cal_bounding_box()
+
+    @property
+    def center(self):
+        return self._bounding_box_min + self._bounding_box_size // 2
+
+    @center.setter
+    def center(self, coords):
+        """Position the center of this UI component.
+
+        Parameters
+        ----------
+        coords: (float, float)
+            Absolute pixel coordinates (x, y).
+
+        """
+        new_center = np.array(coords)
+        new_lower_left_corner = new_center - self._bounding_box_size // 2
+        self.position = new_lower_left_corner + self._bounding_box_offset
+        self.cal_bounding_box()
+
+    @property
+    def is_selected(self):
+        return self._is_selected
+
+    @is_selected.setter
+    def is_selected(self, value):
+        if self.drawpanel and value:
+            self.drawpanel.current_shape = self
+        self._is_selected = value
+        self.selection_change()
+
+    def selection_change(self):
+        if self.is_selected:
+            self.drawpanel.rotation_slider.value = self.rotation
+        else:
+            self.drawpanel.rotation_slider.set_visibility(False)
+
+    def rotate(self, angle):
+        """Rotate the vertices of the UI component using specific angle.
+
+        Parameters
+        ----------
+        angle: float
+            Value by which the vertices are rotated in radian.
+        """
+        if self.shape_type == 'circle':
+            return
+        points_arr = vertices_from_actor(self.shape.actor)
+        new_points_arr = rotate_2d(points_arr, angle)
+        set_polydata_vertices(self.shape._polygonPolyData, new_points_arr)
+        update_actor(self.shape.actor)
+
+        self.cal_bounding_box()
+
+    def cal_bounding_box(self):
+        """Calculate the min, max position and the size of the bounding box."""
+        vertices = self.position + vertices_from_actor(self.shape.actor)[:, :-1]
+
+        (
+            self._bounding_box_min,
+            self._bounding_box_max,
+            self._bounding_box_size,
+        ) = cal_bounding_box_2d(vertices)
+
+        self._bounding_box_offset = self.position - self._bounding_box_min
+
+    def clamp_position(self, center=None):
+        """Clamp the given center according to the DrawPanel canvas.
+
+        Parameters
+        ----------
+        center : (float, float)
+            (x, y) in pixels.
+
+        Returns
+        -------
+        new_center: ndarray(int)
+            New center for the shape.
+        """
+        center = self.center if center is None else center
+        new_center = np.clip(
+            center,
+            self._bounding_box_size // 2,
+            self.drawpanel.canvas.size - self._bounding_box_size // 2,
+        )
+        return new_center.astype(int)
+
+    def resize(self, size):
+        """Resize the UI."""
+        if self.shape_type == 'line':
+            hyp = np.hypot(size[0], size[1])
+            self.shape.resize((hyp, 3))
+            self.rotate(angle=np.arctan2(size[1], size[0]))
+
+        elif self.shape_type == 'quad':
+            self.shape.resize(size)
+
+        elif self.shape_type == 'circle':
+            hyp = np.hypot(size[0], size[1])
+            if self.max_size and hyp > self.max_size:
+                hyp = self.max_size
+            self.shape.outer_radius = hyp
+
+        self.cal_bounding_box()
+
+    def remove(self):
+        """Remove the Shape and all related actors."""
+        self._scene.rm(self.shape.actor)
+        self.drawpanel.rotation_slider.set_visibility(False)
+
+    def left_button_pressed(self, i_ren, _obj, shape):
+        mode = self.drawpanel.current_mode
+        if mode == 'selection':
+            self.drawpanel.update_shape_selection(self)
+
+            click_pos = np.array(i_ren.event.position)
+            self._drag_offset = click_pos - self.center
+            self.drawpanel.show_rotation_slider()
+            i_ren.event.abort()
+        elif mode == 'delete':
+            self.remove()
+        else:
+            self.drawpanel.left_button_pressed(i_ren, _obj, self.drawpanel)
+        i_ren.force_render()
+
+    def left_button_dragged(self, i_ren, _obj, shape):
+        if self.drawpanel.current_mode == "selection":
+            self.drawpanel.rotation_slider.set_visibility(False)
+            if self._drag_offset is not None:
+                click_position = i_ren.event.position
+                relative_center_position = (
+                    click_position - self._drag_offset - self.drawpanel.canvas.position
+                )
+                self.update_shape_position(relative_center_position)
+            i_ren.force_render()
+        else:
+            self.drawpanel.left_button_dragged(i_ren, _obj, self.drawpanel)
+
+    def left_button_released(self, i_ren, _obj, shape):
+        if self.drawpanel.current_mode == "selection":
+            self.drawpanel.show_rotation_slider()
+            i_ren.force_render()
+
+
+class DrawPanel(UI):
+    """The main Canvas(Panel2D) on which everything would be drawn."""
+
+    def __init__(self, size=(400, 400), position=(0, 0), is_draggable=False):
+        """Init this UI element.
+
+        Parameters
+        ----------
+        size : (int, int), optional
+            Width and height in pixels of this UI component.
+        position : (float, float), optional
+            (x, y) in pixels.
+        is_draggable : bool, optional
+            Whether the background canvas will be draggble or not.
+        """
+        self.panel_size = size
+        super(DrawPanel, self).__init__(position)
+        self.is_draggable = is_draggable
+        self.current_mode = None
+
+        if is_draggable:
+            self.current_mode = 'selection'
+
+        self.shape_list = []
+        self.current_shape = None
+
+    def _setup(self):
+        """Setup this UI component.
+
+        Create a Canvas(Panel2D).
+        """
+        self.canvas = Panel2D(size=self.panel_size)
+        self.canvas.background.on_left_mouse_button_pressed = self.left_button_pressed
+        self.canvas.background.on_left_mouse_button_dragged = self.left_button_dragged
+
+        # Todo
+        # Convert mode_data into a private variable and make it read-only
+        # Then add the ability to insert user-defined mode
+        mode_data = {
+            'selection': ['selection.png', 'selection-pressed.png'],
+            'line': ['line.png', 'line-pressed.png'],
+            'quad': ['quad.png', 'quad-pressed.png'],
+            'circle': ['circle.png', 'circle-pressed.png'],
+            'delete': ['delete.png', 'delete-pressed.png'],
+        }
+
+        padding = 5
+        # Todo
+        # Add this size to __init__
+        mode_panel_size = (len(mode_data) * 35 + 2 * padding, 40)
+        self.mode_panel = Panel2D(size=mode_panel_size, color=(0.5, 0.5, 0.5))
+        btn_pos = np.array([0, 0])
+
+        for mode, fname in mode_data.items():
+            icon_files = []
+            icon_files.append((mode, read_viz_icons(style='new_icons', fname=fname[0])))
+            icon_files.append(
+                (mode + '-pressed', read_viz_icons(style='new_icons', fname=fname[1]))
+            )
+            btn = Button2D(icon_fnames=icon_files)
+
+            def mode_selector(i_ren, _obj, btn):
+                self.current_mode = btn.icon_names[0]
+                i_ren.force_render()
+
+            btn.on_left_mouse_button_pressed = mode_selector
+
+            self.mode_panel.add_element(btn, btn_pos + padding)
+            btn_pos[0] += btn.size[0] + padding
+
+        self.canvas.add_element(self.mode_panel, (0, -mode_panel_size[1]))
+
+        self.mode_text = TextBlock2D(
+            text='Select appropriate drawing mode using below icon'
+        )
+        self.canvas.add_element(self.mode_text, (0.0, 1.0))
+
+        self.rotation_slider = RingSlider2D(initial_value=0,
+                                            text_template="{angle:5.1f}°")
+        self.rotation_slider.set_visibility(False)
+
+        def rotate_shape(slider):
+            angle = slider.value
+            previous_angle = slider.previous_value
+            rotation_angle = angle - previous_angle
+
+            current_center = self.current_shape.center
+            self.current_shape.rotate(np.deg2rad(rotation_angle))
+            self.current_shape.rotation = slider.value
+            self.current_shape.update_shape_position(
+                current_center - self.canvas.position)
+
+        self.rotation_slider.on_moving_slider = rotate_shape
+
+    def _get_actors(self):
+        """Get the actors composing this UI component."""
+        return self.canvas.actors
+
+    def _add_to_scene(self, scene):
+        """Add all subcomponents or VTK props that compose this UI component.
+
+        Parameters
+        ----------
+        scene : scene
+
+        """
+        self._scene = scene
+        self.canvas.add_to_scene(scene)
+
+    def _get_size(self):
+        return self.canvas.size
+
+    def _set_position(self, coords):
+        """Set the lower-left corner position of this UI component.
+
+        Parameters
+        ----------
+        coords: (float, float)
+            Absolute pixel coordinates (x, y).
+        """
+        self.canvas.position = coords + [0, self.mode_panel.size[1]]
+        slider_position = self.canvas.position + \
+            [self.canvas.size[0] - self.rotation_slider.size[0]/2,
+                self.rotation_slider.size[1]/2]
+        self.rotation_slider.center = slider_position
+
+    def resize(self, size):
+        """Resize the UI."""
+        pass
+
+    @property
+    def current_mode(self):
+        return self._current_mode
+
+    @current_mode.setter
+    def current_mode(self, mode):
+        self.update_button_icons(mode)
+        self._current_mode = mode
+        if mode is not None:
+            self.mode_text.message = f'Mode: {mode}'
+
+    def cal_min_boundary_distance(self, position):
+        """Calculate minimum distance between the current position and canvas boundary.
+
+        Parameters
+        ----------
+        position: (float,float)
+            current position of the shape.
+
+        Returns
+        -------
+        float
+            Minimum distance from the boundary.
+        """
+        distance_list = []
+        # calculate distance from element to left and lower boundary
+        distance_list.extend(position - self.canvas.position)
+        # calculate distance from element to upper and right boundary
+        distance_list.extend(self.canvas.position + self.canvas.size - position)
+
+        return min(distance_list)
+
+    def draw_shape(self, shape_type, current_position):
+        """Draw the required shape at the given position.
+
+        Parameters
+        ----------
+        shape_type: string
+            Type of shape - line, quad, circle.
+        current_position: (float,float)
+            Lower left corner position for the shape.
+        """
+        shape = DrawShape(
+            shape_type=shape_type, drawpanel=self, position=current_position
+        )
+        if shape_type == 'circle':
+            shape.max_size = self.cal_min_boundary_distance(current_position)
+        self.shape_list.append(shape)
+        self._scene.add(shape)
+        self.canvas.add_element(shape, current_position - self.canvas.position)
+        self.update_shape_selection(shape)
+
+    def resize_shape(self, current_position):
+        """Resize the shape.
+
+        Parameters
+        ----------
+        current_position: (float,float)
+            Lower left corner position for the shape.
+        """
+        self.current_shape = self.shape_list[-1]
+        size = current_position - self.current_shape.position
+        self.current_shape.resize(size)
+
+    def update_shape_selection(self, selected_shape):
+        for shape in self.shape_list:
+            if selected_shape == shape:
+                shape.is_selected = True
+            else:
+                shape.is_selected = False
+
+    def show_rotation_slider(self):
+        """Display the  RingSlider2D to allow rotation of shape from the center.
+        """
+        self._scene.rm(*self.rotation_slider.actors)
+        self.rotation_slider.add_to_scene(self._scene)
+        self.rotation_slider.set_visibility(True)
+
+    def update_button_icons(self, current_mode):
+        """Update the button icon.
+
+        Parameters
+        ----------
+        current_mode: string
+            Current mode of the UI.
+        """
+        for btn in self.mode_panel._elements[1:]:
+            if btn.icon_names[0] == current_mode:
+                btn.next_icon()
+            elif btn.current_icon_id == 1:
+                btn.next_icon()
+
+    def clamp_mouse_position(self, mouse_position):
+        """Restrict the mouse position to the canvas boundary.
+
+        Parameters
+        ----------
+        mouse_position: (float,float)
+            Current mouse position.
+
+        Returns
+        -------
+        list(float)
+            New clipped position.
+        """
+        return np.clip(
+            mouse_position,
+            self.canvas.position,
+            self.canvas.position + self.canvas.size,
+        )
+
+    def handle_mouse_click(self, position):
+        if self.current_mode == 'selection':
+            if self.is_draggable:
+                self._drag_offset = position - self.position
+            self.current_shape.is_selected = False
+        if self.current_mode in ['line', 'quad', 'circle']:
+            self.draw_shape(self.current_mode, position)
+
+    def left_button_pressed(self, i_ren, _obj, element):
+        self.handle_mouse_click(i_ren.event.position)
+        i_ren.force_render()
+
+    def handle_mouse_drag(self, position):
+        if self.is_draggable and self.current_mode == 'selection':
+            if self._drag_offset is not None:
+                new_position = position - self._drag_offset
+                self.position = new_position
+        if self.current_mode in ['line', 'quad', 'circle']:
+            self.resize_shape(position)
+
+    def left_button_dragged(self, i_ren, _obj, element):
+        mouse_position = self.clamp_mouse_position(i_ren.event.position)
+        self.handle_mouse_drag(mouse_position)
+        i_ren.force_render()
+
+
+class PlaybackPanel(UI):
+    """A playback controller that can do essential functionalities.
+    such as play, pause, stop, and seek.
+    """
+
+    def __init__(self, loop=False, position=(0, 0), width=None):
+        self._width = width if width is not None else 900
+        self._auto_width = width is None
+        self._position = position
+        super(PlaybackPanel, self).__init__(position)
+        self._playing = False
+        self._loop = None
+        self.loop() if loop else self.play_once()
+        self._speed = 1
+        # callback functions
+        self.on_play_pause_toggle = lambda state: None
+        self.on_play = lambda: None
+        self.on_pause = lambda: None
+        self.on_stop = lambda: None
+        self.on_loop_toggle = lambda is_looping: None
+        self.on_progress_bar_changed = lambda x: None
+        self.on_speed_up = lambda x: None
+        self.on_slow_down = lambda x: None
+        self.on_speed_changed = lambda x: None
+        self._set_position(position)
+
+    def _setup(self):
+        """Setup this Panel component."""
+        self.time_text = TextBlock2D()
+        self.speed_text = TextBlock2D(
+            text='1',
+            font_size=21,
+            color=(0.2, 0.2, 0.2),
+            bold=True,
+            justification='center',
+            vertical_justification='middle',
+        )
+
+        self.panel = Panel2D(
+            size=(190, 30),
+            color=(1, 1, 1),
+            align='right',
+            has_border=True,
+            border_color=(0, 0.3, 0),
+            border_width=2,
+        )
+
+        play_pause_icons = [
+            ('play', read_viz_icons(fname='play3.png')),
+            ('pause', read_viz_icons(fname='pause2.png')),
+        ]
+
+        loop_icons = [
+            ('once', read_viz_icons(fname='checkmark.png')),
+            ('loop', read_viz_icons(fname='infinite.png')),
+        ]
+
+        self._play_pause_btn = Button2D(icon_fnames=play_pause_icons)
+
+        self._loop_btn = Button2D(icon_fnames=loop_icons)
+
+        self._stop_btn = Button2D(
+            icon_fnames=[('stop', read_viz_icons(fname='stop2.png'))]
+        )
+
+        self._speed_up_btn = Button2D(
+            icon_fnames=[('plus', read_viz_icons(fname='plus.png'))], size=(15, 15)
+        )
+
+        self._slow_down_btn = Button2D(
+            icon_fnames=[('minus', read_viz_icons(fname='minus.png'))], size=(15, 15)
+        )
+
+        self._progress_bar = LineSlider2D(
+            initial_value=0,
+            orientation='horizontal',
+            min_value=0,
+            max_value=100,
+            text_alignment='top',
+            length=590,
+            text_template='',
+            line_width=9,
+        )
+
+        start = 0.04
+        w = 0.2
+        self.panel.add_element(self._play_pause_btn, (start, 0.04))
+        self.panel.add_element(self._stop_btn, (start + w, 0.04))
+        self.panel.add_element(self._loop_btn, (start + 2 * w, 0.04))
+        self.panel.add_element(self._slow_down_btn, (start + 0.63, 0.3))
+        self.panel.add_element(self.speed_text, (start + 0.78, 0.45))
+        self.panel.add_element(self._speed_up_btn, (start + 0.86, 0.3))
+
+        def play_pause_toggle(i_ren, _obj, _button):
+            self._playing = not self._playing
+            if self._playing:
+                self.play()
+            else:
+                self.pause()
+            self.on_play_pause_toggle(self._playing)
+            i_ren.force_render()
+
+        def stop(i_ren, _obj, _button):
+            self.stop()
+            i_ren.force_render()
+
+        def speed_up(i_ren, _obj, _button):
+            inc = 10 ** np.floor(np.log10(self.speed))
+            self.speed = round(self.speed + inc, 13)
+            self.on_speed_up(self._speed)
+            self.on_speed_changed(self._speed)
+            i_ren.force_render()
+
+        def slow_down(i_ren, _obj, _button):
+            dec = 10 ** np.floor(np.log10(self.speed - self.speed / 10))
+            self.speed = round(self.speed - dec, 13)
+            self.on_slow_down(self._speed)
+            self.on_speed_changed(self._speed)
+            i_ren.force_render()
+
+        def loop_toggle(i_ren, _obj, _button):
+            self._loop = not self._loop
+            if self._loop:
+                self.loop()
+            else:
+                self.play_once()
+            self.on_loop_toggle(self._loop)
+            i_ren.force_render()
+
+        # using the adapters created above
+        self._play_pause_btn.on_left_mouse_button_pressed = play_pause_toggle
+        self._stop_btn.on_left_mouse_button_pressed = stop
+        self._loop_btn.on_left_mouse_button_pressed = loop_toggle
+        self._speed_up_btn.on_left_mouse_button_pressed = speed_up
+        self._slow_down_btn.on_left_mouse_button_pressed = slow_down
+
+        def on_progress_change(slider):
+            t = slider.value
+            self.on_progress_bar_changed(t)
+            self.current_time = t
+
+        self._progress_bar.on_moving_slider = on_progress_change
+        self.current_time = 0
+
+    def play(self):
+        """Play the playback"""
+        self._playing = True
+        self._play_pause_btn.set_icon_by_name('pause')
+        self.on_play()
+
+    def stop(self):
+        """Stop the playback"""
+        self._playing = False
+        self._play_pause_btn.set_icon_by_name('play')
+        self.on_stop()
+
+    def pause(self):
+        """Pause the playback"""
+        self._playing = False
+        self._play_pause_btn.set_icon_by_name('play')
+        self.on_pause()
+
+    def loop(self):
+        """Set repeating mode to loop."""
+        self._loop = True
+        self._loop_btn.set_icon_by_name('loop')
+
+    def play_once(self):
+        """Set repeating mode to repeat once."""
+        self._loop = False
+        self._loop_btn.set_icon_by_name('once')
+
+    @property
+    def final_time(self):
+        """Set final progress slider time value.
+
+        Returns
+        -------
+        float
+            Final time for the progress slider.
+        """
+        return self._progress_bar.max_value
+
+    @final_time.setter
+    def final_time(self, t):
+        """Set final progress slider time value.
+
+        Parameters
+        ----------
+        t: float
+            Final time for the progress slider.
+        """
+        self._progress_bar.max_value = t
+
+    @property
+    def current_time(self):
+        """Get current time of the progress slider.
+
+        Returns
+        -------
+        float
+            Progress slider current value.
+        """
+        return self._progress_bar.value
+
+    @current_time.setter
+    def current_time(self, t):
+        """Set progress slider value.
+
+        Parameters
+        -------
+        t: float
+            Current time to be set.
+        """
+        self._progress_bar.value = t
+        self.current_time_str = t
+
+    @property
+    def current_time_str(self):
+        """Returns current time as a string.
+
+        Returns
+        -------
+        str
+            Current time formatted as a string in the form:`HH:MM:SS`.
+
+        """
+        return self.time_text.message
+
+    @current_time_str.setter
+    def current_time_str(self, t):
+        """Set time counter.
+
+        Parameters
+        ----------
+        t: float
+            Time to be set in the time_text counter.
+
+        Notes
+        -----
+        This should only be used when the `current_value` is not being set
+        since setting`current_value` automatically sets this property as well.
+        """
+        t = np.clip(t, 0, self.final_time)
+        if self.final_time < 3600:
+            m, s = divmod(t, 60)
+            t_str = r'%02d:%05.2f' % (m, s)
+        else:
+            m, s = divmod(t, 60)
+            h, m = divmod(m, 60)
+            t_str = r'%02d:%02d:%02d' % (h, m, s)
+        self.time_text.message = t_str
+
+    @property
+    def speed(self):
+        """Returns current speed.
+
+        Returns
+        -------
+        str
+            Current time formatted as a string in the form:`HH:MM:SS`.
+
+        """
+        return self._speed
+
+    @speed.setter
+    def speed(self, speed):
+        """Set time counter.
+
+        Parameters
+        ----------
+        speed: float
+            Speed value to be set in the speed_text counter.
+        """
+        if speed <= 0:
+            speed = 0.01
+        self._speed = speed
+        speed_str = f'{speed}'.strip('0').rstrip('.')
+        self.speed_text.font_size = 21 if 0.01 <= speed < 100 else 14
+        self.speed_text.message = speed_str
+
+    def show(self):
+        [act.SetVisibility(1) for act in self._get_actors()]
+
+    def hide(self):
+        [act.SetVisibility(0) for act in self._get_actors()]
+
+    def _get_actors(self):
+        """Get the actors composing this UI component."""
+        return self.panel.actors + self._progress_bar.actors + self.time_text.actors
+
+    def _add_to_scene(self, _scene):
+        """Add all subcomponents or VTK props that compose this UI component.
+
+        Parameters
+        ----------
+        _scene : scene
+
+        """
+
+        def resize_cbk(caller, ev):
+            if self._auto_width:
+                width = _scene.GetSize()[0]
+                if width == self.width:
+                    return
+                self._width = width
+                self._set_position(self.position)
+                self._progress_bar.value = self._progress_bar.value
+
+        _scene.AddObserver(Command.StartEvent, resize_cbk)
+        self.panel.add_to_scene(_scene)
+        self._progress_bar.add_to_scene(_scene)
+        self.time_text.add_to_scene(_scene)
+
+    @property
+    def width(self):
+        """Return the width of the PlaybackPanel
+
+        Returns
+        -------
+        float
+            The width of the PlaybackPanel.
+        """
+        return self._width
+
+    @width.setter
+    def width(self, width):
+        """Set width of the PlaybackPanel.
+
+        Parameters
+        ----------
+        width: float
+            The width of the whole panel.
+            If set to None, The width will be the same as the window's width.
+        """
+        self._width = width if width is not None else 900
+        self._auto_width = width is None
+        self._set_position(self.position)
+
+    def _set_position(self, _coords):
+        x, y = self.position
+        width = self.width
+        self.panel.position = (x + 5, y + 5)
+        progress_length = max(width - 310 - x, 1.0)
+        self._progress_bar.track.width = progress_length
+        self._progress_bar.center = (x + 215 + progress_length / 2, y + 20)
+        self.time_text.position = (x + 225 + progress_length, y + 10)
+
+    def _get_size(self):
+        return self.panel.size + self._progress_bar.size + self.time_text.size
+
+
+class Card2D(UI):
+    """Card element to show image and related text
+
+    Attributes
+    ----------
+    image: :class: 'ImageContainer2D'
+        Renders the image on the card.
+    title_box: :class: 'TextBlock2D'
+        Displays the title on card.
+    body_box: :class: 'TextBLock2D'
+        Displays the body text.
+    """
+
+    def __init__(self, image_path, body_text="", draggable=True,
+                 title_text="", padding=10, position=(0, 0),
+                 size=(400, 400), image_scale=0.5, bg_color=(0.5, 0.5, 0.5),
+                 bg_opacity=1, title_color=(0., 0., 0.),
+                 body_color=(0., 0., 0.), border_color=(1., 1., 1.),
+                 border_width=0, maintain_aspect=False):
+        """
+
+        Parameters
+        ----------
+        image_path: str
+            Path of the image, supports png and jpg/jpeg images
+        body_text: str, optional
+            Card body text
+        draggable: Bool, optional
+            If the card should be draggable
+        title_text: str, optional
+            Card title text
+        padding: int, optional
+            Padding between image, title, body
+        position : (float, float), optional
+            Absolute coordinates (x, y) of the lower-left corner of the
+            UI component
+        size : (int, int), optional
+            Width and height of the pixels of this UI component.
+        image_scale: float, optional
+            fraction of size taken by the image (between 0 , 1)
+        bg_color: (float, float, float), optional
+            Background color of card
+        bg_opacity: float, optional
+            Background opacity
+        title_color: (float, float, float), optional
+            Title text color
+        body_color: (float, float, float), optional
+            Body text color
+        border_color: (float, float, float), optional
+            Border color
+        border_width: int, optional
+            Width of the border
+        maintain_aspect: bool, optional
+            If the image should be scaled to maintain aspect ratio
+        """
+
+        self.image_path = image_path
+        self._basename = os.path.basename(self.image_path)
+        self._extension = self._basename.split('.')[-1]
+        if self._extension not in ['jpg', 'jpeg', 'png']:
+            raise UnidentifiedImageError(
+                f'Image extension {self._extension} not supported')
+
+        self.body_text = body_text
+        self.title_text = title_text
+        self.draggable = draggable
+        self.card_size = size
+        self.padding = padding
+
+        self.title_color = [np.clip(value, 0, 1) for value in title_color]
+        self.body_color = [np.clip(value, 0, 1) for value in body_color]
+        self.bg_color = [np.clip(value, 0, 1) for value in bg_color]
+        self.border_color = [np.clip(value, 0, 1) for value in border_color]
+        self.bg_opacity = bg_opacity
+
+        self.text_scale = np.clip(1 - image_scale, 0, 1)
+        self.image_scale = np.clip(image_scale, 0, 1)
+
+        self.maintain_aspect = maintain_aspect
+        if self.maintain_aspect:
+            self._true_image_size = Image.open(urlopen(self.image_path)).size
+
+        self._image_size = (self.card_size[0], self.card_size[1] *
+                            self.image_scale)
+
+        self.border_width = border_width
+        self.has_border = bool(border_width)
+
+        super(Card2D, self).__init__()
+        self.position = position
+
+        if self.maintain_aspect:
+            self._new_size = (self._true_image_size[0],
+                              self._true_image_size[1] // self.image_scale)
+            self.resize(self._new_size)
+        else:
+            self.resize(size)
+
+    def _setup(self):
+        """ Setup this UI component
+        Create the image.
+        Create the title and body.
+        Create a Panel2D widget to hold image, title, body.
+        """
+        self.image = ImageContainer2D(img_path=self.image_path,
+                                      size=self._image_size)
+
+        self.body_box = TextBlock2D(text=self.body_text,
+                                    color=self.body_color)
+
+        self.title_box = TextBlock2D(text=self.title_text, bold=True,
+                                     color=self.title_color)
+
+        self.panel = Panel2D(self.card_size, color=self.bg_color,
+                             opacity=self.bg_opacity,
+                             border_color=self.border_color,
+                             border_width=self.border_width,
+                             has_border=self.has_border)
+
+        self.panel.add_element(self.image, (0., 0.))
+        self.panel.add_element(self.title_box, (0., 0.))
+        self.panel.add_element(self.body_box, (0., 0.))
+
+        if self.draggable:
+            self.panel.background.on_left_mouse_button_dragged =\
+                self.left_button_dragged
+            self.panel.background.on_left_mouse_button_pressed\
+                = self.left_button_pressed
+            self.image.on_left_mouse_button_dragged =\
+                self.left_button_dragged
+            self.image.on_left_mouse_button_pressed =\
+                self.left_button_pressed
+        else:
+            self.panel.background.on_left_mouse_button_dragged =\
+                lambda i_ren, _obj, _comp: i_ren.force_render
+
+    def _get_actors(self):
+        """ Get the actors composing this UI component.
+        """
+
+        return self.panel.actors
+
+    def _add_to_scene(self, _scene):
+        """ Add all subcomponents or VTK props that compose this UI component.
+
+        Parameters
+        ----------
+        scene : scene
+        """
+        self.panel.add_to_scene(_scene)
+        if self.size[0] <= 200:
+            clip_overflow(self.body_box, self.size[0]-2*self.padding)
+        else:
+            wrap_overflow(self.body_box, self.size[0]-2*self.padding)
+
+        wrap_overflow(self.title_box, self.size[0]-2*self.padding)
+
+    def _get_size(self):
+        return self.panel.size
+
+    def resize(self, size):
+        """Resize Card2D.
+
+        Parameters
+        ----------
+        size : (int, int)
+            Card2D size(width, height) in pixels.
+        """
+        _width, _height = size
+        self.panel.resize(size)
+
+        self._image_size = (size[0]-int(self.border_width),
+                            int(self.image_scale*size[1]))
+
+        _title_box_size = (_width - 2 * self.padding, _height *
+                           0.34 * self.text_scale / 2)
+
+        _body_box_size = (_width - 2 * self.padding, _height *
+                          self.text_scale / 2)
+
+        _img_coords = (int(self.border_width),
+                       int(size[1] - self._image_size[1]))
+
+        _title_coords = (self.padding, int(_img_coords[1] -
+                                           _title_box_size[1] - self.padding +
+                                           self.border_width))
+
+        _text_coords = (self.padding, int(_title_coords[1] -
+                                          _body_box_size[1] - self.padding +
+                                          self.border_width))
+
+        self.panel.update_element(self.image, _img_coords)
+        self.panel.update_element(self.body_box, _text_coords)
+        self.panel.update_element(self.title_box, _title_coords)
+
+        self.image.resize(self._image_size)
+        self.title_box.resize(_title_box_size)
+
+    def _set_position(self, _coords):
+        """ Position the lower-left corner of this UI component.
+
+        Parameters
+        ----------
+        coords: (float, float)
+            Absolute pixel coordinates (x, y).
+        """
+
+        self.panel.position = _coords
+
+    @property
+    def color(self):
+        """ Returns the background color of card.
+        """
+
+        return self.panel.color
+
+    @color.setter
+    def color(self, color):
+        """ Sets background color of card.
+
+        Parameters
+        ----------
+        color : list of 3 floats.
+        """
+
+        self.panel.color = color
+
+    @property
+    def body(self):
+        """ Returns the body text of the card.
+        """
+
+        return self.body_box.message
+
+    @body.setter
+    def body(self, text):
+        self.body_box.message = text
+
+    @property
+    def title(self):
+        """ Returns the title text of the card
+        """
+
+        return self.title_box.message
+
+    @title.setter
+    def title(self, text):
+        self.title_box.message = text
+
+    def left_button_pressed(self, i_ren, _obj, _sub_component):
+        click_pos = np.array(i_ren.event.position)
+        self._click_position = click_pos
+        i_ren.event.abort()
+
+    def left_button_dragged(self, i_ren, _obj, _sub_component):
+        click_position = np.array(i_ren.event.position)
+        change = click_position - self._click_position
+        self.panel.position += change
+        self._click_position = click_position
+        i_ren.force_render()
+
+
 class Tree2D(UI):
     """Render nodes in tree form
 
@@ -3361,84 +4456,21 @@
 
     def _add_to_scene(self, _scene):
         """ Add all subcomponents or VTK props that compose this UI component.
-=======
-class DrawShape(UI):
-    """Create and Manage 2D Shapes."""
-
-    def __init__(self, shape_type, drawpanel=None, position=(0, 0)):
-        """Init this UI element.
-
-        Parameters
-        ----------
-        shape_type : string
-            Type of shape to be created.
-        drawpanel : DrawPanel, optional
-            Reference to the main canvas on which it is drawn.
-        position : (float, float), optional
-            (x, y) in pixels.
-        """
-        self.shape = None
-        self.shape_type = shape_type.lower()
-        self.drawpanel = drawpanel
-        self.max_size = None
-        self.rotation = 0
-        super(DrawShape, self).__init__(position)
-        self.shape.color = np.random.random(3)
-
-    def _setup(self):
-        """Setup this UI component.
-
-        Create a Shape.
-        """
-        if self.shape_type == 'line':
-            self.shape = Rectangle2D(size=(3, 3))
-        elif self.shape_type == 'quad':
-            self.shape = Rectangle2D(size=(3, 3))
-        elif self.shape_type == 'circle':
-            self.shape = Disk2D(outer_radius=2)
-        else:
-            raise IOError('Unknown shape type: {}.'.format(self.shape_type))
-
-        self.shape.on_left_mouse_button_pressed = self.left_button_pressed
-        self.shape.on_left_mouse_button_dragged = self.left_button_dragged
-        self.shape.on_left_mouse_button_released = self.left_button_released
-
-    def _get_actors(self):
-        """Get the actors composing this UI component."""
-        return self.shape
-
-    def _add_to_scene(self, scene):
-        """Add all subcomponents or VTK props that compose this UI component.
->>>>>>> e595bad0
 
         Parameters
         ----------
         scene : scene
-<<<<<<< HEAD
         """
         self.base_node.add_to_scene(_scene)
 
     def _set_position(self, _coords):
         """ Position the lower-left corner of this UI component.
-=======
-
-        """
-        self._scene = scene
-        self.shape.add_to_scene(scene)
-
-    def _get_size(self):
-        return self.shape.size
-
-    def _set_position(self, coords):
-        """Set the lower-left corner position of this UI component.
->>>>>>> e595bad0
 
         Parameters
         ----------
         coords: (float, float)
             Absolute pixel coordinates (x, y).
         """
-<<<<<<< HEAD
         self.base_node.position = _coords
 
     def _get_size(self):
@@ -4095,1035 +5127,6 @@
             self.on_node_deselect(self)
 
         i_ren.force_render()
-=======
-        if self.shape_type == 'circle':
-            self.shape.center = coords
-        else:
-            self.shape.position = coords
-
-    def update_shape_position(self, center_position):
-        """Update the center position on the canvas.
-
-        Parameters
-        ----------
-        center_position: (float, float)
-            Absolute pixel coordinates (x, y).
-        """
-        new_center = self.clamp_position(center=center_position)
-        self.drawpanel.canvas.update_element(self, new_center, 'center')
-        self.cal_bounding_box()
-
-    @property
-    def center(self):
-        return self._bounding_box_min + self._bounding_box_size // 2
-
-    @center.setter
-    def center(self, coords):
-        """Position the center of this UI component.
-
-        Parameters
-        ----------
-        coords: (float, float)
-            Absolute pixel coordinates (x, y).
-
-        """
-        new_center = np.array(coords)
-        new_lower_left_corner = new_center - self._bounding_box_size // 2
-        self.position = new_lower_left_corner + self._bounding_box_offset
-        self.cal_bounding_box()
-
-    @property
-    def is_selected(self):
-        return self._is_selected
-
-    @is_selected.setter
-    def is_selected(self, value):
-        if self.drawpanel and value:
-            self.drawpanel.current_shape = self
-        self._is_selected = value
-        self.selection_change()
-
-    def selection_change(self):
-        if self.is_selected:
-            self.drawpanel.rotation_slider.value = self.rotation
-        else:
-            self.drawpanel.rotation_slider.set_visibility(False)
-
-    def rotate(self, angle):
-        """Rotate the vertices of the UI component using specific angle.
-
-        Parameters
-        ----------
-        angle: float
-            Value by which the vertices are rotated in radian.
-        """
-        if self.shape_type == 'circle':
-            return
-        points_arr = vertices_from_actor(self.shape.actor)
-        new_points_arr = rotate_2d(points_arr, angle)
-        set_polydata_vertices(self.shape._polygonPolyData, new_points_arr)
-        update_actor(self.shape.actor)
-
-        self.cal_bounding_box()
-
-    def cal_bounding_box(self):
-        """Calculate the min, max position and the size of the bounding box."""
-        vertices = self.position + vertices_from_actor(self.shape.actor)[:, :-1]
-
-        (
-            self._bounding_box_min,
-            self._bounding_box_max,
-            self._bounding_box_size,
-        ) = cal_bounding_box_2d(vertices)
-
-        self._bounding_box_offset = self.position - self._bounding_box_min
-
-    def clamp_position(self, center=None):
-        """Clamp the given center according to the DrawPanel canvas.
-
-        Parameters
-        ----------
-        center : (float, float)
-            (x, y) in pixels.
-
-        Returns
-        -------
-        new_center: ndarray(int)
-            New center for the shape.
-        """
-        center = self.center if center is None else center
-        new_center = np.clip(
-            center,
-            self._bounding_box_size // 2,
-            self.drawpanel.canvas.size - self._bounding_box_size // 2,
-        )
-        return new_center.astype(int)
-
-    def resize(self, size):
-        """Resize the UI."""
-        if self.shape_type == 'line':
-            hyp = np.hypot(size[0], size[1])
-            self.shape.resize((hyp, 3))
-            self.rotate(angle=np.arctan2(size[1], size[0]))
-
-        elif self.shape_type == 'quad':
-            self.shape.resize(size)
-
-        elif self.shape_type == 'circle':
-            hyp = np.hypot(size[0], size[1])
-            if self.max_size and hyp > self.max_size:
-                hyp = self.max_size
-            self.shape.outer_radius = hyp
-
-        self.cal_bounding_box()
-
-    def remove(self):
-        """Remove the Shape and all related actors."""
-        self._scene.rm(self.shape.actor)
-        self.drawpanel.rotation_slider.set_visibility(False)
-
-    def left_button_pressed(self, i_ren, _obj, shape):
-        mode = self.drawpanel.current_mode
-        if mode == 'selection':
-            self.drawpanel.update_shape_selection(self)
-
-            click_pos = np.array(i_ren.event.position)
-            self._drag_offset = click_pos - self.center
-            self.drawpanel.show_rotation_slider()
-            i_ren.event.abort()
-        elif mode == 'delete':
-            self.remove()
-        else:
-            self.drawpanel.left_button_pressed(i_ren, _obj, self.drawpanel)
-        i_ren.force_render()
-
-    def left_button_dragged(self, i_ren, _obj, shape):
-        if self.drawpanel.current_mode == "selection":
-            self.drawpanel.rotation_slider.set_visibility(False)
-            if self._drag_offset is not None:
-                click_position = i_ren.event.position
-                relative_center_position = (
-                    click_position - self._drag_offset - self.drawpanel.canvas.position
-                )
-                self.update_shape_position(relative_center_position)
-            i_ren.force_render()
-        else:
-            self.drawpanel.left_button_dragged(i_ren, _obj, self.drawpanel)
-
-    def left_button_released(self, i_ren, _obj, shape):
-        if self.drawpanel.current_mode == "selection":
-            self.drawpanel.show_rotation_slider()
-            i_ren.force_render()
-
-
-class DrawPanel(UI):
-    """The main Canvas(Panel2D) on which everything would be drawn."""
-
-    def __init__(self, size=(400, 400), position=(0, 0), is_draggable=False):
-        """Init this UI element.
-
-        Parameters
-        ----------
-        size : (int, int), optional
-            Width and height in pixels of this UI component.
-        position : (float, float), optional
-            (x, y) in pixels.
-        is_draggable : bool, optional
-            Whether the background canvas will be draggble or not.
-        """
-        self.panel_size = size
-        super(DrawPanel, self).__init__(position)
-        self.is_draggable = is_draggable
-        self.current_mode = None
-
-        if is_draggable:
-            self.current_mode = 'selection'
-
-        self.shape_list = []
-        self.current_shape = None
-
-    def _setup(self):
-        """Setup this UI component.
-
-        Create a Canvas(Panel2D).
-        """
-        self.canvas = Panel2D(size=self.panel_size)
-        self.canvas.background.on_left_mouse_button_pressed = self.left_button_pressed
-        self.canvas.background.on_left_mouse_button_dragged = self.left_button_dragged
-
-        # Todo
-        # Convert mode_data into a private variable and make it read-only
-        # Then add the ability to insert user-defined mode
-        mode_data = {
-            'selection': ['selection.png', 'selection-pressed.png'],
-            'line': ['line.png', 'line-pressed.png'],
-            'quad': ['quad.png', 'quad-pressed.png'],
-            'circle': ['circle.png', 'circle-pressed.png'],
-            'delete': ['delete.png', 'delete-pressed.png'],
-        }
-
-        padding = 5
-        # Todo
-        # Add this size to __init__
-        mode_panel_size = (len(mode_data) * 35 + 2 * padding, 40)
-        self.mode_panel = Panel2D(size=mode_panel_size, color=(0.5, 0.5, 0.5))
-        btn_pos = np.array([0, 0])
-
-        for mode, fname in mode_data.items():
-            icon_files = []
-            icon_files.append((mode, read_viz_icons(style='new_icons', fname=fname[0])))
-            icon_files.append(
-                (mode + '-pressed', read_viz_icons(style='new_icons', fname=fname[1]))
-            )
-            btn = Button2D(icon_fnames=icon_files)
-
-            def mode_selector(i_ren, _obj, btn):
-                self.current_mode = btn.icon_names[0]
-                i_ren.force_render()
-
-            btn.on_left_mouse_button_pressed = mode_selector
-
-            self.mode_panel.add_element(btn, btn_pos + padding)
-            btn_pos[0] += btn.size[0] + padding
-
-        self.canvas.add_element(self.mode_panel, (0, -mode_panel_size[1]))
-
-        self.mode_text = TextBlock2D(
-            text='Select appropriate drawing mode using below icon'
-        )
-        self.canvas.add_element(self.mode_text, (0.0, 1.0))
-
-        self.rotation_slider = RingSlider2D(initial_value=0,
-                                            text_template="{angle:5.1f}°")
-        self.rotation_slider.set_visibility(False)
-
-        def rotate_shape(slider):
-            angle = slider.value
-            previous_angle = slider.previous_value
-            rotation_angle = angle - previous_angle
-
-            current_center = self.current_shape.center
-            self.current_shape.rotate(np.deg2rad(rotation_angle))
-            self.current_shape.rotation = slider.value
-            self.current_shape.update_shape_position(
-                current_center - self.canvas.position)
-
-        self.rotation_slider.on_moving_slider = rotate_shape
-
-    def _get_actors(self):
-        """Get the actors composing this UI component."""
-        return self.canvas.actors
-
-    def _add_to_scene(self, scene):
-        """Add all subcomponents or VTK props that compose this UI component.
-
-        Parameters
-        ----------
-        scene : scene
-
-        """
-        self._scene = scene
-        self.canvas.add_to_scene(scene)
-
-    def _get_size(self):
-        return self.canvas.size
-
-    def _set_position(self, coords):
-        """Set the lower-left corner position of this UI component.
-
-        Parameters
-        ----------
-        coords: (float, float)
-            Absolute pixel coordinates (x, y).
-        """
-        self.canvas.position = coords + [0, self.mode_panel.size[1]]
-        slider_position = self.canvas.position + \
-            [self.canvas.size[0] - self.rotation_slider.size[0]/2,
-                self.rotation_slider.size[1]/2]
-        self.rotation_slider.center = slider_position
-
-    def resize(self, size):
-        """Resize the UI."""
-        pass
-
-    @property
-    def current_mode(self):
-        return self._current_mode
-
-    @current_mode.setter
-    def current_mode(self, mode):
-        self.update_button_icons(mode)
-        self._current_mode = mode
-        if mode is not None:
-            self.mode_text.message = f'Mode: {mode}'
-
-    def cal_min_boundary_distance(self, position):
-        """Calculate minimum distance between the current position and canvas boundary.
-
-        Parameters
-        ----------
-        position: (float,float)
-            current position of the shape.
-
-        Returns
-        -------
-        float
-            Minimum distance from the boundary.
-        """
-        distance_list = []
-        # calculate distance from element to left and lower boundary
-        distance_list.extend(position - self.canvas.position)
-        # calculate distance from element to upper and right boundary
-        distance_list.extend(self.canvas.position + self.canvas.size - position)
-
-        return min(distance_list)
-
-    def draw_shape(self, shape_type, current_position):
-        """Draw the required shape at the given position.
-
-        Parameters
-        ----------
-        shape_type: string
-            Type of shape - line, quad, circle.
-        current_position: (float,float)
-            Lower left corner position for the shape.
-        """
-        shape = DrawShape(
-            shape_type=shape_type, drawpanel=self, position=current_position
-        )
-        if shape_type == 'circle':
-            shape.max_size = self.cal_min_boundary_distance(current_position)
-        self.shape_list.append(shape)
-        self._scene.add(shape)
-        self.canvas.add_element(shape, current_position - self.canvas.position)
-        self.update_shape_selection(shape)
-
-    def resize_shape(self, current_position):
-        """Resize the shape.
-
-        Parameters
-        ----------
-        current_position: (float,float)
-            Lower left corner position for the shape.
-        """
-        self.current_shape = self.shape_list[-1]
-        size = current_position - self.current_shape.position
-        self.current_shape.resize(size)
-
-    def update_shape_selection(self, selected_shape):
-        for shape in self.shape_list:
-            if selected_shape == shape:
-                shape.is_selected = True
-            else:
-                shape.is_selected = False
-
-    def show_rotation_slider(self):
-        """Display the  RingSlider2D to allow rotation of shape from the center.
-        """
-        self._scene.rm(*self.rotation_slider.actors)
-        self.rotation_slider.add_to_scene(self._scene)
-        self.rotation_slider.set_visibility(True)
-
-    def update_button_icons(self, current_mode):
-        """Update the button icon.
-
-        Parameters
-        ----------
-        current_mode: string
-            Current mode of the UI.
-        """
-        for btn in self.mode_panel._elements[1:]:
-            if btn.icon_names[0] == current_mode:
-                btn.next_icon()
-            elif btn.current_icon_id == 1:
-                btn.next_icon()
-
-    def clamp_mouse_position(self, mouse_position):
-        """Restrict the mouse position to the canvas boundary.
-
-        Parameters
-        ----------
-        mouse_position: (float,float)
-            Current mouse position.
-
-        Returns
-        -------
-        list(float)
-            New clipped position.
-        """
-        return np.clip(
-            mouse_position,
-            self.canvas.position,
-            self.canvas.position + self.canvas.size,
-        )
-
-    def handle_mouse_click(self, position):
-        if self.current_mode == 'selection':
-            if self.is_draggable:
-                self._drag_offset = position - self.position
-            self.current_shape.is_selected = False
-        if self.current_mode in ['line', 'quad', 'circle']:
-            self.draw_shape(self.current_mode, position)
-
-    def left_button_pressed(self, i_ren, _obj, element):
-        self.handle_mouse_click(i_ren.event.position)
-        i_ren.force_render()
-
-    def handle_mouse_drag(self, position):
-        if self.is_draggable and self.current_mode == 'selection':
-            if self._drag_offset is not None:
-                new_position = position - self._drag_offset
-                self.position = new_position
-        if self.current_mode in ['line', 'quad', 'circle']:
-            self.resize_shape(position)
-
-    def left_button_dragged(self, i_ren, _obj, element):
-        mouse_position = self.clamp_mouse_position(i_ren.event.position)
-        self.handle_mouse_drag(mouse_position)
-        i_ren.force_render()
-
-
-class PlaybackPanel(UI):
-    """A playback controller that can do essential functionalities.
-    such as play, pause, stop, and seek.
-    """
-
-    def __init__(self, loop=False, position=(0, 0), width=None):
-        self._width = width if width is not None else 900
-        self._auto_width = width is None
-        self._position = position
-        super(PlaybackPanel, self).__init__(position)
-        self._playing = False
-        self._loop = None
-        self.loop() if loop else self.play_once()
-        self._speed = 1
-        # callback functions
-        self.on_play_pause_toggle = lambda state: None
-        self.on_play = lambda: None
-        self.on_pause = lambda: None
-        self.on_stop = lambda: None
-        self.on_loop_toggle = lambda is_looping: None
-        self.on_progress_bar_changed = lambda x: None
-        self.on_speed_up = lambda x: None
-        self.on_slow_down = lambda x: None
-        self.on_speed_changed = lambda x: None
-        self._set_position(position)
-
-    def _setup(self):
-        """Setup this Panel component."""
-        self.time_text = TextBlock2D()
-        self.speed_text = TextBlock2D(
-            text='1',
-            font_size=21,
-            color=(0.2, 0.2, 0.2),
-            bold=True,
-            justification='center',
-            vertical_justification='middle',
-        )
-
-        self.panel = Panel2D(
-            size=(190, 30),
-            color=(1, 1, 1),
-            align='right',
-            has_border=True,
-            border_color=(0, 0.3, 0),
-            border_width=2,
-        )
-
-        play_pause_icons = [
-            ('play', read_viz_icons(fname='play3.png')),
-            ('pause', read_viz_icons(fname='pause2.png')),
-        ]
-
-        loop_icons = [
-            ('once', read_viz_icons(fname='checkmark.png')),
-            ('loop', read_viz_icons(fname='infinite.png')),
-        ]
-
-        self._play_pause_btn = Button2D(icon_fnames=play_pause_icons)
-
-        self._loop_btn = Button2D(icon_fnames=loop_icons)
-
-        self._stop_btn = Button2D(
-            icon_fnames=[('stop', read_viz_icons(fname='stop2.png'))]
-        )
-
-        self._speed_up_btn = Button2D(
-            icon_fnames=[('plus', read_viz_icons(fname='plus.png'))], size=(15, 15)
-        )
-
-        self._slow_down_btn = Button2D(
-            icon_fnames=[('minus', read_viz_icons(fname='minus.png'))], size=(15, 15)
-        )
-
-        self._progress_bar = LineSlider2D(
-            initial_value=0,
-            orientation='horizontal',
-            min_value=0,
-            max_value=100,
-            text_alignment='top',
-            length=590,
-            text_template='',
-            line_width=9,
-        )
-
-        start = 0.04
-        w = 0.2
-        self.panel.add_element(self._play_pause_btn, (start, 0.04))
-        self.panel.add_element(self._stop_btn, (start + w, 0.04))
-        self.panel.add_element(self._loop_btn, (start + 2 * w, 0.04))
-        self.panel.add_element(self._slow_down_btn, (start + 0.63, 0.3))
-        self.panel.add_element(self.speed_text, (start + 0.78, 0.45))
-        self.panel.add_element(self._speed_up_btn, (start + 0.86, 0.3))
-
-        def play_pause_toggle(i_ren, _obj, _button):
-            self._playing = not self._playing
-            if self._playing:
-                self.play()
-            else:
-                self.pause()
-            self.on_play_pause_toggle(self._playing)
-            i_ren.force_render()
-
-        def stop(i_ren, _obj, _button):
-            self.stop()
-            i_ren.force_render()
-
-        def speed_up(i_ren, _obj, _button):
-            inc = 10 ** np.floor(np.log10(self.speed))
-            self.speed = round(self.speed + inc, 13)
-            self.on_speed_up(self._speed)
-            self.on_speed_changed(self._speed)
-            i_ren.force_render()
-
-        def slow_down(i_ren, _obj, _button):
-            dec = 10 ** np.floor(np.log10(self.speed - self.speed / 10))
-            self.speed = round(self.speed - dec, 13)
-            self.on_slow_down(self._speed)
-            self.on_speed_changed(self._speed)
-            i_ren.force_render()
-
-        def loop_toggle(i_ren, _obj, _button):
-            self._loop = not self._loop
-            if self._loop:
-                self.loop()
-            else:
-                self.play_once()
-            self.on_loop_toggle(self._loop)
-            i_ren.force_render()
-
-        # using the adapters created above
-        self._play_pause_btn.on_left_mouse_button_pressed = play_pause_toggle
-        self._stop_btn.on_left_mouse_button_pressed = stop
-        self._loop_btn.on_left_mouse_button_pressed = loop_toggle
-        self._speed_up_btn.on_left_mouse_button_pressed = speed_up
-        self._slow_down_btn.on_left_mouse_button_pressed = slow_down
-
-        def on_progress_change(slider):
-            t = slider.value
-            self.on_progress_bar_changed(t)
-            self.current_time = t
-
-        self._progress_bar.on_moving_slider = on_progress_change
-        self.current_time = 0
-
-    def play(self):
-        """Play the playback"""
-        self._playing = True
-        self._play_pause_btn.set_icon_by_name('pause')
-        self.on_play()
-
-    def stop(self):
-        """Stop the playback"""
-        self._playing = False
-        self._play_pause_btn.set_icon_by_name('play')
-        self.on_stop()
-
-    def pause(self):
-        """Pause the playback"""
-        self._playing = False
-        self._play_pause_btn.set_icon_by_name('play')
-        self.on_pause()
-
-    def loop(self):
-        """Set repeating mode to loop."""
-        self._loop = True
-        self._loop_btn.set_icon_by_name('loop')
-
-    def play_once(self):
-        """Set repeating mode to repeat once."""
-        self._loop = False
-        self._loop_btn.set_icon_by_name('once')
-
-    @property
-    def final_time(self):
-        """Set final progress slider time value.
-
-        Returns
-        -------
-        float
-            Final time for the progress slider.
-        """
-        return self._progress_bar.max_value
-
-    @final_time.setter
-    def final_time(self, t):
-        """Set final progress slider time value.
-
-        Parameters
-        ----------
-        t: float
-            Final time for the progress slider.
-        """
-        self._progress_bar.max_value = t
-
-    @property
-    def current_time(self):
-        """Get current time of the progress slider.
-
-        Returns
-        -------
-        float
-            Progress slider current value.
-        """
-        return self._progress_bar.value
-
-    @current_time.setter
-    def current_time(self, t):
-        """Set progress slider value.
-
-        Parameters
-        -------
-        t: float
-            Current time to be set.
-        """
-        self._progress_bar.value = t
-        self.current_time_str = t
-
-    @property
-    def current_time_str(self):
-        """Returns current time as a string.
-
-        Returns
-        -------
-        str
-            Current time formatted as a string in the form:`HH:MM:SS`.
-
-        """
-        return self.time_text.message
-
-    @current_time_str.setter
-    def current_time_str(self, t):
-        """Set time counter.
-
-        Parameters
-        ----------
-        t: float
-            Time to be set in the time_text counter.
-
-        Notes
-        -----
-        This should only be used when the `current_value` is not being set
-        since setting`current_value` automatically sets this property as well.
-        """
-        t = np.clip(t, 0, self.final_time)
-        if self.final_time < 3600:
-            m, s = divmod(t, 60)
-            t_str = r'%02d:%05.2f' % (m, s)
-        else:
-            m, s = divmod(t, 60)
-            h, m = divmod(m, 60)
-            t_str = r'%02d:%02d:%02d' % (h, m, s)
-        self.time_text.message = t_str
-
-    @property
-    def speed(self):
-        """Returns current speed.
-
-        Returns
-        -------
-        str
-            Current time formatted as a string in the form:`HH:MM:SS`.
-
-        """
-        return self._speed
-
-    @speed.setter
-    def speed(self, speed):
-        """Set time counter.
-
-        Parameters
-        ----------
-        speed: float
-            Speed value to be set in the speed_text counter.
-        """
-        if speed <= 0:
-            speed = 0.01
-        self._speed = speed
-        speed_str = f'{speed}'.strip('0').rstrip('.')
-        self.speed_text.font_size = 21 if 0.01 <= speed < 100 else 14
-        self.speed_text.message = speed_str
-
-    def show(self):
-        [act.SetVisibility(1) for act in self._get_actors()]
-
-    def hide(self):
-        [act.SetVisibility(0) for act in self._get_actors()]
-
-    def _get_actors(self):
-        """Get the actors composing this UI component."""
-        return self.panel.actors + self._progress_bar.actors + self.time_text.actors
-
-    def _add_to_scene(self, _scene):
-        """Add all subcomponents or VTK props that compose this UI component.
-
-        Parameters
-        ----------
-        _scene : scene
-
-        """
-
-        def resize_cbk(caller, ev):
-            if self._auto_width:
-                width = _scene.GetSize()[0]
-                if width == self.width:
-                    return
-                self._width = width
-                self._set_position(self.position)
-                self._progress_bar.value = self._progress_bar.value
-
-        _scene.AddObserver(Command.StartEvent, resize_cbk)
-        self.panel.add_to_scene(_scene)
-        self._progress_bar.add_to_scene(_scene)
-        self.time_text.add_to_scene(_scene)
-
-    @property
-    def width(self):
-        """Return the width of the PlaybackPanel
-
-        Returns
-        -------
-        float
-            The width of the PlaybackPanel.
-        """
-        return self._width
-
-    @width.setter
-    def width(self, width):
-        """Set width of the PlaybackPanel.
-
-        Parameters
-        ----------
-        width: float
-            The width of the whole panel.
-            If set to None, The width will be the same as the window's width.
-        """
-        self._width = width if width is not None else 900
-        self._auto_width = width is None
-        self._set_position(self.position)
-
-    def _set_position(self, _coords):
-        x, y = self.position
-        width = self.width
-        self.panel.position = (x + 5, y + 5)
-        progress_length = max(width - 310 - x, 1.0)
-        self._progress_bar.track.width = progress_length
-        self._progress_bar.center = (x + 215 + progress_length / 2, y + 20)
-        self.time_text.position = (x + 225 + progress_length, y + 10)
-
-    def _get_size(self):
-        return self.panel.size + self._progress_bar.size + self.time_text.size
-
-
-class Card2D(UI):
-    """Card element to show image and related text
-
-    Attributes
-    ----------
-    image: :class: 'ImageContainer2D'
-        Renders the image on the card.
-    title_box: :class: 'TextBlock2D'
-        Displays the title on card.
-    body_box: :class: 'TextBLock2D'
-        Displays the body text.
-    """
-
-    def __init__(self, image_path, body_text="", draggable=True,
-                 title_text="", padding=10, position=(0, 0),
-                 size=(400, 400), image_scale=0.5, bg_color=(0.5, 0.5, 0.5),
-                 bg_opacity=1, title_color=(0., 0., 0.),
-                 body_color=(0., 0., 0.), border_color=(1., 1., 1.),
-                 border_width=0, maintain_aspect=False):
-        """
-
-        Parameters
-        ----------
-        image_path: str
-            Path of the image, supports png and jpg/jpeg images
-        body_text: str, optional
-            Card body text
-        draggable: Bool, optional
-            If the card should be draggable
-        title_text: str, optional
-            Card title text
-        padding: int, optional
-            Padding between image, title, body
-        position : (float, float), optional
-            Absolute coordinates (x, y) of the lower-left corner of the
-            UI component
-        size : (int, int), optional
-            Width and height of the pixels of this UI component.
-        image_scale: float, optional
-            fraction of size taken by the image (between 0 , 1)
-        bg_color: (float, float, float), optional
-            Background color of card
-        bg_opacity: float, optional
-            Background opacity
-        title_color: (float, float, float), optional
-            Title text color
-        body_color: (float, float, float), optional
-            Body text color
-        border_color: (float, float, float), optional
-            Border color
-        border_width: int, optional
-            Width of the border
-        maintain_aspect: bool, optional
-            If the image should be scaled to maintain aspect ratio
-        """
-
-        self.image_path = image_path
-        self._basename = os.path.basename(self.image_path)
-        self._extension = self._basename.split('.')[-1]
-        if self._extension not in ['jpg', 'jpeg', 'png']:
-            raise UnidentifiedImageError(
-                f'Image extension {self._extension} not supported')
-
-        self.body_text = body_text
-        self.title_text = title_text
-        self.draggable = draggable
-        self.card_size = size
-        self.padding = padding
-
-        self.title_color = [np.clip(value, 0, 1) for value in title_color]
-        self.body_color = [np.clip(value, 0, 1) for value in body_color]
-        self.bg_color = [np.clip(value, 0, 1) for value in bg_color]
-        self.border_color = [np.clip(value, 0, 1) for value in border_color]
-        self.bg_opacity = bg_opacity
-
-        self.text_scale = np.clip(1 - image_scale, 0, 1)
-        self.image_scale = np.clip(image_scale, 0, 1)
-
-        self.maintain_aspect = maintain_aspect
-        if self.maintain_aspect:
-            self._true_image_size = Image.open(urlopen(self.image_path)).size
-
-        self._image_size = (self.card_size[0], self.card_size[1] *
-                            self.image_scale)
-
-        self.border_width = border_width
-        self.has_border = bool(border_width)
-
-        super(Card2D, self).__init__()
-        self.position = position
-
-        if self.maintain_aspect:
-            self._new_size = (self._true_image_size[0],
-                              self._true_image_size[1] // self.image_scale)
-            self.resize(self._new_size)
-        else:
-            self.resize(size)
-
-    def _setup(self):
-        """ Setup this UI component
-        Create the image.
-        Create the title and body.
-        Create a Panel2D widget to hold image, title, body.
-        """
-        self.image = ImageContainer2D(img_path=self.image_path,
-                                      size=self._image_size)
-
-        self.body_box = TextBlock2D(text=self.body_text,
-                                    color=self.body_color)
-
-        self.title_box = TextBlock2D(text=self.title_text, bold=True,
-                                     color=self.title_color)
-
-        self.panel = Panel2D(self.card_size, color=self.bg_color,
-                             opacity=self.bg_opacity,
-                             border_color=self.border_color,
-                             border_width=self.border_width,
-                             has_border=self.has_border)
-
-        self.panel.add_element(self.image, (0., 0.))
-        self.panel.add_element(self.title_box, (0., 0.))
-        self.panel.add_element(self.body_box, (0., 0.))
-
-        if self.draggable:
-            self.panel.background.on_left_mouse_button_dragged =\
-                self.left_button_dragged
-            self.panel.background.on_left_mouse_button_pressed\
-                = self.left_button_pressed
-            self.image.on_left_mouse_button_dragged =\
-                self.left_button_dragged
-            self.image.on_left_mouse_button_pressed =\
-                self.left_button_pressed
-        else:
-            self.panel.background.on_left_mouse_button_dragged =\
-                lambda i_ren, _obj, _comp: i_ren.force_render
-
-    def _get_actors(self):
-        """ Get the actors composing this UI component.
-        """
-
-        return self.panel.actors
-
-    def _add_to_scene(self, _scene):
-        """ Add all subcomponents or VTK props that compose this UI component.
-
-        Parameters
-        ----------
-        scene : scene
-        """
-        self.panel.add_to_scene(_scene)
-        if self.size[0] <= 200:
-            clip_overflow(self.body_box, self.size[0]-2*self.padding)
-        else:
-            wrap_overflow(self.body_box, self.size[0]-2*self.padding)
-
-        wrap_overflow(self.title_box, self.size[0]-2*self.padding)
-
-    def _get_size(self):
-        return self.panel.size
-
-    def resize(self, size):
-        """Resize Card2D.
-
-        Parameters
-        ----------
-        size : (int, int)
-            Card2D size(width, height) in pixels.
-        """
-        _width, _height = size
-        self.panel.resize(size)
-
-        self._image_size = (size[0]-int(self.border_width),
-                            int(self.image_scale*size[1]))
-
-        _title_box_size = (_width - 2 * self.padding, _height *
-                           0.34 * self.text_scale / 2)
-
-        _body_box_size = (_width - 2 * self.padding, _height *
-                          self.text_scale / 2)
-
-        _img_coords = (int(self.border_width),
-                       int(size[1] - self._image_size[1]))
-
-        _title_coords = (self.padding, int(_img_coords[1] -
-                                           _title_box_size[1] - self.padding +
-                                           self.border_width))
-
-        _text_coords = (self.padding, int(_title_coords[1] -
-                                          _body_box_size[1] - self.padding +
-                                          self.border_width))
-
-        self.panel.update_element(self.image, _img_coords)
-        self.panel.update_element(self.body_box, _text_coords)
-        self.panel.update_element(self.title_box, _title_coords)
-
-        self.image.resize(self._image_size)
-        self.title_box.resize(_title_box_size)
-
-    def _set_position(self, _coords):
-        """ Position the lower-left corner of this UI component.
-
-        Parameters
-        ----------
-        coords: (float, float)
-            Absolute pixel coordinates (x, y).
-        """
-
-        self.panel.position = _coords
-
-    @property
-    def color(self):
-        """ Returns the background color of card.
-        """
-
-        return self.panel.color
-
-    @color.setter
-    def color(self, color):
-        """ Sets background color of card.
-
-        Parameters
-        ----------
-        color : list of 3 floats.
-        """
-
-        self.panel.color = color
-
-    @property
-    def body(self):
-        """ Returns the body text of the card.
-        """
-
-        return self.body_box.message
-
-    @body.setter
-    def body(self, text):
-        self.body_box.message = text
-
-    @property
-    def title(self):
-        """ Returns the title text of the card
-        """
-
-        return self.title_box.message
-
-    @title.setter
-    def title(self, text):
-        self.title_box.message = text
->>>>>>> e595bad0
 
     def left_button_pressed(self, i_ren, _obj, _sub_component):
         click_pos = np.array(i_ren.event.position)
@@ -5133,10 +5136,6 @@
     def left_button_dragged(self, i_ren, _obj, _sub_component):
         click_position = np.array(i_ren.event.position)
         change = click_position - self._click_position
-<<<<<<< HEAD
         self.title_panel.position += change
-=======
-        self.panel.position += change
->>>>>>> e595bad0
         self._click_position = click_position
         i_ren.force_render()