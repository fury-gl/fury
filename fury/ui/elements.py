--- conflicted
+++ resolved
@@ -15,8 +15,9 @@
     'FileMenu2D',
     'DrawShape',
     'DrawPanel',
-    'SpinBox',
     'PlaybackPanel',
+    'Card2D',
+    'SpinBox'
 ]
 
 import os
@@ -4108,132 +4109,6 @@
         return self.panel.size + self._progress_bar.size + self.time_text.size
 
 
-<<<<<<< HEAD
-class SpinBox(UI):
-    """SpinBox UI.
-    """
-
-    def __init__(self, position=(350, 400), size=(300, 100), padding=10,
-                 panel_color=(1, 1, 1), min_val=0, max_val=100,
-                 initial_val=50, step=1, textbox_width=10, textbox_height=2):
-        """Init this UI element.
-
-        Parameters
-        ----------
-        position : (int, int), optional
-            Absolute coordinates (x, y) of the lower-left corner of this
-            UI component.
-        size : (int, int), optional
-            Width and height in pixels of this UI component.
-        padding : int, optional
-            Distance between  and background.
-        panel_color : (float, float, float), optional
-            Panel color of SpinBoxUI.
-        min_val: int, optional
-            Minimum value of SpinBoxUI.
-        max_val: int, optional
-            Maximum value of SpinBoxUI.
-        initial_val: int, optional
-            Initial value of SpinBoxUI.
-        step: int, optional
-            Step value of SpinBoxUI.
-        textbox_width: int, optional
-            Width of Textbox.
-        textbox_height: int, optional
-            Height of Textbox.
-        """
-        self.panel_size = size
-        self.padding = padding
-        self.panel_color = panel_color
-        self.min_val = min_val
-        self.max_val = max_val
-        self.value = initial_val
-        self.step = step
-        self.textbox_width = textbox_width
-        self.textbox_height = textbox_height
-
-        super(SpinBox, self).__init__(position)
-
-        self.resize(size)
-
-        self.on_change = lambda ui: None
-
-    def _setup(self):
-        """Setup this UI component.
-
-        Create the SpinBoxUI with Background (Panel2D) and InputBox (TextBox2D)
-        and Increment,Decrement Button (Button2D).
-        """
-        self.panel = Panel2D(size=self.panel_size, color=self.panel_color)
-
-        self.textbox = TextBox2D(width=self.textbox_width,
-                                 height=self.textbox_height,
-                                 justification="center")
-        self.textbox.set_message(str(self.value))
-        self.increment_button = Button2D(
-            icon_fnames=[("up", read_viz_icons(fname="circle-up.png"))])
-        self.decrement_button = Button2D(
-            icon_fnames=[("down", read_viz_icons(fname="circle-down.png"))])
-
-        self.panel.add_element(self.textbox, (0, 0))
-        self.panel.add_element(self.increment_button, (0, 0))
-        self.panel.add_element(self.decrement_button, (0, 0))
-
-        # Adding button click callbacks
-        self.increment_button.on_left_mouse_button_pressed = \
-            self.increment_callback
-        self.decrement_button.on_left_mouse_button_pressed = \
-            self.decrement_callback
-        self.textbox.off_focus = self.textbox_update_value
-
-    def resize(self, size):
-        """Resize SpinBox.
-
-        Parameters
-        ----------
-        size : (float, float)
-            SpinBox size(width, height) in pixels.
-        """
-        self.panel_size = size
-        self.textbox_size = (int(0.7 * size[0]), int(0.8 * size[1]))
-        self.button_size = (int(0.2 * size[0]), int(0.3 * size[1]))
-        self.padding = int(0.03 * self.panel_size[0])
-
-        self.panel.resize(size)
-        self.textbox.text.resize(self.textbox_size)
-        self.increment_button.resize(self.button_size)
-        self.decrement_button.resize(self.button_size)
-
-        textbox_pos = (self.padding, int((size[1] - self.textbox_size[1])/2))
-        inc_btn_pos = (size[0] - self.padding - self.button_size[0],
-                       int((1.5*size[1] - self.button_size[1])/2))
-        dec_btn_pos = (size[0] - self.padding - self.button_size[0],
-                       int((0.5*size[1] - self.button_size[1])/2))
-
-        self.panel.update_element(self.textbox, textbox_pos)
-        self.panel.update_element(self.increment_button, inc_btn_pos)
-        self.panel.update_element(self.decrement_button, dec_btn_pos)
-
-    def _get_actors(self):
-        """Get the actors composing this UI component."""
-        return self.panel.actors
-
-    def _add_to_scene(self, scene):
-        """Add all subcomponents or VTK props that compose this UI component.
-
-        Parameters
-        ----------
-        scene : Scene
-
-        """
-        self.panel.add_to_scene(scene)
-
-    def _get_size(self):
-        return self.panel.size
-
-    def _set_position(self, coords):
-        """Set the lower-left corner position of this UI component.
-=======
 class Card2D(UI):
     """Card element to show image and related text
 
@@ -4434,14 +4309,198 @@
 
     def _set_position(self, _coords):
         """ Position the lower-left corner of this UI component.
->>>>>>> e595bad0
 
         Parameters
         ----------
         coords: (float, float)
             Absolute pixel coordinates (x, y).
         """
-<<<<<<< HEAD
+
+        self.panel.position = _coords
+
+    @property
+    def color(self):
+        """ Returns the background color of card.
+        """
+
+        return self.panel.color
+
+    @color.setter
+    def color(self, color):
+        """ Sets background color of card.
+
+        Parameters
+        ----------
+        color : list of 3 floats.
+        """
+
+        self.panel.color = color
+
+    @property
+    def body(self):
+        """ Returns the body text of the card.
+        """
+
+        return self.body_box.message
+
+    @body.setter
+    def body(self, text):
+        self.body_box.message = text
+
+    @property
+    def title(self):
+        """ Returns the title text of the card
+        """
+
+        return self.title_box.message
+
+    @title.setter
+    def title(self, text):
+        self.title_box.message = text
+
+    def left_button_pressed(self, i_ren, _obj, _sub_component):
+        click_pos = np.array(i_ren.event.position)
+        self._click_position = click_pos
+        i_ren.event.abort()
+
+    def left_button_dragged(self, i_ren, _obj, _sub_component):
+        click_position = np.array(i_ren.event.position)
+        change = click_position - self._click_position
+        self.panel.position += change
+        self._click_position = click_position
+        i_ren.force_render()
+
+
+class SpinBox(UI):
+    """SpinBox UI.
+    """
+
+    def __init__(self, position=(350, 400), size=(300, 100), padding=10,
+                 panel_color=(1, 1, 1), min_val=0, max_val=100,
+                 initial_val=50, step=1, textbox_width=10, textbox_height=2):
+        """Init this UI element.
+
+        Parameters
+        ----------
+        position : (int, int), optional
+            Absolute coordinates (x, y) of the lower-left corner of this
+            UI component.
+        size : (int, int), optional
+            Width and height in pixels of this UI component.
+        padding : int, optional
+            Distance between  and background.
+        panel_color : (float, float, float), optional
+            Panel color of SpinBoxUI.
+        min_val: int, optional
+            Minimum value of SpinBoxUI.
+        max_val: int, optional
+            Maximum value of SpinBoxUI.
+        initial_val: int, optional
+            Initial value of SpinBoxUI.
+        step: int, optional
+            Step value of SpinBoxUI.
+        textbox_width: int, optional
+            Width of Textbox.
+        textbox_height: int, optional
+            Height of Textbox.
+        """
+        self.panel_size = size
+        self.padding = padding
+        self.panel_color = panel_color
+        self.min_val = min_val
+        self.max_val = max_val
+        self.value = initial_val
+        self.step = step
+        self.textbox_width = textbox_width
+        self.textbox_height = textbox_height
+
+        super(SpinBox, self).__init__(position)
+
+        self.resize(size)
+
+        self.on_change = lambda ui: None
+
+    def _setup(self):
+        """Setup this UI component.
+
+        Create the SpinBoxUI with Background (Panel2D) and InputBox (TextBox2D)
+        and Increment,Decrement Button (Button2D).
+        """
+        self.panel = Panel2D(size=self.panel_size, color=self.panel_color)
+
+        self.textbox = TextBox2D(width=self.textbox_width,
+                                 height=self.textbox_height,
+                                 justification="center")
+        self.textbox.set_message(str(self.value))
+        self.increment_button = Button2D(
+            icon_fnames=[("up", read_viz_icons(fname="circle-up.png"))])
+        self.decrement_button = Button2D(
+            icon_fnames=[("down", read_viz_icons(fname="circle-down.png"))])
+
+        self.panel.add_element(self.textbox, (0, 0))
+        self.panel.add_element(self.increment_button, (0, 0))
+        self.panel.add_element(self.decrement_button, (0, 0))
+
+        # Adding button click callbacks
+        self.increment_button.on_left_mouse_button_pressed = \
+            self.increment_callback
+        self.decrement_button.on_left_mouse_button_pressed = \
+            self.decrement_callback
+        self.textbox.off_focus = self.textbox_update_value
+
+    def resize(self, size):
+        """Resize SpinBox.
+
+        Parameters
+        ----------
+        size : (float, float)
+            SpinBox size(width, height) in pixels.
+        """
+        self.panel_size = size
+        self.textbox_size = (int(0.7 * size[0]), int(0.8 * size[1]))
+        self.button_size = (int(0.2 * size[0]), int(0.3 * size[1]))
+        self.padding = int(0.03 * self.panel_size[0])
+
+        self.panel.resize(size)
+        self.textbox.text.resize(self.textbox_size)
+        self.increment_button.resize(self.button_size)
+        self.decrement_button.resize(self.button_size)
+
+        textbox_pos = (self.padding, int((size[1] - self.textbox_size[1])/2))
+        inc_btn_pos = (size[0] - self.padding - self.button_size[0],
+                       int((1.5*size[1] - self.button_size[1])/2))
+        dec_btn_pos = (size[0] - self.padding - self.button_size[0],
+                       int((0.5*size[1] - self.button_size[1])/2))
+
+        self.panel.update_element(self.textbox, textbox_pos)
+        self.panel.update_element(self.increment_button, inc_btn_pos)
+        self.panel.update_element(self.decrement_button, dec_btn_pos)
+
+    def _get_actors(self):
+        """Get the actors composing this UI component."""
+        return self.panel.actors
+
+    def _add_to_scene(self, scene):
+        """Add all subcomponents or VTK props that compose this UI component.
+
+        Parameters
+        ----------
+        scene : Scene
+
+        """
+        self.panel.add_to_scene(scene)
+
+    def _get_size(self):
+        return self.panel.size
+
+    def _set_position(self, coords):
+        """Set the lower-left corner position of this UI component.
+
+        Parameters
+        ----------
+        coords: (float, float)
+            Absolute pixel coordinates (x, y).
+        """
         self.panel.center = coords
 
     def increment_callback(self, i_ren, _obj, _button):
@@ -4491,60 +4550,4 @@
         self.value = int(textbox.text.message)
 
         self.textbox.set_message(str(self.value))
-        self.on_change(self)
-=======
-
-        self.panel.position = _coords
-
-    @property
-    def color(self):
-        """ Returns the background color of card.
-        """
-
-        return self.panel.color
-
-    @color.setter
-    def color(self, color):
-        """ Sets background color of card.
-
-        Parameters
-        ----------
-        color : list of 3 floats.
-        """
-
-        self.panel.color = color
-
-    @property
-    def body(self):
-        """ Returns the body text of the card.
-        """
-
-        return self.body_box.message
-
-    @body.setter
-    def body(self, text):
-        self.body_box.message = text
-
-    @property
-    def title(self):
-        """ Returns the title text of the card
-        """
-
-        return self.title_box.message
-
-    @title.setter
-    def title(self, text):
-        self.title_box.message = text
-
-    def left_button_pressed(self, i_ren, _obj, _sub_component):
-        click_pos = np.array(i_ren.event.position)
-        self._click_position = click_pos
-        i_ren.event.abort()
-
-    def left_button_dragged(self, i_ren, _obj, _sub_component):
-        click_position = np.array(i_ren.event.position)
-        change = click_position - self._click_position
-        self.panel.position += change
-        self._click_position = click_position
-        i_ren.force_render()
->>>>>>> e595bad0
+        self.on_change(self)