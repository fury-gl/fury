--- conflicted
+++ resolved
@@ -3485,7 +3485,6 @@
             if self._drag_offset is not None:
                 click_position = i_ren.event.position
                 relative_center_position = click_position - \
-<<<<<<< HEAD
                     self._drag_offset - self.drawpanel.position
 
                 if self.drawpanel.shape_group.is_present(self):
@@ -3494,10 +3493,6 @@
                 else:
                     self.drawpanel.shape_group.clear()
                     self.update_shape_position(relative_center_position)
-=======
-                    self._drag_offset - self.drawpanel.canvas.position
-                self.update_shape_position(relative_center_position)
->>>>>>> 054d709c
             i_ren.force_render()
         else:
             self.drawpanel.left_button_dragged(i_ren, _obj, self.drawpanel)
