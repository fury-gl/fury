--- conflicted
+++ resolved
@@ -15,16 +15,11 @@
 
 from fury.data import read_viz_icons
 from fury.lib import PolyDataMapper2D
-from fury.ui.core import UI, Rectangle2D, TextBlock2D, Disk2D
+from fury.ui.core import UI, Rectangle2D, TextBlock2D, Disk2D, ToolButton2D
 from fury.ui.containers import Panel2D
-<<<<<<< HEAD
-from fury.ui.helpers import TWO_PI, clip_overflow
-from fury.ui.core import ToolButton2D
-=======
+
 from fury.ui.helpers import (TWO_PI, clip_overflow,
                              cal_bounding_box_2d, rotate_2d)
-from fury.ui.core import Button2D
->>>>>>> 054d709c
 from fury.utils import (set_polydata_vertices, vertices_from_actor,
                         update_actor)
 
@@ -1724,7 +1719,7 @@
 
 class Option(UI):
 
-    """A set of a Button2D and a TextBlock2D to act as a single option
+    """A set of a ToolButton2D and a TextBlock2D to act as a single option
     for checkboxes and radio buttons.
     Clicking the button toggles its checked/unchecked status.
 
@@ -2028,7 +2023,7 @@
     ----------
     selection_box: :class: 'TextBox2D'
         Display selection and placeholder text.
-    drop_down_button: :class: 'Button2D'
+    drop_down_button: :class: 'ToolButton2D'
         Button to show or hide menu.
     drop_down_menu: :class: 'ListBox2D'
         Container for item list.
@@ -3622,20 +3617,20 @@
         loop_icons = [("once", read_viz_icons(fname="checkmark.png")),
                       ("loop", read_viz_icons(fname="infinite.png"))]
 
-        self._play_pause_btn = Button2D(icon_fnames=play_pause_icons)
-
-        self._loop_btn = Button2D(icon_fnames=loop_icons)
-
-        self._stop_btn = Button2D(
+        self._play_pause_btn = ToolButton2D(icon_fnames=play_pause_icons)
+
+        self._loop_btn = ToolButton2D(icon_fnames=loop_icons)
+
+        self._stop_btn = ToolButton2D(
             icon_fnames=[("stop", read_viz_icons(fname="stop2.png"))]
         )
 
-        self._speed_up_btn = Button2D(
+        self._speed_up_btn = ToolButton2D(
             icon_fnames=[("plus", read_viz_icons(fname="plus.png"))],
             size=(15, 15)
         )
 
-        self._slow_down_btn = Button2D(
+        self._slow_down_btn = ToolButton2D(
             icon_fnames=[("minus", read_viz_icons(fname="minus.png"))],
             size=(15, 15)
         )
