--- conflicted
+++ resolved
@@ -3268,12 +3268,8 @@
 
             self.update_line(np.asarray(new_points))
 
-<<<<<<< HEAD
-    def resize(self, size):
-=======
     def resize_line(self, size):
         offset_from_mouse = 2
->>>>>>> b9456b96
         hyp = np.hypot(size[0], size[1])
         self.current_line.resize((hyp - self.offset_from_mouse, self.line_width))
         self.rotate_line(angle=np.arctan2(size[1], size[0]))
