--- conflicted
+++ resolved
@@ -662,12 +662,6 @@
         startup_tab_id : int, optional
             Tab to be activated and uncollapsed on startup.
             by default None is activated/ all collapsed.
-<<<<<<< HEAD
-        tab_bar_pos : str, optional
-            Position of the Tab Bar in the panel
-=======
-
->>>>>>> ea0fb167
         """
         self.tabs = []
         self.nb_tabs = nb_tabs
