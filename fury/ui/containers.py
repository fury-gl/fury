--- conflicted
+++ resolved
@@ -1058,14 +1058,9 @@
                 self.add_callback(actor, 'MouseMoveEvent', self.mouse_move_callback2)
 
             # TODO: this is currently not running
-<<<<<<< HEAD
             self.add_callback(actor, "KeyPressEvent",
                               self.on_key_press_callback)
         # self.on_key_press = self.on_key_press_callback2
-=======
-            self.add_callback(actor, 'KeyPressEvent', self.key_press_callback)
-        # self.on_key_press = self.key_press_callback2
->>>>>>> 05797c41
 
     def _get_actors(self):
         """Get the actors composing this UI component."""
