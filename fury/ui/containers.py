"""UI container module."""

__all__ = ["Panel2D", "TabPanel2D", "TabUI", "ImageContainer2D",
           "GridUI"]

import numpy as np
import vtk
from functools import partial

from fury.io import load_image
from fury.ui.core import UI, Rectangle2D, TextBlock2D
from fury.ui.core import Button2D
from fury.utils import set_input, rotate
from fury.actor import grid


class Panel2D(UI):
    """A 2D UI Panel.

    Can contain one or more UI elements.

    Attributes
    ----------
    alignment : [left, right]
        Alignment of the panel with respect to the overall screen.
    """

    def __init__(self, size, position=(0, 0), color=(0.1, 0.1, 0.1),
<<<<<<< HEAD
                 opacity=0.7, align="left", resizable=False,
                 adaptive_resizing=False):
=======
                 opacity=0.7, align="left", border_color=(1, 1, 1),
                 border_width=0, has_border=False):
>>>>>>> 0f97a6db
        """Init class instance.

        Parameters
        ----------
        size : (int, int)
            Size (width, height) in pixels of the panel.
        position : (float, float)
            Absolute coordinates (x, y) of the lower-left corner of the panel.
        color : (float, float, float)
            Must take values in [0, 1].
        opacity : float
            Must take values in [0, 1].
        align : [left, right]
            Alignment of the panel with respect to the overall screen.
<<<<<<< HEAD
        resizable: bool, optional
            If the panel should be resizable from the corner.
        adaptive_resizing: bool, optional
            If the panel should adapt to the changing window size.
            Note that window resizing is perfomance heavy and
            only 4-5 insatnces should be created at a time.
        """
        self.resizable = resizable
        self.adaptive_resizing = adaptive_resizing
=======
        border_color: (float, float, float), optional
            Must take values in [0, 1].
        border_width: float, optional
            width of the border
        has_border: bool, optional
            If the panel should have borders.
        """
        self.has_border = has_border
        self._border_color = border_color
        self._border_width = border_width
>>>>>>> 0f97a6db
        super(Panel2D, self).__init__(position)
        self.resize(size)
        self.max_size = size
        self.alignment = align
        self.color = color
        self.opacity = opacity
        self.position = position
        self._drag_offset = None
        self.on_panel_resize = lambda ui: None

    def _setup(self):
        """Setup this UI component.

        Create the background (Rectangle2D) of the panel.
<<<<<<< HEAD
=======
        Create the borders (Rectangle2D) of the panel.
>>>>>>> 0f97a6db
        """
        self._elements = []
        self.element_offsets = []
        self.background = Rectangle2D()

        if self.has_border:
            self.borders = {'left': Rectangle2D(),
                            'right': Rectangle2D(),
                            'top': Rectangle2D(),
                            'bottom': Rectangle2D()}

            self.border_coords = {'left': (0., 0.),
                                  'right': (1., 0.),
                                  'top': (0., 1.),
                                  'bottom': (0., 0.)}

            for key in self.borders.keys():
                self.borders[key].color = self._border_color
                self.add_element(self.borders[key], self.border_coords[key])

            for key in self.borders.keys():
                self.borders[key].on_left_mouse_button_pressed = \
                    self.left_button_pressed

                self.borders[key].on_left_mouse_button_dragged = \
                    self.left_button_dragged

        self.add_element(self.background, (0, 0))

        if self.resizable:
            self.resize_button = Button2D(icon_fnames=[('resize_icon',
                                          'https://i.imgur.com/RQF9wLB.png')])

            self.resize_button.on_left_mouse_button_pressed = \
                self.left_button_pressed

            self.resize_button.on_left_mouse_button_dragged = \
                self.corner_resize

            self.add_element(self.resize_button, (0, 0))

        # Add default events listener for this UI component.
        self.background.on_left_mouse_button_pressed = self.left_button_pressed
        self.background.on_left_mouse_button_dragged = self.left_button_dragged
        self.background.on_window_propagate = self.window_resize

    def _get_actors(self):
        """Get the actors composing this UI component."""
        actors = []
        for element in self._elements:
            actors += element.actors

        return actors

    def _add_to_scene(self, scene):
        """Add all subcomponents or VTK props that compose this UI component.

        Parameters
        ----------
        scene : scene
        """
        if self.adaptive_resizing:
            window = scene.GetRenderWindow()
            i_ren = window.GetInteractor().GetInteractorStyle()

            window_size = window.GetSize()
            panel_size = self.size
            self.size_ratio = panel_size / window_size

            window.AddObserver('WindowResizeEvent',
                               partial(self.window_event_propagate,
                                       obj=self.background, i_ren=i_ren))

        for element in self._elements:
            element.add_to_scene(scene)

    def _get_size(self):
        return self.background.size

    def resize(self, size):
        """Set the panel size.

        Parameters
        ----------
        size : (float, float)
            Panel size (width, height) in pixels.
        """
        self.background.resize(size)

<<<<<<< HEAD
        if self.resizable:
            button_coords = (int(size[0] - self.resize_button.size[0]), 0)
            self.update_element(self.resize_button, button_coords)
=======
        if self.has_border:
            self.borders['left'].resize((self._border_width,
                                        size[1]+self._border_width))

            self.borders['right'].resize((self._border_width,
                                          size[1]+self._border_width))

            self.borders['top'].resize((self.size[0]+self._border_width,
                                        self._border_width))

            self.borders['bottom'].resize((self.size[0]+self._border_width,
                                           self._border_width))

            self.update_border_coords()
>>>>>>> 0f97a6db

    def _set_position(self, coords):
        """Set the lower-left corner position of this UI component.

        Parameters
        ----------
        coords: (float, float)
            Absolute pixel coordinates (x, y).

        """
        coords = np.array(coords)
        for element, offset in self.element_offsets:
            element.position = coords + offset

    @property
    def color(self):
        return self.background.color

    @color.setter
    def color(self, color):
        self.background.color = color

    @property
    def opacity(self):
        return self.background.opacity

    @opacity.setter
    def opacity(self, opacity):
        self.background.opacity = opacity

    def add_element(self, element, coords, anchor="position"):
        """Add a UI component to the panel.

        The coordinates represent an offset from the lower left corner of the
        panel.

        Parameters
        ----------
        element : UI
            The UI item to be added.
        coords : (float, float) or (int, int)
            If float, normalized coordinates are assumed and they must be
            between [0,1].
            If int, pixels coordinates are assumed and it must fit within the
            panel's size.

        """
        coords = np.array(coords)

        if np.issubdtype(coords.dtype, np.floating):
            if np.any(coords < 0) or np.any(coords > 1):
                raise ValueError("Normalized coordinates must be in [0,1].")

            coords = coords * self.size

        if anchor == "center":
            element.center = self.position + coords
        elif anchor == "position":
            element.position = self.position + coords
        else:
            msg = ("Unknown anchor {}. Supported anchors are 'position'"
                   " and 'center'.")
            raise ValueError(msg)

        self._elements.append(element)
        offset = element.position - self.position
        self.element_offsets.append((element, offset))

    def remove_element(self, element):
        """Remove a UI component from the panel.

        Parameters
        ----------
        element : UI
            The UI item to be removed.
        """
        idx = self._elements.index(element)
        del self._elements[idx]
        del self.element_offsets[idx]

    def update_element(self, element, coords, anchor="position"):
        """Update the position of a UI component in the panel.

        Parameters
        ----------
        element : UI
            The UI item to be updated.
        coords : (float, float) or (int, int)
            New coordinates.
            If float, normalized coordinates are assumed and they must be
            between [0,1].
            If int, pixels coordinates are assumed and it must fit within the
            panel's size.
        """
        self.remove_element(element)
        self.add_element(element, coords, anchor)

    def left_button_pressed(self, i_ren, _obj, panel2d_object):
        click_pos = np.array(i_ren.event.position)
        self._drag_offset = click_pos - self.position
        i_ren.event.abort()  # Stop propagating the event.

    def left_button_dragged(self, i_ren, _obj, _panel2d_object):
        if self._drag_offset is not None:
            click_position = np.array(i_ren.event.position)
            new_position = click_position - self._drag_offset
            self.position = new_position
        i_ren.force_render()

    def window_resize(self, i_ren, _obj, panel2d_object):
        """Method to resize the Panel as per the updated window size.

        Parameters
        ----------
        i_ren: :class: `CustomInteractorStyle`
            Custom Interactor
        obj: :class: `UI`
            UI element associated with the event
        panel2d_object: :class: `Panel2D`
            Instance of the Panel2D
        """
        _window_size = i_ren.GetInteractor().GetSize()
        _new_size = self.size_ratio * _window_size

        self.re_align(_window_size)
        self.resize(np.clip(_new_size, 0, self.max_size))
        i_ren.force_render()

    def corner_resize(self, i_ren, _obj, panel2d_object):
        """Method to resize the Panel2D when grabbed from corner.

        Parameters
        ----------
        i_ren: :class: `CustomInteractorStyle`
            Custom Interactor
        obj: :class: `UI`
            UI element associated with the event
        panel2d_object: :class: `Panel2D`
            Instance of the Panel2D
        """
        if self._drag_offset is not None:
            click_position = np.array(i_ren.event.position)
            new_position = click_position - self._drag_offset

            delta_x = new_position[0] - panel2d_object.position[0] \
                + self.background.size[0]

            delta_y = new_position[1] - panel2d_object.position[1]
            new_size = (delta_x, self.size[1]-delta_y)

            self.max_size = new_size

            self.position = (self.position[0], new_position[1])
            self.resize(np.clip(new_size, 0, None))

        self.on_panel_resize(self)
        i_ren.force_render()
        i_ren.event.abort()

    def re_align(self, window_size_change):
        """Re-organise the elements in case the window size is changed.

        Parameters
        ----------
        window_size_change : (int, int)
            New window size (width, height) in pixels.
        """
        if self.alignment == "left":
            pass
        elif self.alignment == "right":
            self.position += np.array(window_size_change)
        else:
            msg = "You can only left-align or right-align objects in a panel."
            raise ValueError(msg)

    def update_border_coords(self):
        """Update the coordinates of the borders
        """
        self.border_coords = {'left': (0., 0.),
                              'right': (1., 0.),
                              'top': (0., 1.),
                              'bottom': (0., 0.)}

        for key in self.borders.keys():
            self.update_element(self.borders[key], self.border_coords[key])

    @property
    def border_color(self):
        sides = ['left', 'right', 'top', 'bottom']
        return [self.borders[side].color for side in sides]

    @border_color.setter
    def border_color(self, side_color):
        """Set the color of a specific border

        Parameters
        ----------
        side_color: Iterable
            Iterable to pack side, color values
        """
        side, color = side_color

        if side.lower() not in ['left', 'right', 'top', 'bottom']:
            raise ValueError(
                f'{side} not a valid border side')

        self.borders[side].color = color

    @property
    def border_width(self):
        sides = ['left', 'right', 'top', 'bottom']
        widths = []

        for side in sides:
            if side in ['left', 'right']:
                widths.append(self.borders[side].width)
            elif side in ['top', 'bottom']:
                widths.append(self.borders[side].height)
            else:
                raise ValueError(
                    f'{side} not a valid border side')
        return widths

    @border_width.setter
    def border_width(self, side_width):
        """Set the border width of a specific border

        Parameters
        ----------
        side_width: Iterable
            Iterable to pack side, width values
        """
        side, border_width = side_width

        if side.lower() in ['left', 'right']:
            self.borders[side].width = border_width
        elif side.lower() in ['top', 'bottom']:
            self.borders[side].height = border_width
        else:
            raise ValueError(
                f'{side} not a valid border side')


class TabPanel2D(UI):
    """Render content within a Tab.

    Attributes
    ----------
    content_panel: :class: 'Panel2D'
        Hold all the content UI components.
    text_block: :class: 'TextBlock2D'
        Renders the title of the tab.
    """

    def __init__(self, position=(0, 0), size=(100, 100),
                 title="New Tab", color=(0.5, 0.5, 0.5), content_panel=None):
        """Init class instance.

        Parameters
        ----------
        position : (float, float)
            Absolute coordinates (x, y) of the lower-left corner of the
            UI component
        size : (int, int)
            Width and height of the pixels of this UI component.
        title : str
            Renders the title for Tab panel.
        color : list of 3 floats
            Background color of tab panel.
        content_panel : Panel2D
            Panel consisting of the content UI elements.
        """
        self.content_panel = content_panel
        self.panel_size = size
        self._text_size = (int(1.0 * size[0]), size[1])

        super(TabPanel2D, self).__init__()
        self.title = title
        self.panel.position = position
        self.color = color

    def _setup(self):
        """Setup this UI component.

        Create parent panel.
        Create Text to hold tab information.
        Create Button to close tab.

        """
        self.panel = Panel2D(size=self.panel_size)
        self.text_block = TextBlock2D(size=self._text_size,
                                      color=(0, 0, 0))
        self.panel.add_element(self.text_block, (0, 0))

    def _get_actors(self):
        """Get the actors composing this UI component."""
        return self.panel.actors + self.content_panel.actors

    def _add_to_scene(self, _scene):
        """Add all subcomponents or VTK props that compose this UI component.

        Parameters
        ----------
        scene : scene

        """
        self.panel.add_to_scene(_scene)
        self.content_panel.add_to_scene(_scene)

    def _set_position(self, _coords):
        """Set the lower-left corner position of this UI component.

        Parameters
        ----------
        coords: (float, float)
            Absolute pixel coordinates (x, y).

        """
        self.panel.position = _coords

    def _get_size(self):
        self.panel.size

    def resize(self, size):
        """Resize Tab panel.

        Parameters
        ----------
        size : (int, int)
            New width and height in pixels.

        """
        self._text_size = (int(0.7 * size[0]), size[1])
        self._button_size = (int(0.3 * size[0]), size[1])
        self.panel.resize(size)
        self.text_block.resize(self._text_size)

    @property
    def color(self):
        """Return the background color of tab panel."""
        return self.panel.color

    @color.setter
    def color(self, color):
        """Set background color of tab panel.

        Parameters
        ----------
        color : list of 3 floats.
        """
        self.panel.color = color

    @property
    def title(self):
        """Return the title of tab panel."""
        return self.text_block.message

    @title.setter
    def title(self, text):
        """Set the title of tab panel.

        Parameters
        ----------
        text : str
            New title for tab panel.
        """
        self.text_block.message = text

    def add_element(self, element, coords, anchor="position"):
        """Add a UI component to the content panel.

        The coordinates represent an offset from the lower left corner of the
        panel.

        Parameters
        ----------
        element : UI
            The UI item to be added.
        coords : (float, float) or (int, int)
            If float, normalized coordinates are assumed and they must be
            between [0,1].
            If int, pixels coordinates are assumed and it must fit within the
            panel's size.
        """
        element.set_visibility(False)
        self.content_panel.add_element(element, coords, anchor)

    def remove_element(self, element):
        """Remove a UI component from the content panel.

        Parameters
        ----------
        element : UI
            The UI item to be removed.
        """
        self.content_panel.remove_element(element)

    def update_element(self, element, coords, anchor="position"):
        """Update the position of a UI component in the content panel.

        Parameters
        ----------
        element : UI
            The UI item to be updated.
        coords : (float, float) or (int, int)
            New coordinates.
            If float, normalized coordinates are assumed and they must be
            between [0,1].
            If int, pixels coordinates are assumed and it must fit within the
            panel's size.
        """
        self.content_panel.update_element(element, coords, anchor="position")


class TabUI(UI):
    """UI element to add multiple panels within a single window.

    Attributes
    ----------
    tabs: :class: List of 'TabPanel2D'
        Stores all the instances of 'TabPanel2D' that renderes the contents.
    """

    def __init__(self, position=(0, 0), size=(100, 100), nb_tabs=1,
                 active_color=(1, 1, 1), inactive_color=(0.5, 0.5, 0.5),
                 draggable=False):
        """Init class instance.

        Parameters
        ----------
        position : (float, float)
            Absolute coordinates (x, y) of the lower-left corner of this
            UI component.
        size : (int, int)
            Width and height in pixels of this UI component.
        nb_tabs : int
            Number of tabs to be renders.
        active_color : tuple of 3 floats.
            Background color of active tab panel.
        inactive_color : tuple of 3 floats.
            Background color of inactive tab panels.
        draggable : bool
            Whether the UI element is draggable or not.
        """
        self.tabs = []
        self.nb_tabs = nb_tabs
        self.parent_size = size
        self.content_size = (size[0], int(0.9 * size[1]))
        self.draggable = draggable
        self.active_color = active_color
        self.inactive_color = inactive_color
        self.active_tab_idx = None
        self.collapsed = True

        super(TabUI, self).__init__()
        self.position = position

    def _setup(self):
        """Setup this UI component.

        Create parent panel.
        Create tab panels.
        """
        self.parent_panel = Panel2D(self.parent_size, opacity=0.0)

        # Offer some standard hooks to the user.
        self.on_change = lambda ui: None
        self.on_collapse = lambda ui: None

        for _ in range(self.nb_tabs):
            content_panel = Panel2D(size=self.content_size)
            content_panel.set_visibility(False)
            tab_panel = TabPanel2D(content_panel=content_panel)
            self.tabs.append(tab_panel)
        self.update_tabs()

    def _get_actors(self):
        """Get the actors composing this UI component."""
        actors = []
        actors += self.parent_panel.actors
        for tab_panel in self.tabs:
            actors += tab_panel.actors

        return actors

    def _add_to_scene(self, _scene):
        """Add all subcomponents or VTK props that compose this UI component.

        Parameters
        ----------
        scene : scene

        """
        self.parent_panel.add_to_scene(_scene)
        for tab_panel in self.tabs:
            tab_panel.add_to_scene(_scene)

    def _set_position(self, _coords):
        """Set the lower-left corner position of this UI component.

        Parameters
        ----------
        coords: (float, float)
            Absolute pixel coordinates (x, y).

        """
        self.parent_panel.position = _coords

    def _get_size(self):
        return self.parent_panel.size

    def update_tabs(self):
        """Update position, size and callbacks for tab panels."""
        self.tab_panel_size =\
            (self.size[0] // self.nb_tabs, int(0.1*self.size[1]))

        tab_panel_pos = [0.0, 0.9]
        for tab_panel in self.tabs:
            tab_panel.resize(self.tab_panel_size)
            tab_panel.content_panel.position = self.position

            content_panel = tab_panel.content_panel
            if self.draggable:
                tab_panel.panel.background.on_left_mouse_button_pressed =\
                    self.left_button_pressed
                content_panel.background.on_left_mouse_button_pressed =\
                    self.left_button_pressed
                tab_panel.text_block.on_left_mouse_button_pressed =\
                    self.left_button_pressed

                tab_panel.panel.background.on_left_mouse_button_dragged =\
                    self.left_button_dragged
                content_panel.background.on_left_mouse_button_dragged =\
                    self.left_button_dragged
                tab_panel.text_block.on_left_mouse_button_dragged =\
                    self.left_button_dragged
            else:
                tab_panel.panel.background.on_left_mouse_button_dragged =\
                    lambda i_ren, _obj, _comp: i_ren.force_render
                content_panel.background.on_left_mouse_button_dragged =\
                    lambda i_ren, _obj, _comp: i_ren.force_render

            tab_panel.text_block.on_left_mouse_button_clicked =\
                self.select_tab_callback
            tab_panel.panel.background.on_left_mouse_button_clicked =\
                self.select_tab_callback

            tab_panel.text_block.on_right_mouse_button_clicked =\
                self.collapse_tab_ui
            tab_panel.panel.background.on_right_mouse_button_clicked =\
                self.collapse_tab_ui

            tab_panel.content_panel.resize(self.content_size)
            self.parent_panel.add_element(tab_panel, tab_panel_pos)
            self.parent_panel.add_element(tab_panel.content_panel, (0.0, 0.0))
            tab_panel_pos[0] += 1/self.nb_tabs

    def select_tab_callback(self, iren, _obj, _tab_comp):
        """Handle events when a tab is selected."""
        for idx, tab_panel in enumerate(self.tabs):
            if tab_panel.text_block is not _tab_comp and\
               tab_panel.panel.background is not _tab_comp:
                tab_panel.color = self.inactive_color
                tab_panel.content_panel.set_visibility(False)
            else:
                tab_panel.color = self.active_color
                tab_panel.content_panel.set_visibility(True)
                self.active_tab_idx = idx

        self.collapsed = False
        self.on_change(self)
        iren.force_render()
        iren.event.abort()

    def collapse_tab_ui(self, iren, _obj, _tab_comp):
        """Handle events when Tab UI is collapsed."""
        if self.active_tab_idx is not None:
            active_tab_panel = self.tabs[self.active_tab_idx]
            active_tab_panel.color = self.inactive_color
            active_tab_panel.content_panel.set_visibility(False)
        self.active_tab_idx = None
        self.collapsed = True
        self.on_collapse(self)
        iren.force_render()
        iren.event.abort()

    def add_element(self, tab_idx, element, coords, anchor="position"):
        """Add element to content panel after checking its existence."""
        if tab_idx < self.nb_tabs and tab_idx >= 0:
            self.tabs[tab_idx].add_element(element, coords, anchor)
        else:
            raise IndexError("Tab with index "
                             "{} does not exist".format(tab_idx))

    def remove_element(self, tab_idx, element):
        """Remove element from content panel after checking its existence."""
        if tab_idx < self.nb_tabs and tab_idx >= 0:
            self.tabs[tab_idx].remove_element(element)
        else:
            raise IndexError("Tab with index "
                             "{} does not exist".format(tab_idx))

    def update_element(self, tab_idx, element, coords, anchor="position"):
        """Update element on content panel after checking its existence."""
        if tab_idx < self.nb_tabs and tab_idx >= 0:
            self.tabs[tab_idx].update_element(element, coords, anchor)
        else:
            raise IndexError("Tab with index "
                             "{} does not exist".format(tab_idx))

    def left_button_pressed(self, i_ren, _obj, _sub_component):
        click_pos = np.array(i_ren.event.position)
        self._click_position = click_pos
        i_ren.event.abort()  # Stop propagating the event.

    def left_button_dragged(self, i_ren, _obj, _sub_component):
        click_position = np.array(i_ren.event.position)
        change = click_position - self._click_position
        self.parent_panel.position += change
        self._click_position = click_position
        i_ren.force_render()


class ImageContainer2D(UI):
    """A 2D container to hold an image.

    Currently Supports:
    - png and jpg/jpeg images

    Attributes
    ----------
    size: (float, float)
        Image size (width, height) in pixels.
    img : vtkImageDataGeometryFilters
        The image loaded from the specified path.

    """

    def __init__(self, img_path, position=(0, 0), size=(100, 100)):
        """Init class instance.

        Parameters
        ----------
        img_path : string
            URL or local path of the image
        position : (float, float), optional
            Absolute coordinates (x, y) of the lower-left corner of the image.
        size : (int, int), optional
            Width and height in pixels of the image.
        """
        super(ImageContainer2D, self).__init__(position)
        self.img = load_image(img_path, as_vtktype=True)
        self.set_img(self.img)
        self.resize(size)

    def _get_size(self):
        lower_left_corner = self.texture_points.GetPoint(0)
        upper_right_corner = self.texture_points.GetPoint(2)
        size = np.array(upper_right_corner) - np.array(lower_left_corner)
        return abs(size[:2])

    def _setup(self):
        """Setup this UI Component.

        Return an image as a 2D actor with a specific position.

        Returns
        -------
        :class:`vtkTexturedActor2D`
        """
        self.texture_polydata = vtk.vtkPolyData()
        self.texture_points = vtk.vtkPoints()
        self.texture_points.SetNumberOfPoints(4)

        polys = vtk.vtkCellArray()
        polys.InsertNextCell(4)
        polys.InsertCellPoint(0)
        polys.InsertCellPoint(1)
        polys.InsertCellPoint(2)
        polys.InsertCellPoint(3)
        self.texture_polydata.SetPolys(polys)

        tc = vtk.vtkFloatArray()
        tc.SetNumberOfComponents(2)
        tc.SetNumberOfTuples(4)
        tc.InsertComponent(0, 0, 0.0)
        tc.InsertComponent(0, 1, 0.0)
        tc.InsertComponent(1, 0, 1.0)
        tc.InsertComponent(1, 1, 0.0)
        tc.InsertComponent(2, 0, 1.0)
        tc.InsertComponent(2, 1, 1.0)
        tc.InsertComponent(3, 0, 0.0)
        tc.InsertComponent(3, 1, 1.0)
        self.texture_polydata.GetPointData().SetTCoords(tc)

        texture_mapper = vtk.vtkPolyDataMapper2D()
        texture_mapper = set_input(texture_mapper, self.texture_polydata)

        image = vtk.vtkTexturedActor2D()
        image.SetMapper(texture_mapper)

        self.texture = vtk.vtkTexture()
        image.SetTexture(self.texture)

        image_property = vtk.vtkProperty2D()
        image_property.SetOpacity(1.0)
        image.SetProperty(image_property)
        self.actor = image

        # Add default events listener to the VTK actor.
        self.handle_events(self.actor)

    def _get_actors(self):
        """Return the actors that compose this UI component."""
        return [self.actor]

    def _add_to_scene(self, scene):
        """Add all subcomponents or VTK props that compose this UI component.

        Parameters
        ----------
        scene : scene
        """
        scene.add(self.actor)

    def resize(self, size):
        """Resize the image.

        Parameters
        ----------
        size : (float, float)
            image size (width, height) in pixels.
        """
        # Update actor.
        self.texture_points.SetPoint(0, 0, 0, 0.0)
        self.texture_points.SetPoint(1, size[0], 0, 0.0)
        self.texture_points.SetPoint(2, size[0], size[1], 0.0)
        self.texture_points.SetPoint(3, 0, size[1], 0.0)
        self.texture_polydata.SetPoints(self.texture_points)

    def _set_position(self, coords):
        """Set the lower-left corner position of this UI component.

        Parameters
        ----------
        coords: (float, float)
            Absolute pixel coordinates (x, y).
        """
        self.actor.SetPosition(*coords)

    def scale(self, factor):
        """Scale the image.

        Parameters
        ----------
        factor : (float, float)
            Scaling factor (width, height) in pixels.
        """
        self.resize(self.size * factor)

    def set_img(self, img):
        """Modify the image used by the vtkTexturedActor2D.

        Parameters
        ----------
        img : imageDataGeometryFilter

        """
        self.texture = set_input(self.texture, img)


class GridUI(UI):
    """Add actors in a grid and interact with them individually."""

    def __init__(self,
                 actors, captions=None, caption_offset=(0, -100, 0),
                 cell_padding=0,
                 cell_shape="rect", aspect_ratio=16/9., dim=None,
                 rotation_speed=1, rotation_axis=(0, 1, 0)):

        # TODO: add rotation axis None by default

        self.container = grid(actors, captions=captions,
                              caption_offset=caption_offset,
                              cell_padding=cell_padding,
                              cell_shape=cell_shape,
                              aspect_ratio=aspect_ratio, dim=dim)
        self._actors = []
        self._actors_dict = {}
        self.rotation_speed = rotation_speed
        self.rotation_axis = rotation_axis

        for item in self.container._items:
            self._actors.append(item._items[0])
            self._actors_dict[item._items[0]] = {'x': -np.inf, 'y': -np.inf}

        super(GridUI, self).__init__(position=(0, 0, 0))

    def _get_size(self):
        return

    @staticmethod
    def left_click_callback(istyle, _obj, _what):
        istyle.trackball_actor.OnLeftButtonDown()
        istyle.force_render()
        istyle.event.abort()

    @staticmethod
    def left_release_callback(istyle, _obj, _what):

        istyle.trackball_actor.OnLeftButtonUp()
        istyle.force_render()
        istyle.event.abort()

    @staticmethod
    def mouse_move_callback(istyle, _obj, _what):
        istyle.trackball_actor.OnMouseMove()
        istyle.force_render()
        istyle.event.abort()

    @staticmethod
    def left_click_callback2(istyle, obj, self):

        rx, ry, rz = self.rotation_axis
        clockwise_rotation = np.array([self.rotation_speed,
                                       rx, ry, rz])
        rotate(obj, clockwise_rotation)

        istyle.force_render()
        istyle.event.abort()

    @staticmethod
    def left_release_callback2(istyle, _obj, _what):

        istyle.force_render()
        istyle.event.abort()

    @staticmethod
    def mouse_move_callback2(istyle, obj, self):

        if self._actors_dict[obj]['y'] == - np.inf:

            iren = istyle.GetInteractor()
            event_pos = iren.GetEventPosition()
            self._actors_dict[obj]['y'] = event_pos[1]

        else:

            iren = istyle.GetInteractor()
            event_pos = iren.GetEventPosition()
            rx, ry, rz = self.rotation_axis

            if event_pos[1] >= self._actors_dict[obj]['y']:
                clockwise_rotation = np.array([-self.rotation_speed,
                                               rx, ry, rz])
                rotate(obj, clockwise_rotation)
            else:
                anti_clockwise_rotation = np.array(
                    [self.rotation_speed, rx, ry, rz])
                rotate(obj, anti_clockwise_rotation)

            self._actors_dict[obj]['y'] = event_pos[1]

            istyle.force_render()
            istyle.event.abort()

    ANTICLOCKWISE_ROTATION_Y = np.array([-10, 0, 1, 0])
    CLOCKWISE_ROTATION_Y = np.array([10, 0, 1, 0])
    ANTICLOCKWISE_ROTATION_X = np.array([-10, 1, 0, 0])
    CLOCKWISE_ROTATION_X = np.array([10, 1, 0, 0])

    def key_press_callback(self, istyle, obj, _what):
        has_changed = False
        if istyle.event.key == "Left":
            has_changed = True
            for a in self._actors:
                rotate(a, self.ANTICLOCKWISE_ROTATION_Y)
        elif istyle.event.key == "Right":
            has_changed = True
            for a in self._actors:
                rotate(a, self.CLOCKWISE_ROTATION_Y)
        elif istyle.event.key == "Up":
            has_changed = True
            for a in self._actors:
                rotate(a, self.ANTICLOCKWISE_ROTATION_X)
        elif istyle.event.key == "Down":
            has_changed = True
            for a in self._actors:
                rotate(a, self.CLOCKWISE_ROTATION_X)

        if has_changed:
            istyle.force_render()

    def _setup(self):
        """Set up this UI component and the events of its actor."""
        # Add default events listener to the VTK actor.
        for actor in self._actors:
            # self.handle_events(actor)

            if self.rotation_axis is None:
                self.add_callback(actor, "LeftButtonPressEvent",
                                  self.left_click_callback)
                self.add_callback(actor, "LeftButtonReleaseEvent",
                                  self.left_release_callback)
                self.add_callback(actor, "MouseMoveEvent",
                                  self.mouse_move_callback)
            else:
                self.add_callback(actor, "LeftButtonPressEvent",
                                  self.left_click_callback2)
                # TODO: possibly add this too
                self.add_callback(actor, "LeftButtonReleaseEvent",
                                  self.left_release_callback2)
                self.add_callback(actor, "MouseMoveEvent",
                                  self.mouse_move_callback2)

            # TODO: this is currently not running
            self.add_callback(actor, "KeyPressEvent",
                              self.key_press_callback)
        # self.on_key_press = self.key_press_callback2

    def _get_actors(self):
        """Get the actors composing this UI component."""
        return self._actors

    def _add_to_scene(self, scene):
        """Add all subcomponents or VTK props that compose this UI component.

        Parameters
        ----------
        scene : scene

        """
        self.container.add_to_scene(scene)

    def resize(self, size):
        """Resize the button.

        Parameters
        ----------
        size : (float, float)
            Button size (width, height) in pixels.

        """
        # Update actor.
        pass

    def _set_position(self, coords):
        """Set the lower-left corner position of this UI component.

        Parameters
        ----------
        coords: (float, float)
            Absolute pixel coordinates (x, y).
        """
        # coords = (0, 0, 0)
        pass
        # self.actor.SetPosition(*coords)
        # self.container.SetPosition(*coords)<|MERGE_RESOLUTION|>--- conflicted
+++ resolved
@@ -26,13 +26,9 @@
     """
 
     def __init__(self, size, position=(0, 0), color=(0.1, 0.1, 0.1),
-<<<<<<< HEAD
                  opacity=0.7, align="left", resizable=False,
-                 adaptive_resizing=False):
-=======
-                 opacity=0.7, align="left", border_color=(1, 1, 1),
+                 adaptive_resizing=False, border_color=(1, 1, 1),
                  border_width=0, has_border=False):
->>>>>>> 0f97a6db
         """Init class instance.
 
         Parameters
@@ -47,17 +43,12 @@
             Must take values in [0, 1].
         align : [left, right]
             Alignment of the panel with respect to the overall screen.
-<<<<<<< HEAD
-        resizable: bool, optional
-            If the panel should be resizable from the corner.
-        adaptive_resizing: bool, optional
-            If the panel should adapt to the changing window size.
-            Note that window resizing is perfomance heavy and
-            only 4-5 insatnces should be created at a time.
-        """
-        self.resizable = resizable
-        self.adaptive_resizing = adaptive_resizing
-=======
+        resizable : bool, optional
+            If True, the panel will be resizable from the corner.
+        adaptive_resizing : bool, optional
+            If True, the panel will adapt to changing window size.
+            Note that adaptive resizing is performance heavy
+            and works well with only 4-5 instances at once.
         border_color: (float, float, float), optional
             Must take values in [0, 1].
         border_width: float, optional
@@ -65,10 +56,11 @@
         has_border: bool, optional
             If the panel should have borders.
         """
+        self.resizable = resizable
+        self.adaptive_resizing = adaptive_resizing
         self.has_border = has_border
         self._border_color = border_color
         self._border_width = border_width
->>>>>>> 0f97a6db
         super(Panel2D, self).__init__(position)
         self.resize(size)
         self.max_size = size
@@ -83,10 +75,7 @@
         """Setup this UI component.
 
         Create the background (Rectangle2D) of the panel.
-<<<<<<< HEAD
-=======
         Create the borders (Rectangle2D) of the panel.
->>>>>>> 0f97a6db
         """
         self._elements = []
         self.element_offsets = []
@@ -176,11 +165,10 @@
         """
         self.background.resize(size)
 
-<<<<<<< HEAD
         if self.resizable:
             button_coords = (int(size[0] - self.resize_button.size[0]), 0)
             self.update_element(self.resize_button, button_coords)
-=======
+
         if self.has_border:
             self.borders['left'].resize((self._border_width,
                                         size[1]+self._border_width))
@@ -195,7 +183,6 @@
                                            self._border_width))
 
             self.update_border_coords()
->>>>>>> 0f97a6db
 
     def _set_position(self, coords):
         """Set the lower-left corner position of this UI component.
@@ -324,7 +311,7 @@
         self.resize(np.clip(_new_size, 0, self.max_size))
         i_ren.force_render()
 
-    def corner_resize(self, i_ren, _obj, panel2d_object):
+    def corner_resize(self, i_ren, _obj, _element):
         """Method to resize the Panel2D when grabbed from corner.
 
         Parameters
@@ -333,17 +320,15 @@
             Custom Interactor
         obj: :class: `UI`
             UI element associated with the event
-        panel2d_object: :class: `Panel2D`
-            Instance of the Panel2D
+        panel2d_object: :class: `Button2D`
+            Instance of the resize button
         """
         if self._drag_offset is not None:
             click_position = np.array(i_ren.event.position)
             new_position = click_position - self._drag_offset
 
-            delta_x = new_position[0] - panel2d_object.position[0] \
-                + self.background.size[0]
-
-            delta_y = new_position[1] - panel2d_object.position[1]
+            delta_x = click_position[0] - self.position[0]
+            delta_y = new_position[1] - _element.position[1]
             new_size = (delta_x, self.size[1]-delta_y)
 
             self.max_size = new_size
