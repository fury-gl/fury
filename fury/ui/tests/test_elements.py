"""Test for components module."""
from os.path import join as pjoin
import os
import itertools

import numpy as np

import numpy.testing as npt
import pytest

from fury import window, actor, ui
from fury.data import DATA_DIR, read_viz_icons, fetch_viz_icons
from fury.decorators import skip_win, skip_osx
from fury.primitive import prim_sphere
from fury.testing import assert_arrays_equal, assert_greater, EventCounter


<<<<<<< HEAD
def test_ui_button_panel(recording=False):
    filename = "test_ui_button_panel"
    recording_filename = pjoin(DATA_DIR, filename + ".log.gz")
    expected_events_counts_filename = pjoin(DATA_DIR, filename + ".json")

    # Rectangle
    rectangle_test = ui.Rectangle2D(size=(10, 10))
    another_rectangle_test = ui.Rectangle2D(size=(1, 1))

    # Button
    fetch_viz_icons()

    icon_files = []
    icon_files.append(('stop', read_viz_icons(fname='stop2.png')))
    icon_files.append(('play', read_viz_icons(fname='play3.png')))

    button_test = ui.Button2D(icon_fnames=icon_files)
    button_test.center = (20, 20)

    def make_invisible(i_ren, _obj, button):
        # i_ren: CustomInteractorStyle
        # obj: vtkActor picked
        # button: Button2D
        button.set_visibility(False)
        i_ren.force_render()
        i_ren.event.abort()

    def modify_button_callback(i_ren, _obj, button):
        # i_ren: CustomInteractorStyle
        # obj: vtkActor picked
        # button: Button2D
        button.next_icon()
        i_ren.force_render()

    button_test.on_right_mouse_button_pressed = make_invisible
    button_test.on_left_mouse_button_pressed = modify_button_callback

    button_test.scale((2, 2))
    button_color = button_test.color
    button_test.color = button_color

    # TextBlock
    text_block_test = ui.TextBlock2D()
    text_block_test.message = 'TextBlock'
    text_block_test.color = (0, 0, 0)

    # Panel
    panel = ui.Panel2D(size=(300, 150),
                       position=(290, 15),
                       color=(1, 1, 1), align="right")
    panel.add_element(rectangle_test, (290, 135))
    panel.add_element(button_test, (0.1, 0.1))
    panel.add_element(text_block_test, (0.7, 0.7))
    npt.assert_raises(ValueError, panel.add_element, another_rectangle_test,
                      (10., 0.5))
    npt.assert_raises(ValueError, panel.add_element, another_rectangle_test,
                      (-0.5, 0.5))

    npt.assert_equal(panel.border_width, [0.0,]*4)
    npt.assert_equal(panel.border_color, [np.asarray([1, 1, 1]),]*4)

    panel.border_width = ['bottom', 10.0]
    npt.assert_equal(panel.border_width[3], 10.0)

    with npt.assert_raises(ValueError):
        panel.border_width = ['invalid_label', 10.0]

    panel.border_color = ['bottom', (0.4, 0.5, 0.6)]
    npt.assert_equal(panel.border_color[3], (0.4, 0.5, 0.6))

    new_size = (400, 400)
    panel.resize(new_size)
    npt.assert_equal(panel.borders['bottom'].width, 400.0)

    # Assign the counter callback to every possible event.
    event_counter = EventCounter()
    event_counter.monitor(button_test)
    event_counter.monitor(panel.background)

    current_size = (600, 600)
    show_manager = window.ShowManager(size=current_size, title="FURY Button")

    show_manager.scene.add(panel)

    if recording:
        show_manager.record_events_to_file(recording_filename)
        print(list(event_counter.events_counts.items()))
        event_counter.save(expected_events_counts_filename)

    else:
        show_manager.play_events_from_file(recording_filename)
        expected = EventCounter.load(expected_events_counts_filename)
        event_counter.check_counts(expected)


=======
>>>>>>> d498b6d1
def test_ui_textbox(recording=False):
    filename = "test_ui_textbox"
    recording_filename = pjoin(DATA_DIR, filename + ".log.gz")
    expected_events_counts_filename = pjoin(DATA_DIR, filename + ".json")

    # TextBox
    textbox_test = ui.TextBox2D(height=3, width=10, text="Text")

    another_textbox_test = ui.TextBox2D(height=3, width=10, text="Enter Text")
    another_textbox_test.set_message("Enter Text")

    # Assign the counter callback to every possible event.
    event_counter = EventCounter()
    event_counter.monitor(textbox_test)

    current_size = (600, 600)
    show_manager = window.ShowManager(size=current_size, title="FURY TextBox")

    show_manager.scene.add(textbox_test)

    if recording:
        show_manager.record_events_to_file(recording_filename)
        print(list(event_counter.events_counts.items()))
        event_counter.save(expected_events_counts_filename)

    else:
        show_manager.play_events_from_file(recording_filename)
        expected = EventCounter.load(expected_events_counts_filename)
        event_counter.check_counts(expected)


def test_ui_line_slider_2d_horizontal_bottom(recording=False):
    filename = "test_ui_line_slider_2d_horizontal_bottom"
    recording_filename = pjoin(DATA_DIR, filename + ".log.gz")
    expected_events_counts_filename = pjoin(DATA_DIR, filename + ".json")

    line_slider_2d_test = ui.LineSlider2D(initial_value=-2,
                                          min_value=-5, max_value=5,
                                          orientation="horizontal",
                                          text_alignment='bottom')
    line_slider_2d_test.center = (300, 300)

    # Assign the counter callback to every possible event.
    event_counter = EventCounter()
    event_counter.monitor(line_slider_2d_test)

    current_size = (600, 600)
    show_manager = window.ShowManager(size=current_size,
                                      title="FURY Horizontal Line Slider")

    show_manager.scene.add(line_slider_2d_test)

    if recording:
        show_manager.record_events_to_file(recording_filename)
        print(list(event_counter.events_counts.items()))
        event_counter.save(expected_events_counts_filename)

    else:
        show_manager.play_events_from_file(recording_filename)
        expected = EventCounter.load(expected_events_counts_filename)
        event_counter.check_counts(expected)


def test_ui_line_slider_2d_horizontal_top(recording=False):
    filename = "test_ui_line_slider_2d_horizontal_top"
    recording_filename = pjoin(DATA_DIR, filename + ".log.gz")
    expected_events_counts_filename = pjoin(DATA_DIR, filename + ".json")

    line_slider_2d_test = ui.LineSlider2D(initial_value=-2,
                                          min_value=-5, max_value=5,
                                          orientation="horizontal",
                                          text_alignment='top')
    line_slider_2d_test.center = (300, 300)

    # Assign the counter callback to every possible event.
    event_counter = EventCounter()
    event_counter.monitor(line_slider_2d_test)

    current_size = (600, 600)
    show_manager = window.ShowManager(size=current_size,
                                      title="FURY Horizontal Line Slider")

    show_manager.scene.add(line_slider_2d_test)

    if recording:
        show_manager.record_events_to_file(recording_filename)
        print(list(event_counter.events_counts.items()))
        event_counter.save(expected_events_counts_filename)

    else:
        show_manager.play_events_from_file(recording_filename)
        expected = EventCounter.load(expected_events_counts_filename)
        event_counter.check_counts(expected)


def test_ui_line_slider_2d_vertical_left(recording=False):
    filename = "test_ui_line_slider_2d_vertical_left"
    recording_filename = pjoin(DATA_DIR, filename + ".log.gz")
    expected_events_counts_filename = pjoin(DATA_DIR, filename + ".json")

    line_slider_2d_test = ui.LineSlider2D(initial_value=-2,
                                          min_value=-5, max_value=5,
                                          orientation="vertical",
                                          text_alignment='left')
    line_slider_2d_test.center = (300, 300)

    # Assign the counter callback to every possible event.
    event_counter = EventCounter()
    event_counter.monitor(line_slider_2d_test)

    current_size = (600, 600)
    show_manager = window.ShowManager(size=current_size,
                                      title="FURY Vertical Line Slider")

    show_manager.scene.add(line_slider_2d_test)

    if recording:
        show_manager.record_events_to_file(recording_filename)
        print(list(event_counter.events_counts.items()))
        event_counter.save(expected_events_counts_filename)

    else:
        show_manager.play_events_from_file(recording_filename)
        expected = EventCounter.load(expected_events_counts_filename)
        event_counter.check_counts(expected)


def test_ui_line_slider_2d_vertical_right(recording=False):
    filename = "test_ui_line_slider_2d_vertical_right"
    recording_filename = pjoin(DATA_DIR, filename + ".log.gz")
    expected_events_counts_filename = pjoin(DATA_DIR, filename + ".json")

    line_slider_2d_test = ui.LineSlider2D(initial_value=-2,
                                          min_value=-5, max_value=5,
                                          orientation="vertical",
                                          text_alignment='right')
    line_slider_2d_test.center = (300, 300)

    # Assign the counter callback to every possible event.
    event_counter = EventCounter()
    event_counter.monitor(line_slider_2d_test)

    current_size = (600, 600)
    show_manager = window.ShowManager(size=current_size,
                                      title="FURY Vertical Line Slider")

    show_manager.scene.add(line_slider_2d_test)

    if recording:
        show_manager.record_events_to_file(recording_filename)
        print(list(event_counter.events_counts.items()))
        event_counter.save(expected_events_counts_filename)

    else:
        show_manager.play_events_from_file(recording_filename)
        expected = EventCounter.load(expected_events_counts_filename)
        event_counter.check_counts(expected)


def test_ui_line_double_slider_2d(interactive=False):
    line_double_slider_2d_horizontal_test = ui.LineDoubleSlider2D(
        center=(300, 300), shape="disk", outer_radius=15, min_value=-10,
        max_value=10, initial_values=(-10, 10))
    npt.assert_equal(
        line_double_slider_2d_horizontal_test.handles[0].size, (30, 30))
    npt.assert_equal(
        line_double_slider_2d_horizontal_test.left_disk_value, -10)
    npt.assert_equal(
        line_double_slider_2d_horizontal_test.right_disk_value, 10)

    line_double_slider_2d_vertical_test = ui.LineDoubleSlider2D(
        center=(300, 300), shape="disk", outer_radius=15, min_value=-10,
        max_value=10, initial_values=(-10, 10))
    npt.assert_equal(
        line_double_slider_2d_vertical_test.handles[0].size, (30, 30))
    npt.assert_equal(
        line_double_slider_2d_vertical_test.bottom_disk_value, -10)
    npt.assert_equal(
        line_double_slider_2d_vertical_test.top_disk_value, 10)

    if interactive:
        show_manager = window.ShowManager(size=(600, 600),
                                          title="FURY Line Double Slider")
        show_manager.scene.add(line_double_slider_2d_horizontal_test)
        show_manager.scene.add(line_double_slider_2d_vertical_test)
        show_manager.start()

    line_double_slider_2d_horizontal_test = ui.LineDoubleSlider2D(
        center=(300, 300), shape="square", handle_side=5,
        orientation="horizontal", initial_values=(50, 40))
    npt.assert_equal(
        line_double_slider_2d_horizontal_test.handles[0].size, (5, 5))
    npt.assert_equal(
        line_double_slider_2d_horizontal_test.left_disk_value, 39)
    npt.assert_equal(
        line_double_slider_2d_horizontal_test.right_disk_value, 40)
    npt.assert_equal(
        line_double_slider_2d_horizontal_test.left_disk_ratio, 0.39)
    npt.assert_equal(
        line_double_slider_2d_horizontal_test.right_disk_ratio, 0.4)

    line_double_slider_2d_vertical_test = ui.LineDoubleSlider2D(
        center=(300, 300), shape="square", handle_side=5,
        orientation="vertical", initial_values=(50, 40))
    npt.assert_equal(
        line_double_slider_2d_vertical_test.handles[0].size, (5, 5))
    npt.assert_equal(
        line_double_slider_2d_vertical_test.bottom_disk_value, 39)
    npt.assert_equal(
        line_double_slider_2d_vertical_test.top_disk_value, 40)
    npt.assert_equal(
        line_double_slider_2d_vertical_test.bottom_disk_ratio, 0.39)
    npt.assert_equal(
        line_double_slider_2d_vertical_test.top_disk_ratio, 0.4)

    with npt.assert_raises(ValueError):
        ui.LineDoubleSlider2D(orientation="Not_hor_not_vert")

    if interactive:
        show_manager = window.ShowManager(size=(600, 600),
                                          title="FURY Line Double Slider")
        show_manager.scene.add(line_double_slider_2d_horizontal_test)
        show_manager.scene.add(line_double_slider_2d_vertical_test)
        show_manager.start()


def test_ui_ring_slider_2d(recording=False):
    filename = "test_ui_ring_slider_2d"
    recording_filename = pjoin(DATA_DIR, filename + ".log.gz")
    expected_events_counts_filename = pjoin(DATA_DIR, filename + ".json")

    ring_slider_2d_test = ui.RingSlider2D()
    ring_slider_2d_test.center = (300, 300)
    ring_slider_2d_test.value = 90

    # Assign the counter callback to every possible event.
    event_counter = EventCounter()
    event_counter.monitor(ring_slider_2d_test)

    current_size = (600, 600)
    show_manager = window.ShowManager(size=current_size,
                                      title="FURY Ring Slider")

    show_manager.scene.add(ring_slider_2d_test)

    if recording:
        # Record the following events
        # 1. Left Click on the handle and hold it
        # 2. Move to the left the handle and make 1.5 tour
        # 3. Release the handle
        # 4. Left Click on the handle and hold it
        # 5. Move to the right the handle and make 1 tour
        # 6. Release the handle
        show_manager.record_events_to_file(recording_filename)
        print(list(event_counter.events_counts.items()))
        event_counter.save(expected_events_counts_filename)

    else:
        show_manager.play_events_from_file(recording_filename)
        expected = EventCounter.load(expected_events_counts_filename)
        event_counter.check_counts(expected)


def test_ui_range_slider(interactive=False):
    range_slider_test_horizontal = ui.RangeSlider(shape="square")
    range_slider_test_vertical = ui.RangeSlider(shape="square",
                                                orientation="vertical")

    if interactive:
        show_manager = window.ShowManager(size=(600, 600),
                                          title="FURY Line Double Slider")
        show_manager.scene.add(range_slider_test_horizontal)
        show_manager.scene.add(range_slider_test_vertical)
        show_manager.start()


def test_ui_option(interactive=False):
    option_test = ui.Option(label="option 1", position=(10, 10))

    npt.assert_equal(option_test.checked, False)

    if interactive:
        showm = window.ShowManager(size=(600, 600))
        showm.scene.add(option_test)
        showm.start()


def test_ui_checkbox_initial_state(interactive=False):
    filename = "test_ui_checkbox"
    recording_filename = pjoin(DATA_DIR, filename + ".log.gz")
    expected_events_counts_filename = pjoin(DATA_DIR, filename + ".json")

    checkbox_test = ui.Checkbox(labels=["option 1", "option 2\nOption 2",
                                        "option 3", "option 4"],
                                position=(100, 100),
                                checked_labels=["option 1", "option 4"])

    # Collect the sequence of options that have been checked in this list.
    selected_options = []

    def _on_change(checkbox):
        selected_options.append(list(checkbox.checked_labels))

    # Set up a callback when selection changes
    checkbox_test.on_change = _on_change

    event_counter = EventCounter()
    event_counter.monitor(checkbox_test)

    # Create a show manager and record/play events.
    show_manager = window.ShowManager(size=(600, 600),
                                      title="FURY Checkbox")
    show_manager.scene.add(checkbox_test)
    show_manager.play_events_from_file(recording_filename)
    expected = EventCounter.load(expected_events_counts_filename)
    event_counter.check_counts(expected)

    # Recorded events:
    #  1. Click on button of option 1.
    #  2. Click on button of option 2.
    #  3. Click on button of option 1.
    #  4. Click on text of option 3.
    #  5. Click on text of option 1.
    #  6. Click on button of option 4.
    #  7. Click on text of option 1.
    #  8. Click on text of option 2.
    #  9. Click on text of option 4.
    #  10. Click on button of option 3.
    # Check if the right options were selected.
    expected = [['option 4'], ['option 4', 'option 2\nOption 2'],
                ['option 4', 'option 2\nOption 2', 'option 1'],
                ['option 4', 'option 2\nOption 2', 'option 1', 'option 3'],
                ['option 4', 'option 2\nOption 2', 'option 3'],
                ['option 2\nOption 2', 'option 3'],
                ['option 2\nOption 2', 'option 3', 'option 1'],
                ['option 3', 'option 1'], ['option 3', 'option 1', 'option 4'],
                ['option 1', 'option 4']]

    npt.assert_equal(len(selected_options), len(expected))
    assert_arrays_equal(selected_options, expected)
    del show_manager

    if interactive:
        checkbox_test = ui.Checkbox(labels=["option 1", "option 2\nOption 2",
                                            "option 3", "option 4"],
                                    position=(100, 100), checked_labels=[])
        showm = window.ShowManager(size=(600, 600))
        showm.scene.add(checkbox_test)
        showm.start()


def test_ui_checkbox_default(interactive=False):
    filename = "test_ui_checkbox"
    recording_filename = pjoin(DATA_DIR, filename + ".log.gz")
    expected_events_counts_filename = pjoin(DATA_DIR, filename + ".json")

    checkbox_test = ui.Checkbox(labels=["option 1", "option 2\nOption 2",
                                        "option 3", "option 4"],
                                position=(10, 10), checked_labels=[])

    old_positions = []
    for option in checkbox_test.options.values():
        old_positions.append(option.position)

    old_positions = np.asarray(old_positions)
    checkbox_test.position = (100, 100)
    new_positions = []
    for option in checkbox_test.options.values():
        new_positions.append(option.position)
    new_positions = np.asarray(new_positions)
    npt.assert_allclose(new_positions - old_positions,
                        90.0 * np.ones((4, 2)))

    # Collect the sequence of options that have been checked in this list.
    selected_options = []

    def _on_change(checkbox):
        selected_options.append(list(checkbox.checked_labels))

    # Set up a callback when selection changes
    checkbox_test.on_change = _on_change

    event_counter = EventCounter()
    event_counter.monitor(checkbox_test)

    # Create a show manager and record/play events.
    show_manager = window.ShowManager(size=(600, 600),
                                      title="FURY Checkbox")
    show_manager.scene.add(checkbox_test)

    # Recorded events:
    #  1. Click on button of option 1.
    #  2. Click on button of option 2.
    #  3. Click on button of option 1.
    #  4. Click on text of option 3.
    #  5. Click on text of option 1.
    #  6. Click on button of option 4.
    #  7. Click on text of option 1.
    #  8. Click on text of option 2.
    #  9. Click on text of option 4.
    #  10. Click on button of option 3.
    show_manager.play_events_from_file(recording_filename)
    expected = EventCounter.load(expected_events_counts_filename)
    event_counter.check_counts(expected)

    # Check if the right options were selected.
    expected = [['option 1'], ['option 1', 'option 2\nOption 2'],
                ['option 2\nOption 2'], ['option 2\nOption 2', 'option 3'],
                ['option 2\nOption 2', 'option 3', 'option 1'],
                ['option 2\nOption 2', 'option 3', 'option 1', 'option 4'],
                ['option 2\nOption 2', 'option 3', 'option 4'],
                ['option 3', 'option 4'], ['option 3'], []]
    npt.assert_equal(len(selected_options), len(expected))
    assert_arrays_equal(selected_options, expected)
    del show_manager

    if interactive:
        checkbox_test = ui.Checkbox(labels=["option 1", "option 2\nOption 2",
                                            "option 3", "option 4"],
                                    position=(100, 100), checked_labels=[])
        showm = window.ShowManager(size=(600, 600))
        showm.scene.add(checkbox_test)
        showm.start()


def test_ui_radio_button_initial_state(interactive=False):
    filename = "test_ui_radio_button"
    recording_filename = pjoin(DATA_DIR, filename + ".log.gz")
    expected_events_counts_filename = pjoin(DATA_DIR, filename + ".json")

    radio_button_test = ui.RadioButton(
        labels=["option 1", "option 2\nOption 2", "option 3", "option 4"],
        position=(100, 100), checked_labels=['option 4'])

    selected_option = []

    def _on_change(radio_button):
        selected_option.append(radio_button.checked_labels)

    # Set up a callback when selection changes
    radio_button_test.on_change = _on_change

    event_counter = EventCounter()
    event_counter.monitor(radio_button_test)

    # Create a show manager and record/play events.
    show_manager = window.ShowManager(size=(600, 600),
                                      title="FURY Checkbox")
    show_manager.scene.add(radio_button_test)

    # Recorded events:
    #  1. Click on button of option 1.
    #  2. Click on button of option 2.
    #  3. Click on button of option 2.
    #  4. Click on text of option 2.
    #  5. Click on button of option 1.
    #  6. Click on text of option 3.
    #  7. Click on button of option 4.
    #  8. Click on text of option 4.
    show_manager.play_events_from_file(recording_filename)
    expected = EventCounter.load(expected_events_counts_filename)
    event_counter.check_counts(expected)

    # Check if the right options were selected.
    expected = [['option 1'], ['option 2\nOption 2'], ['option 2\nOption 2'],
                ['option 2\nOption 2'], ['option 1'], ['option 3'],
                ['option 4'], ['option 4']]
    npt.assert_equal(len(selected_option), len(expected))
    assert_arrays_equal(selected_option, expected)
    del show_manager

    if interactive:
        radio_button_test = ui.RadioButton(
            labels=["option 1", "option 2\nOption 2", "option 3", "option 4"],
            position=(100, 100), checked_labels=[])
        showm = window.ShowManager(size=(600, 600))
        showm.scene.add(radio_button_test)
        showm.start()


def test_ui_radio_button_default(interactive=False):
    filename = "test_ui_radio_button"
    recording_filename = pjoin(DATA_DIR, filename + ".log.gz")
    expected_events_counts_filename = pjoin(DATA_DIR, filename + ".json")

    radio_button_test = ui.RadioButton(
        labels=["option 1", "option 2\nOption 2", "option 3", "option 4"],
        position=(10, 10), checked_labels=[])

    old_positions = []
    for option in radio_button_test.options.values():
        old_positions.append(option.position)
    old_positions = np.asarray(old_positions)
    radio_button_test.position = (100, 100)
    new_positions = []
    for option in radio_button_test.options.values():
        new_positions.append(option.position)
    new_positions = np.asarray(new_positions)
    npt.assert_allclose(new_positions - old_positions,
                        90 * np.ones((4, 2)))

    selected_option = []

    def _on_change(radio_button):
        selected_option.append(radio_button.checked_labels)

    # Set up a callback when selection changes
    radio_button_test.on_change = _on_change

    event_counter = EventCounter()
    event_counter.monitor(radio_button_test)

    # Create a show manager and record/play events.
    show_manager = window.ShowManager(size=(600, 600),
                                      title="FURY Checkbox")
    show_manager.scene.add(radio_button_test)

    # Recorded events:
    #  1. Click on button of option 1.
    #  2. Click on button of option 2.
    #  3. Click on button of option 2.
    #  4. Click on text of option 2.
    #  5. Click on button of option 1.
    #  6. Click on text of option 3.
    #  7. Click on button of option 4.
    #  8. Click on text of option 4.
    show_manager.play_events_from_file(recording_filename)
    expected = EventCounter.load(expected_events_counts_filename)
    event_counter.check_counts(expected)

    # Check if the right options were selected.
    expected = [['option 1'], ['option 2\nOption 2'], ['option 2\nOption 2'],
                ['option 2\nOption 2'], ['option 1'], ['option 3'],
                ['option 4'], ['option 4']]
    npt.assert_equal(len(selected_option), len(expected))
    assert_arrays_equal(selected_option, expected)
    del show_manager

    if interactive:
        radio_button_test = ui.RadioButton(
            labels=["option 1", "option 2\nOption 2", "option 3", "option 4"],
            position=(100, 100), checked_labels=[])
        showm = window.ShowManager(size=(600, 600))
        showm.scene.add(radio_button_test)
        showm.start()


def test_multiple_radio_button_pre_selected():
    npt.assert_raises(ValueError,
                      ui.RadioButton,
                      labels=["option 1", "option 2\nOption 2",
                              "option 3", "option 4"],
                      checked_labels=["option 1", "option 4"])


def test_ui_listbox_2d(interactive=False):
    filename = "test_ui_listbox_2d"
    recording_filename = pjoin(DATA_DIR, filename + ".log.gz")
    expected_events_counts_filename = pjoin(DATA_DIR, filename + ".json")

    # Values that will be displayed by the listbox.
    values = list(range(1, 42 + 1))
    values.append("A Very Very Long Item To Test Text Overflow of List Box 2D")

    if interactive:
        listbox = ui.ListBox2D(values=values,
                               size=(500, 500),
                               multiselection=True,
                               reverse_scrolling=False,
                               background_opacity=0.3)
        listbox.center = (300, 300)
        listbox.panel.opacity = 0.2

        show_manager = window.ShowManager(size=(600, 600),
                                          title="FURY ListBox")
        show_manager.initialize()
        show_manager.scene.add(listbox)
        show_manager.start()

    # Recorded events:
    #  1. Click on 1
    #  2. Ctrl + click on 2,
    #  3. Ctrl + click on 2.
    #  4. Use scroll bar to scroll to the bottom.
    #  5. Click on "A Very Very Long Item...".
    #  6. Use scroll bar to scroll to the top.
    #  7. Click on 1
    #  8. Use mouse wheel to scroll down.
    #  9. Shift + click on "A Very Very Long Item...".
    # 10. Use mouse wheel to scroll back up.

    listbox = ui.ListBox2D(values=values,
                           size=(500, 500),
                           multiselection=True,
                           reverse_scrolling=False)
    listbox.center = (300, 300)

    # We will collect the sequence of values that have been selected.
    selected_values = []

    def _on_change():
        selected_values.append(list(listbox.selected))

    # Set up a callback when selection changes.
    listbox.on_change = _on_change

    # Assign the counter callback to every possible event.
    event_counter = EventCounter()
    event_counter.monitor(listbox)

    show_manager = window.ShowManager(size=(600, 600),
                                      title="FURY ListBox")
    show_manager.scene.add(listbox)
    show_manager.play_events_from_file(recording_filename)
    expected = EventCounter.load(expected_events_counts_filename)
    event_counter.check_counts(expected)

    # Check if the right values were selected.
    expected = [[1], [1, 2], [1], ["A Very Very Long Item To \
Test Text Overflow of List Box 2D"], [1], values]
    npt.assert_equal(len(selected_values), len(expected))
    assert_arrays_equal(selected_values, expected)

    # Test without multiselection enabled.
    listbox.multiselection = False
    del selected_values[:]  # Clear the list.
    show_manager.play_events_from_file(recording_filename)

    # Check if the right values were selected.
    expected = [[1], [2], [2], ["A Very Very Long Item To \
Test Text Overflow of List Box 2D"], [1], ["A Very Very Long Item To Test \
Text Overflow of List Box 2D"]]
    npt.assert_equal(len(selected_values), len(expected))
    assert_arrays_equal(selected_values, expected)


def test_ui_file_menu_2d(interactive=False):
    filename = "test_ui_file_menu_2d"
    recording_filename = pjoin(DATA_DIR, filename + ".log.gz")
    expected_events_counts_filename = pjoin(DATA_DIR, filename + ".json")

    # Create temporary directory and files
    os.mkdir(os.path.join(os.getcwd(), "testdir"))
    os.chdir("testdir")
    os.mkdir(os.path.join(os.getcwd(), "tempdir"))
    for i in range(10):
        open(os.path.join(os.getcwd(), "tempdir", "test" + str(i) + ".txt"),
             'wt').close()
    open("testfile.txt", 'wt').close()

    filemenu = ui.FileMenu2D(size=(500, 500), extensions=["txt"],
                             directory_path=os.getcwd())

    # We will collect the sequence of files that have been selected.
    selected_files = []

    def _on_change():
        selected_files.append(list(filemenu.listbox.selected))

    # Set up a callback when selection changes.
    filemenu.listbox.on_change = _on_change

    # Assign the counter callback to every possible event.
    event_counter = EventCounter()
    event_counter.monitor(filemenu)

    # Create a show manager and record/play events.
    show_manager = window.ShowManager(size=(600, 600),
                                      title="FURY FileMenu")
    show_manager.scene.add(filemenu)

    # Recorded events:
    #  1. Click on 'testfile.txt'
    #  2. Click on 'tempdir/'
    #  3. Click on 'test0.txt'.
    #  4. Shift + Click on 'test6.txt'.
    #  5. Click on '../'.
    #  2. Click on 'testfile.txt'.
    show_manager.play_events_from_file(recording_filename)
    expected = EventCounter.load(expected_events_counts_filename)
    event_counter.check_counts(expected)

    # Check if the right files were selected.
    expected = [["testfile.txt"], ["tempdir"], ["test0.txt"],
                ["test0.txt", "test1.txt", "test2.txt", "test3.txt",
                 "test4.txt", "test5.txt", "test6.txt"],
                ["../"], ["testfile.txt"]]
    npt.assert_equal(len(selected_files), len(expected))
    assert_arrays_equal(selected_files, expected)

    # Remove temporary directory and files
    os.remove("testfile.txt")
    for i in range(10):
        os.remove(os.path.join(os.getcwd(), "tempdir",
                               "test" + str(i) + ".txt"))
    os.rmdir(os.path.join(os.getcwd(), "tempdir"))
    os.chdir("..")
    os.rmdir("testdir")

    if interactive:
        filemenu = ui.FileMenu2D(size=(500, 500), directory_path=os.getcwd())
        show_manager = window.ShowManager(size=(600, 600),
                                          title="FURY FileMenu")
        show_manager.scene.add(filemenu)
        show_manager.start()


def test_ui_combobox_2d(interactive=False):
    filename = "test_ui_combobox_2d"
    recording_filename = pjoin(DATA_DIR, filename + ".log.gz")
    expected_events_counts_filename = pjoin(DATA_DIR, filename + ".json")

    values = ["An Item" + str(i) for i in range(0, 5)]
    new_values = ["An Item5", "An Item6"]

    combobox = ui.ComboBox2D(
        items=values, position=(400, 400), size=(300, 200))

    # Assign the counter callback to every possible event.
    event_counter = EventCounter()
    event_counter.monitor(combobox)

    current_size = (800, 800)
    show_manager = window.ShowManager(
        size=current_size, title="ComboBox UI Example")
    show_manager.scene.add(combobox)

    values.extend(new_values)
    combobox.append_item(*new_values)
    npt.assert_equal(values, combobox.items)

    values.append("An Item7")
    combobox.append_item("An Item7")
    npt.assert_equal(values, combobox.items)

    values.append("An Item8")
    values.append("An Item9")
    combobox.append_item("An Item8", "An Item9")
    npt.assert_equal(values, combobox.items)

    complex_list = [[0], (1, [[2, 3], 4], 5)]
    combobox.append_item(*complex_list)
    values.extend([str(i) for i in range(6)])
    npt.assert_equal(values, combobox.items)

    invalid_item = {"Hello": 1, "World": 2}
    npt.assert_raises(TypeError, combobox.append_item, invalid_item)

    npt.assert_equal(values, combobox.items)
    npt.assert_equal((60, 60), combobox.drop_button_size)
    npt.assert_equal([300, 140], combobox.drop_menu_size)
    npt.assert_equal([300, 200], combobox.size)

    ui.ComboBox2D(items=values, draggable=False)

    if interactive:
        show_manager.record_events_to_file(recording_filename)
        print(list(event_counter.events_counts.items()))
        event_counter.save(expected_events_counts_filename)

    else:
        show_manager.play_events_from_file(recording_filename)
        expected = EventCounter.load(expected_events_counts_filename)
        event_counter.check_counts(expected)

    npt.assert_equal("An Item1", combobox.selected_text)
    npt.assert_equal(1, combobox.selected_text_index)

    combobox.resize((450, 300))
    npt.assert_equal((360, 90), combobox.text_block_size)
    npt.assert_equal((90, 90), combobox.drop_button_size)
    npt.assert_equal((450, 210), combobox.drop_menu_size)


def test_frame_rate_and_anti_aliasing():
    """Testing frame rate with/out anti-aliasing"""

    length_ = 200
    multi_samples = 32
    max_peels = 8

    st_x = np.arange(length_)
    st_y = np.sin(np.arange(length_))
    st_z = np.zeros(st_x.shape)
    st = np.zeros((length_, 3))
    st[:, 0] = st_x
    st[:, 1] = st_y
    st[:, 2] = st_z

    all_st = []
    all_st.append(st)
    for i in range(1000):
        all_st.append(st + i * np.array([0., .5, 0]))

    # st_actor = actor.line(all_st, linewidth=1)
    # TODO: textblock disappears when lod=True
    st_actor = actor.streamtube(all_st, linewidth=0.1, lod=False)

    scene = window.Scene()
    scene.background((1, 1., 1))

    # quick game style antialiasing
    scene.fxaa_on()
    scene.fxaa_off()

    # the good staff is later with multi-sampling

    tb = ui.TextBlock2D(font_size=40, color=(1, 0.5, 0))

    panel = ui.Panel2D(position=(400, 400), size=(400, 400))
    panel.add_element(tb, (0.2, 0.5))

    counter = itertools.count()
    showm = window.ShowManager(scene,
                               size=(1980, 1080), reset_camera=False,
                               order_transparent=True,
                               multi_samples=multi_samples,
                               max_peels=max_peels,
                               occlusion_ratio=0.0)

    showm.initialize()
    scene.add(panel)
    scene.add(st_actor)
    scene.reset_camera_tight()
    scene.zoom(5)

    class FrameRateHolder(object):
        fpss = []

    frh = FrameRateHolder()

    def timer_callback(_obj, _event):
        cnt = next(counter)
        if cnt % 1 == 0:
            fps = np.round(scene.frame_rate, 0)
            frh.fpss.append(fps)
            msg = "FPS " + str(fps) + ' ' + str(cnt)
            tb.message = msg
            showm.render()
        if cnt > 10:
            showm.exit()

    # Run every 200 milliseconds
    showm.add_timer_callback(True, 200, timer_callback)
    showm.start()

    arr = window.snapshot(scene, size=(1980, 1080),
                          offscreen=True,
                          order_transparent=True,
                          multi_samples=multi_samples,
                          max_peels=max_peels,
                          occlusion_ratio=0.0)
    assert_greater(np.sum(arr), 0)
    # TODO: check why in osx we have issues in Azure
    if not skip_osx:
        assert_greater(np.median(frh.fpss), 0)

    frh.fpss = []
    counter = itertools.count()
    multi_samples = 0
    showm = window.ShowManager(scene,
                               size=(1980, 1080), reset_camera=False,
                               order_transparent=True,
                               multi_samples=multi_samples,
                               max_peels=max_peels,
                               occlusion_ratio=0.0)

    showm.initialize()
    showm.add_timer_callback(True, 200, timer_callback)
    showm.start()

    arr2 = window.snapshot(scene, size=(1980, 1080),
                           offscreen=True,
                           order_transparent=True,
                           multi_samples=multi_samples,
                           max_peels=max_peels,
                           occlusion_ratio=0.0)
    assert_greater(np.sum(arr2), 0)
    if not skip_osx:
        assert_greater(np.median(frh.fpss), 0)


@pytest.mark.skipif(skip_win, reason="This test does not work on Windows."
                                     " Need to be introspected")
def test_timer():
    """Testing add a timer and exit window and app from inside timer."""
    xyzr = np.array([[0, 0, 0, 10], [100, 0, 0, 50], [300, 0, 0, 100]])
    xyzr2 = np.array([[0, 200, 0, 30], [100, 200, 0, 50], [300, 200, 0, 100]])
    colors = np.array([[1, 0, 0, 0.3], [0, 1, 0, 0.4], [0, 0, 1., 0.45]])

    scene = window.Scene()

    sphere_actor = actor.sphere(centers=xyzr[:, :3], colors=colors[:],
                                radii=xyzr[:, 3])

    vertices, faces = prim_sphere('repulsion724')

    sphere_actor2 = actor.sphere(centers=xyzr2[:, :3], colors=colors[:],
                                 radii=xyzr2[:, 3], vertices=vertices,
                                 faces=faces.astype('i8'))

    scene.add(sphere_actor)
    scene.add(sphere_actor2)

    tb = ui.TextBlock2D()
    counter = itertools.count()
    showm = window.ShowManager(scene,
                               size=(1024, 768), reset_camera=False,
                               order_transparent=True)

    showm.initialize()
    scene.add(tb)

    def timer_callback(_obj, _event):
        cnt = next(counter)
        tb.message = "Let's count to 10 and exit :" + str(cnt)
        showm.render()
        if cnt > 9:
            showm.exit()

    # Run every 200 milliseconds
    showm.add_timer_callback(True, 200, timer_callback)
    showm.start()

    arr = window.snapshot(scene, offscreen=True)
    npt.assert_(np.sum(arr) > 0)<|MERGE_RESOLUTION|>--- conflicted
+++ resolved
@@ -15,104 +15,6 @@
 from fury.testing import assert_arrays_equal, assert_greater, EventCounter
 
 
-<<<<<<< HEAD
-def test_ui_button_panel(recording=False):
-    filename = "test_ui_button_panel"
-    recording_filename = pjoin(DATA_DIR, filename + ".log.gz")
-    expected_events_counts_filename = pjoin(DATA_DIR, filename + ".json")
-
-    # Rectangle
-    rectangle_test = ui.Rectangle2D(size=(10, 10))
-    another_rectangle_test = ui.Rectangle2D(size=(1, 1))
-
-    # Button
-    fetch_viz_icons()
-
-    icon_files = []
-    icon_files.append(('stop', read_viz_icons(fname='stop2.png')))
-    icon_files.append(('play', read_viz_icons(fname='play3.png')))
-
-    button_test = ui.Button2D(icon_fnames=icon_files)
-    button_test.center = (20, 20)
-
-    def make_invisible(i_ren, _obj, button):
-        # i_ren: CustomInteractorStyle
-        # obj: vtkActor picked
-        # button: Button2D
-        button.set_visibility(False)
-        i_ren.force_render()
-        i_ren.event.abort()
-
-    def modify_button_callback(i_ren, _obj, button):
-        # i_ren: CustomInteractorStyle
-        # obj: vtkActor picked
-        # button: Button2D
-        button.next_icon()
-        i_ren.force_render()
-
-    button_test.on_right_mouse_button_pressed = make_invisible
-    button_test.on_left_mouse_button_pressed = modify_button_callback
-
-    button_test.scale((2, 2))
-    button_color = button_test.color
-    button_test.color = button_color
-
-    # TextBlock
-    text_block_test = ui.TextBlock2D()
-    text_block_test.message = 'TextBlock'
-    text_block_test.color = (0, 0, 0)
-
-    # Panel
-    panel = ui.Panel2D(size=(300, 150),
-                       position=(290, 15),
-                       color=(1, 1, 1), align="right")
-    panel.add_element(rectangle_test, (290, 135))
-    panel.add_element(button_test, (0.1, 0.1))
-    panel.add_element(text_block_test, (0.7, 0.7))
-    npt.assert_raises(ValueError, panel.add_element, another_rectangle_test,
-                      (10., 0.5))
-    npt.assert_raises(ValueError, panel.add_element, another_rectangle_test,
-                      (-0.5, 0.5))
-
-    npt.assert_equal(panel.border_width, [0.0,]*4)
-    npt.assert_equal(panel.border_color, [np.asarray([1, 1, 1]),]*4)
-
-    panel.border_width = ['bottom', 10.0]
-    npt.assert_equal(panel.border_width[3], 10.0)
-
-    with npt.assert_raises(ValueError):
-        panel.border_width = ['invalid_label', 10.0]
-
-    panel.border_color = ['bottom', (0.4, 0.5, 0.6)]
-    npt.assert_equal(panel.border_color[3], (0.4, 0.5, 0.6))
-
-    new_size = (400, 400)
-    panel.resize(new_size)
-    npt.assert_equal(panel.borders['bottom'].width, 400.0)
-
-    # Assign the counter callback to every possible event.
-    event_counter = EventCounter()
-    event_counter.monitor(button_test)
-    event_counter.monitor(panel.background)
-
-    current_size = (600, 600)
-    show_manager = window.ShowManager(size=current_size, title="FURY Button")
-
-    show_manager.scene.add(panel)
-
-    if recording:
-        show_manager.record_events_to_file(recording_filename)
-        print(list(event_counter.events_counts.items()))
-        event_counter.save(expected_events_counts_filename)
-
-    else:
-        show_manager.play_events_from_file(recording_filename)
-        expected = EventCounter.load(expected_events_counts_filename)
-        event_counter.check_counts(expected)
-
-
-=======
->>>>>>> d498b6d1
 def test_ui_textbox(recording=False):
     filename = "test_ui_textbox"
     recording_filename = pjoin(DATA_DIR, filename + ".log.gz")
