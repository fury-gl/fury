"""Test for components module."""
import itertools
import os
import shutil
from os.path import join as pjoin
from tempfile import TemporaryDirectory as InTemporaryDirectory

import numpy as np

import numpy.testing as npt
import pytest

from fury import window, actor, ui
from fury.data import DATA_DIR
from fury.decorators import skip_win, skip_osx
from fury.primitive import prim_sphere
from fury.testing import assert_arrays_equal, assert_greater, EventCounter, \
    assert_true, assert_equal, assert_not_equal, assert_greater_equal, \
    assert_less_equal


# @pytest.mark.skipif(True, reason="Need investigation. Incorrect "
#                                  "number of event for each vtk version")
from fury.ui import PlaybackPanel


def test_ui_textbox(recording=False):
    filename = "test_ui_textbox"
    recording_filename = pjoin(DATA_DIR, filename + ".log.gz")
    expected_events_counts_filename = pjoin(DATA_DIR, filename + ".json")

    print(recording_filename)
    # TextBox
    textbox_test = ui.TextBox2D(height=3, width=10, text="Text")

    another_textbox_test = ui.TextBox2D(height=3, width=10, text="Enter Text")
    another_textbox_test.set_message("Enter Text")

    # Checking whether textbox went out of focus
    is_off_focused = [False]

    def _off_focus(textbox):
        is_off_focused[0] = True

    # Set up a callback when textbox went out of focus
    textbox_test.off_focus = _off_focus

    # Assign the counter callback to every possible event.
    event_counter = EventCounter()
    event_counter.monitor(textbox_test)

    current_size = (600, 600)
    show_manager = window.ShowManager(size=current_size, title="FURY TextBox")

    show_manager.scene.add(textbox_test)

    if recording:
        show_manager.record_events_to_file(recording_filename)
        print(list(event_counter.events_counts.items()))
        event_counter.save(expected_events_counts_filename)

    else:
        show_manager.play_events_from_file(recording_filename)
        expected = EventCounter.load(expected_events_counts_filename)
        event_counter.check_counts(expected)

    npt.assert_equal(is_off_focused[0], True)


def test_ui_line_slider_2d_horizontal_bottom(recording=False):
    filename = "test_ui_line_slider_2d_horizontal_bottom"
    recording_filename = pjoin(DATA_DIR, filename + ".log.gz")
    expected_events_counts_filename = pjoin(DATA_DIR, filename + ".json")

    line_slider_2d_test = ui.LineSlider2D(initial_value=-2,
                                          min_value=-5, max_value=5,
                                          orientation="horizontal",
                                          text_alignment='bottom')
    line_slider_2d_test.center = (300, 300)

    # Assign the counter callback to every possible event.
    event_counter = EventCounter()
    event_counter.monitor(line_slider_2d_test)

    current_size = (600, 600)
    show_manager = window.ShowManager(size=current_size,
                                      title="FURY Horizontal Line Slider")

    show_manager.scene.add(line_slider_2d_test)

    if recording:
        show_manager.record_events_to_file(recording_filename)
        print(list(event_counter.events_counts.items()))
        event_counter.save(expected_events_counts_filename)

    else:
        show_manager.play_events_from_file(recording_filename)
        expected = EventCounter.load(expected_events_counts_filename)
        event_counter.check_counts(expected)


def test_ui_line_slider_2d_horizontal_top(recording=False):
    filename = "test_ui_line_slider_2d_horizontal_top"
    recording_filename = pjoin(DATA_DIR, filename + ".log.gz")
    expected_events_counts_filename = pjoin(DATA_DIR, filename + ".json")

    line_slider_2d_test = ui.LineSlider2D(initial_value=-2,
                                          min_value=-5, max_value=5,
                                          orientation="horizontal",
                                          text_alignment='top')
    line_slider_2d_test.center = (300, 300)

    # Assign the counter callback to every possible event.
    event_counter = EventCounter()
    event_counter.monitor(line_slider_2d_test)

    current_size = (600, 600)
    show_manager = window.ShowManager(size=current_size,
                                      title="FURY Horizontal Line Slider")

    show_manager.scene.add(line_slider_2d_test)

    if recording:
        show_manager.record_events_to_file(recording_filename)
        print(list(event_counter.events_counts.items()))
        event_counter.save(expected_events_counts_filename)

    else:
        show_manager.play_events_from_file(recording_filename)
        expected = EventCounter.load(expected_events_counts_filename)
        event_counter.check_counts(expected)


def test_ui_line_slider_2d_vertical_left(recording=False):
    filename = "test_ui_line_slider_2d_vertical_left"
    recording_filename = pjoin(DATA_DIR, filename + ".log.gz")
    expected_events_counts_filename = pjoin(DATA_DIR, filename + ".json")

    line_slider_2d_test = ui.LineSlider2D(initial_value=-2,
                                          min_value=-5, max_value=5,
                                          orientation="vertical",
                                          text_alignment='left')
    line_slider_2d_test.center = (300, 300)

    # Assign the counter callback to every possible event.
    event_counter = EventCounter()
    event_counter.monitor(line_slider_2d_test)

    current_size = (600, 600)
    show_manager = window.ShowManager(size=current_size,
                                      title="FURY Vertical Line Slider")

    show_manager.scene.add(line_slider_2d_test)

    if recording:
        show_manager.record_events_to_file(recording_filename)
        print(list(event_counter.events_counts.items()))
        event_counter.save(expected_events_counts_filename)

    else:
        show_manager.play_events_from_file(recording_filename)
        expected = EventCounter.load(expected_events_counts_filename)
        event_counter.check_counts(expected)


def test_ui_line_slider_2d_vertical_right(recording=False):
    filename = "test_ui_line_slider_2d_vertical_right"
    recording_filename = pjoin(DATA_DIR, filename + ".log.gz")
    expected_events_counts_filename = pjoin(DATA_DIR, filename + ".json")

    line_slider_2d_test = ui.LineSlider2D(initial_value=-2,
                                          min_value=-5, max_value=5,
                                          orientation="vertical",
                                          text_alignment='right')
    line_slider_2d_test.center = (300, 300)

    # Assign the counter callback to every possible event.
    event_counter = EventCounter()
    event_counter.monitor(line_slider_2d_test)

    current_size = (600, 600)
    show_manager = window.ShowManager(size=current_size,
                                      title="FURY Vertical Line Slider")

    show_manager.scene.add(line_slider_2d_test)

    if recording:
        show_manager.record_events_to_file(recording_filename)
        print(list(event_counter.events_counts.items()))
        event_counter.save(expected_events_counts_filename)

    else:
        show_manager.play_events_from_file(recording_filename)
        expected = EventCounter.load(expected_events_counts_filename)
        event_counter.check_counts(expected)


def test_ui_2d_line_slider_hooks(recording=False):
    global changed, value_changed, slider_moved

    filename = "test_ui_line_slider_2d_hooks"
    recording_filename = pjoin(DATA_DIR, filename + ".log.gz")
    expected_events_counts_filename = pjoin(DATA_DIR, filename + ".json")

    line_slider_2d = ui.LineSlider2D(center=(300, 300))

    event_counter = EventCounter()
    event_counter.monitor(line_slider_2d)

    show_manager = window.ShowManager(size=(600, 600),
                                      title="FURY Line Slider hooks")

    # counters for the hooks to increment
    changed = value_changed = slider_moved = 0

    def on_line_slider_change(slider):
        global changed
        changed += 1

    def on_line_slider_moved(slider):
        global slider_moved
        slider_moved += 1

    def on_line_slider_value_changed(slider):
        global value_changed
        value_changed += 1

    line_slider_2d.on_change = on_line_slider_change
    line_slider_2d.on_moving_slider = on_line_slider_moved
    line_slider_2d.on_value_changed = on_line_slider_value_changed

    for i in range(100, -1, -1):
        line_slider_2d.value = i

    show_manager.scene.add(line_slider_2d)

    if recording:
        show_manager.record_events_to_file(recording_filename)
        event_counter.save(expected_events_counts_filename)

    else:
        show_manager.play_events_from_file(recording_filename)
        expected = EventCounter.load(expected_events_counts_filename)
        event_counter.check_counts(expected)

    assert_greater(changed, 0)
    assert_greater(value_changed, 0)
    assert_greater(slider_moved, 0)
    assert_equal(changed, value_changed + slider_moved)


def test_ui_line_double_slider_2d(interactive=False):
    line_double_slider_2d_horizontal_test = ui.LineDoubleSlider2D(
        center=(300, 300), shape="disk", outer_radius=15, min_value=-10,
        max_value=10, initial_values=(-10, 10))
    npt.assert_equal(
        line_double_slider_2d_horizontal_test.handles[0].size, (30, 30))
    npt.assert_equal(
        line_double_slider_2d_horizontal_test.left_disk_value, -10)
    npt.assert_equal(
        line_double_slider_2d_horizontal_test.right_disk_value, 10)

    line_double_slider_2d_vertical_test = ui.LineDoubleSlider2D(
        center=(300, 300), shape="disk", outer_radius=15, min_value=-10,
        max_value=10, initial_values=(-10, 10))
    npt.assert_equal(
        line_double_slider_2d_vertical_test.handles[0].size, (30, 30))
    npt.assert_equal(
        line_double_slider_2d_vertical_test.bottom_disk_value, -10)
    npt.assert_equal(
        line_double_slider_2d_vertical_test.top_disk_value, 10)

    if interactive:
        show_manager = window.ShowManager(size=(600, 600),
                                          title="FURY Line Double Slider")
        show_manager.scene.add(line_double_slider_2d_horizontal_test)
        show_manager.scene.add(line_double_slider_2d_vertical_test)
        show_manager.start()

    line_double_slider_2d_horizontal_test = ui.LineDoubleSlider2D(
        center=(300, 300), shape="square", handle_side=5,
        orientation="horizontal", initial_values=(50, 40))
    npt.assert_equal(
        line_double_slider_2d_horizontal_test.handles[0].size, (5, 5))
    npt.assert_equal(
        line_double_slider_2d_horizontal_test.left_disk_value, 39)
    npt.assert_equal(
        line_double_slider_2d_horizontal_test.right_disk_value, 40)
    npt.assert_equal(
        line_double_slider_2d_horizontal_test.left_disk_ratio, 0.39)
    npt.assert_equal(
        line_double_slider_2d_horizontal_test.right_disk_ratio, 0.4)

    line_double_slider_2d_vertical_test = ui.LineDoubleSlider2D(
        center=(300, 300), shape="square", handle_side=5,
        orientation="vertical", initial_values=(50, 40))
    npt.assert_equal(
        line_double_slider_2d_vertical_test.handles[0].size, (5, 5))
    npt.assert_equal(
        line_double_slider_2d_vertical_test.bottom_disk_value, 39)
    npt.assert_equal(
        line_double_slider_2d_vertical_test.top_disk_value, 40)
    npt.assert_equal(
        line_double_slider_2d_vertical_test.bottom_disk_ratio, 0.39)
    npt.assert_equal(
        line_double_slider_2d_vertical_test.top_disk_ratio, 0.4)

    with npt.assert_raises(ValueError):
        ui.LineDoubleSlider2D(orientation="Not_hor_not_vert")

    if interactive:
        show_manager = window.ShowManager(size=(600, 600),
                                          title="FURY Line Double Slider")
        show_manager.scene.add(line_double_slider_2d_horizontal_test)
        show_manager.scene.add(line_double_slider_2d_vertical_test)
        show_manager.start()


def test_ui_2d_line_double_slider_hooks(recording=False):
    global changed, value_changed, slider_moved

    filename = "test_ui_line_double_slider_2d_hooks"
    recording_filename = pjoin(DATA_DIR, filename + ".log.gz")
    expected_events_counts_filename = pjoin(DATA_DIR, filename + ".json")

    line_double_slider_2d = ui.LineDoubleSlider2D(center=(300, 300))

    event_counter = EventCounter()
    event_counter.monitor(line_double_slider_2d)

    show_manager = window.ShowManager(size=(600, 600),
                                      title="FURY Line Double Slider hooks")

    # counters for the line double slider's changes
    changed = value_changed = slider_moved = 0

    def on_line_double_slider_change(slider):
        global changed
        changed += 1

    def on_line_double_slider_moved(slider):
        global slider_moved
        slider_moved += 1

    def on_line_double_slider_value_changed(slider):
        global value_changed
        value_changed += 1

    line_double_slider_2d.on_change = on_line_double_slider_change
    line_double_slider_2d.on_moving_slider = on_line_double_slider_moved
    line_double_slider_2d.on_value_changed = \
        on_line_double_slider_value_changed

    for i in range(50, -1, -1):
        line_double_slider_2d.left_disk_value = i
        line_double_slider_2d.right_disk_value = 100 - i

    show_manager.scene.add(line_double_slider_2d)

    if recording:
        show_manager.record_events_to_file(recording_filename)
        event_counter.save(expected_events_counts_filename)

    else:
        show_manager.play_events_from_file(recording_filename)
        expected = EventCounter.load(expected_events_counts_filename)
        event_counter.check_counts(expected)

    assert_greater(changed, 0)
    assert_greater(value_changed, 0)
    assert_greater(slider_moved, 0)
    assert_equal(changed, value_changed + slider_moved)


def test_ui_ring_slider_2d(recording=False):
    filename = "test_ui_ring_slider_2d"
    recording_filename = pjoin(DATA_DIR, filename + ".log.gz")
    expected_events_counts_filename = pjoin(DATA_DIR, filename + ".json")

    ring_slider_2d_test = ui.RingSlider2D()
    ring_slider_2d_test.center = (300, 300)
    ring_slider_2d_test.value = 90

    # Assign the counter callback to every possible event.
    event_counter = EventCounter()
    event_counter.monitor(ring_slider_2d_test)

    current_size = (600, 600)
    show_manager = window.ShowManager(size=current_size,
                                      title="FURY Ring Slider")

    show_manager.scene.add(ring_slider_2d_test)

    if recording:
        # Record the following events
        # 1. Left Click on the handle and hold it
        # 2. Move to the left the handle and make 1.5 tour
        # 3. Release the handle
        # 4. Left Click on the handle and hold it
        # 5. Move to the right the handle and make 1 tour
        # 6. Release the handle
        show_manager.record_events_to_file(recording_filename)
        print(list(event_counter.events_counts.items()))
        event_counter.save(expected_events_counts_filename)

    else:
        show_manager.play_events_from_file(recording_filename)
        expected = EventCounter.load(expected_events_counts_filename)
        event_counter.check_counts(expected)


def test_ui_2d_ring_slider_hooks(recording=False):
    global changed, value_changed, slider_moved

    filename = "test_ui_ring_slider_2d_hooks"
    recording_filename = pjoin(DATA_DIR, filename + ".log.gz")
    expected_events_counts_filename = pjoin(DATA_DIR, filename + ".json")

    ring_slider_2d = ui.RingSlider2D(center=(300, 300))

    event_counter = EventCounter()
    event_counter.monitor(ring_slider_2d)

    show_manager = window.ShowManager(size=(600, 600),
                                      title="FURY Ring Slider hooks")

    # counters for the ring slider changes
    changed = value_changed = slider_moved = 0

    def on_ring_slider_change(slider):
        global changed
        changed += 1

    def on_ring_slider_moved(slider):
        global slider_moved
        slider_moved += 1

    def on_ring_slider_value_changed(slider):
        global value_changed
        value_changed += 1

    ring_slider_2d.on_change = on_ring_slider_change
    ring_slider_2d.on_moving_slider = on_ring_slider_moved
    ring_slider_2d.on_value_changed = on_ring_slider_value_changed

    for i in range(360, -1, -1):
        ring_slider_2d.value = i

    show_manager.scene.add(ring_slider_2d)

    if recording:
        show_manager.record_events_to_file(recording_filename)
        event_counter.save(expected_events_counts_filename)

    else:
        show_manager.play_events_from_file(recording_filename)
        expected = EventCounter.load(expected_events_counts_filename)
        event_counter.check_counts(expected)

    assert_greater(changed, 0)
    assert_greater(value_changed, 0)
    assert_greater(slider_moved, 0)
    assert_equal(changed, value_changed + slider_moved)


def test_ui_range_slider(interactive=False):
    range_slider_test_horizontal = ui.RangeSlider(shape="square")
    range_slider_test_vertical = ui.RangeSlider(shape="square",
                                                orientation="vertical")

    if interactive:
        show_manager = window.ShowManager(size=(600, 600),
                                          title="FURY Line Double Slider")
        show_manager.scene.add(range_slider_test_horizontal)
        show_manager.scene.add(range_slider_test_vertical)
        show_manager.start()


def test_ui_slider_value_range():
    with npt.assert_no_warnings():
        # LineSlider2D
        line_slider = ui.LineSlider2D(min_value=0, max_value=0)
        assert_equal(line_slider.value, 0)
        assert_equal(line_slider.min_value, 0)
        assert_equal(line_slider.max_value, 0)
        line_slider.value = 100
        assert_equal(line_slider.value, 0)
        line_slider.value = -100
        assert_equal(line_slider.value, 0)

        line_slider = ui.LineSlider2D(min_value=0, max_value=100)
        line_slider.value = 105
        assert_equal(line_slider.value, 100)
        line_slider.value = -100
        assert_equal(line_slider.value, 0)

        # LineDoubleSlider2D
        line_double_slider = ui.LineDoubleSlider2D(min_value=0, max_value=0)
        assert_equal(line_double_slider.left_disk_value, 0)
        assert_equal(line_double_slider.right_disk_value, 0)
        line_double_slider.left_disk_value = 100
        assert_equal(line_double_slider.left_disk_value, 0)
        line_double_slider.right_disk_value = -100
        assert_equal(line_double_slider.right_disk_value, 0)

        line_double_slider = ui.LineDoubleSlider2D(min_value=50, max_value=100)
        line_double_slider.right_disk_value = 150
        assert_equal(line_double_slider.right_disk_value, 100)
        line_double_slider.left_disk_value = -150
        assert_equal(line_double_slider.left_disk_value, 50)

        # RingSlider2D
        ring_slider = ui.RingSlider2D(initial_value=0, min_value=0, max_value=0)
        assert_equal(ring_slider.value, 0)
        assert_equal(ring_slider.previous_value, 0)
        ring_slider.value = 180
        assert_equal(ring_slider.value, 0)
        ring_slider.value = -180
        assert_equal(ring_slider.value, 0)

        # RangeSlider
        range_slider_2d = ui.RangeSlider(min_value=0, max_value=0)
        assert_equal(range_slider_2d.value_slider.value, 0)
        range_slider_2d.value_slider.value = 100
        assert_equal(range_slider_2d.value_slider.value, 0)


def test_ui_option(interactive=False):
    option_test = ui.Option(label="option 1", position=(10, 10))

    npt.assert_equal(option_test.checked, False)

    if interactive:
        showm = window.ShowManager(size=(600, 600))
        showm.scene.add(option_test)
        showm.start()


def test_ui_checkbox_initial_state(recording=False):
    filename = "test_ui_checkbox_initial_state"
    recording_filename = pjoin(DATA_DIR, filename + ".log.gz")
    expected_events_counts_filename = pjoin(DATA_DIR, filename + ".json")

    checkbox_test = ui.Checkbox(labels=["option 1", "option 2\nOption 2",
                                        "option 3", "option 4"],
                                position=(100, 100),
                                checked_labels=["option 1", "option 4"])

    # Collect the sequence of options that have been checked in this list.
    selected_options = []

    def _on_change(checkbox):
        selected_options.append(list(checkbox.checked_labels))

    # Set up a callback when selection changes
    checkbox_test.on_change = _on_change

    event_counter = EventCounter()
    event_counter.monitor(checkbox_test)

    # Create a show manager and record/play events.
    show_manager = window.ShowManager(size=(600, 600),
                                      title="FURY Checkbox")
    show_manager.scene.add(checkbox_test)

    if recording:
        show_manager.record_events_to_file(recording_filename)
        print(list(event_counter.events_counts.items()))
        event_counter.save(expected_events_counts_filename)
        print(selected_options)
    else:
        show_manager.play_events_from_file(recording_filename)
        expected = EventCounter.load(expected_events_counts_filename)
        event_counter.check_counts(expected)

        # Recorded events:
        #  1. Click on button of option 1.
        #  2. Click on button of option 2.
        #  3. Click on button of option 1.
        #  4. Click on text of option 3.
        #  5. Click on text of option 1.
        #  6. Click on button of option 4.
        #  7. Click on text of option 1.
        #  8. Click on text of option 2.
        #  9. Click on text of option 4.
        #  10. Click on button of option 3.
        # Check if the right options were selected.
        expected = [['option 4'], ['option 4', 'option 2\nOption 2'],
                    ['option 4', 'option 2\nOption 2', 'option 1'],
                    ['option 4', 'option 2\nOption 2', 'option 1', 'option 3'],
                    ['option 4', 'option 2\nOption 2', 'option 3'],
                    ['option 2\nOption 2', 'option 3'],
                    ['option 2\nOption 2', 'option 3', 'option 1'],
                    ['option 3', 'option 1'],
                    ['option 3', 'option 1', 'option 4'],
                    ['option 1', 'option 4']]

        npt.assert_equal(len(selected_options), len(expected))
        assert_arrays_equal(selected_options, expected)


def test_ui_checkbox_default(recording=False):
    filename = "test_ui_checkbox_initial_state"
    recording_filename = pjoin(DATA_DIR, filename + ".log.gz")
    expected_events_counts_filename = pjoin(DATA_DIR, filename + ".json")

    checkbox_test = ui.Checkbox(labels=["option 1", "option 2\nOption 2",
                                        "option 3", "option 4"],
                                position=(10, 10), checked_labels=[])

    old_positions = []
    for option in checkbox_test.options.values():
        old_positions.append(option.position)

    old_positions = np.asarray(old_positions)
    checkbox_test.position = (100, 100)
    new_positions = []
    for option in checkbox_test.options.values():
        new_positions.append(option.position)
    new_positions = np.asarray(new_positions)
    npt.assert_allclose(new_positions - old_positions,
                        90.0 * np.ones((4, 2)))

    # Collect the sequence of options that have been checked in this list.
    selected_options = []

    def _on_change(checkbox):
        selected_options.append(list(checkbox.checked_labels))

    # Set up a callback when selection changes
    checkbox_test.on_change = _on_change

    event_counter = EventCounter()
    event_counter.monitor(checkbox_test)

    # Create a show manager and record/play events.
    show_manager = window.ShowManager(size=(600, 600),
                                      title="FURY Checkbox")
    show_manager.scene.add(checkbox_test)

    if recording:
        show_manager.record_events_to_file(recording_filename)
        print(list(event_counter.events_counts.items()))
        event_counter.save(expected_events_counts_filename)

    else:
        # Recorded events:
        #  1. Click on button of option 1.
        #  2. Click on button of option 2.
        #  3. Click on button of option 1.
        #  4. Click on text of option 3.
        #  5. Click on text of option 1.
        #  6. Click on button of option 4.
        #  7. Click on text of option 1.
        #  8. Click on text of option 2.
        #  9. Click on text of option 4.
        #  10. Click on button of option 3.
        show_manager.play_events_from_file(recording_filename)
        expected = EventCounter.load(expected_events_counts_filename)
        event_counter.check_counts(expected)

        # Check if the right options were selected.
        expected = [['option 1'], ['option 1', 'option 2\nOption 2'],
                    ['option 2\nOption 2'], ['option 2\nOption 2', 'option 3'],
                    ['option 2\nOption 2', 'option 3', 'option 1'],
                    ['option 2\nOption 2', 'option 3', 'option 1', 'option 4'],
                    ['option 2\nOption 2', 'option 3', 'option 4'],
                    ['option 3', 'option 4'], ['option 3'], []]
        npt.assert_equal(len(selected_options), len(expected))
        assert_arrays_equal(selected_options, expected)


def test_ui_radio_button_initial_state(recording=False):
    filename = "test_ui_radio_button_initial"
    recording_filename = pjoin(DATA_DIR, filename + ".log.gz")
    expected_events_counts_filename = pjoin(DATA_DIR, filename + ".json")

    radio_button_test = ui.RadioButton(
        labels=["option 1", "option 2\nOption 2", "option 3", "option 4"],
        position=(100, 100), checked_labels=['option 4'])

    selected_option = []

    def _on_change(radio_button):
        selected_option.append(radio_button.checked_labels)

    # Set up a callback when selection changes
    radio_button_test.on_change = _on_change

    event_counter = EventCounter()
    event_counter.monitor(radio_button_test)

    # Create a show manager and record/play events.
    show_manager = window.ShowManager(size=(600, 600),
                                      title="FURY Checkbox")
    show_manager.scene.add(radio_button_test)
    if recording:
        show_manager.record_events_to_file(recording_filename)
        print(list(event_counter.events_counts.items()))
        event_counter.save(expected_events_counts_filename)
    else:
        # Recorded events:
        #  1. Click on button of option 1.
        #  2. Click on button of option 2.
        #  3. Click on button of option 2.
        #  4. Click on text of option 2.
        #  5. Click on button of option 1.
        #  6. Click on text of option 3.
        #  7. Click on button of option 4.
        #  8. Click on text of option 4.
        show_manager.play_events_from_file(recording_filename)
        expected = EventCounter.load(expected_events_counts_filename)
        event_counter.check_counts(expected)

        # Check if the right options were selected.
        expected = [['option 1'], ['option 2\nOption 2'],
                    ['option 2\nOption 2'],
                    ['option 2\nOption 2'], ['option 1'], ['option 3'],
                    ['option 4'], ['option 4']]
        npt.assert_equal(len(selected_option), len(expected))
        assert_arrays_equal(selected_option, expected)


def test_ui_radio_button_default(recording=False):
    filename = "test_ui_radio_button_initial"
    recording_filename = pjoin(DATA_DIR, filename + ".log.gz")
    expected_events_counts_filename = pjoin(DATA_DIR, filename + ".json")

    radio_button_test = ui.RadioButton(
        labels=["option 1", "option 2\nOption 2", "option 3", "option 4"],
        position=(10, 10), checked_labels=[])

    old_positions = []
    for option in radio_button_test.options.values():
        old_positions.append(option.position)
    old_positions = np.asarray(old_positions)
    radio_button_test.position = (100, 100)
    new_positions = []
    for option in radio_button_test.options.values():
        new_positions.append(option.position)
    new_positions = np.asarray(new_positions)
    npt.assert_allclose(new_positions - old_positions,
                        90 * np.ones((4, 2)))

    selected_option = []

    def _on_change(radio_button):
        selected_option.append(radio_button.checked_labels)

    # Set up a callback when selection changes
    radio_button_test.on_change = _on_change

    event_counter = EventCounter()
    event_counter.monitor(radio_button_test)

    # Create a show manager and record/play events.
    show_manager = window.ShowManager(size=(600, 600),
                                      title="FURY Checkbox")
    show_manager.scene.add(radio_button_test)
    if recording:
        show_manager.record_events_to_file(recording_filename)
        print(list(event_counter.events_counts.items()))
        event_counter.save(expected_events_counts_filename)
    else:
        # Recorded events:
        #  1. Click on button of option 1.
        #  2. Click on button of option 2.
        #  3. Click on button of option 2.
        #  4. Click on text of option 2.
        #  5. Click on button of option 1.
        #  6. Click on text of option 3.
        #  7. Click on button of option 4.
        #  8. Click on text of option 4.
        show_manager.play_events_from_file(recording_filename)
        expected = EventCounter.load(expected_events_counts_filename)
        event_counter.check_counts(expected)

        # Check if the right options were selected.
        expected = [['option 1'], ['option 2\nOption 2'],
                    ['option 2\nOption 2'],
                    ['option 2\nOption 2'], ['option 1'], ['option 3'],
                    ['option 4'], ['option 4']]
        npt.assert_equal(len(selected_option), len(expected))
        assert_arrays_equal(selected_option, expected)


def test_multiple_radio_button_pre_selected():
    npt.assert_raises(ValueError,
                      ui.RadioButton,
                      labels=["option 1", "option 2\nOption 2",
                              "option 3", "option 4"],
                      checked_labels=["option 1", "option 4"])


@pytest.mark.skipif(True, reason="Need investigation. Incorrect "
                                 "number of event for each vtk version")
def test_ui_listbox_2d(interactive=False):
    filename = "test_ui_listbox_2d"
    recording_filename = pjoin(DATA_DIR, filename + ".log.gz")
    expected_events_counts_filename = pjoin(DATA_DIR, filename + ".json")

    # Values that will be displayed by the listbox.
    values = list(range(1, 42 + 1))
    values.append("A Very Very Long Item To Test Text Overflow of List Box 2D")

    if interactive:
        listbox = ui.ListBox2D(values=values,
                               size=(500, 500),
                               multiselection=True,
                               reverse_scrolling=False,
                               background_opacity=0.3)
        listbox.center = (300, 300)
        listbox.panel.opacity = 0.2

        show_manager = window.ShowManager(size=(600, 600),
                                          title="FURY ListBox")
        show_manager.scene.add(listbox)
        show_manager.start()

    # Recorded events:
    #  1. Click on 1
    #  2. Ctrl + click on 2,
    #  3. Ctrl + click on 2.
    #  4. Use scroll bar to scroll to the bottom.
    #  5. Click on "A Very Very Long Item...".
    #  6. Use scroll bar to scroll to the top.
    #  7. Click on 1
    #  8. Use mouse wheel to scroll down.
    #  9. Shift + click on "A Very Very Long Item...".
    # 10. Use mouse wheel to scroll back up.

    listbox = ui.ListBox2D(values=values,
                           size=(500, 500),
                           multiselection=True,
                           reverse_scrolling=False)
    listbox.center = (300, 300)

    # We will collect the sequence of values that have been selected.
    selected_values = []

    def _on_change():
        selected_values.append(list(listbox.selected))

    # Set up a callback when selection changes.
    listbox.on_change = _on_change

    # Assign the counter callback to every possible event.
    event_counter = EventCounter()
    event_counter.monitor(listbox)

    show_manager = window.ShowManager(size=(600, 600),
                                      title="FURY ListBox")
    show_manager.scene.add(listbox)
    show_manager.play_events_from_file(recording_filename)
    expected = EventCounter.load(expected_events_counts_filename)
    event_counter.check_counts(expected)

    # Check if the right values were selected.
    expected = [[1], [1, 2], [1], ["A Very Very Long Item To \
Test Text Overflow of List Box 2D"], [1], values]
    npt.assert_equal(len(selected_values), len(expected))
    assert_arrays_equal(selected_values, expected)

    # Test without multiselection enabled.
    listbox.multiselection = False
    del selected_values[:]  # Clear the list.
    show_manager.play_events_from_file(recording_filename)

    # Check if the right values were selected.
    expected = [[1], [2], [2], ["A Very Very Long Item To \
Test Text Overflow of List Box 2D"], [1], ["A Very Very Long Item To Test \
Text Overflow of List Box 2D"]]
    npt.assert_equal(len(selected_values), len(expected))
    assert_arrays_equal(selected_values, expected)


def test_ui_listbox_2d_visibility():
    l1 = ui.ListBox2D(values=['Violet', 'Indigo', 'Blue', 'Yellow'],
                      position=(12, 10), size=(100, 100))
    l2 = ui.ListBox2D(values=['Violet', 'Indigo', 'Blue', 'Yellow'],
                      position=(10, 10), size=(100, 300))

    def assert_listbox(list_box, expected_scroll_bar_height):
        view_end = list_box.view_offset + list_box.nb_slots
        assert list_box.scroll_bar.height == expected_scroll_bar_height
        for slot in list_box.slots[view_end:]:
            assert slot.size[1] == list_box.slot_height

    assert_listbox(l1, 40.0)

    # Assert that for list 2 the slots and scrollbars aren't visible.
    assert_listbox(l2, 0)


def test_ui_file_menu_2d(interactive=False):
    filename = "test_ui_file_menu_2d"
    recording_filename = pjoin(DATA_DIR, filename + ".log.gz")
    expected_events_counts_filename = pjoin(DATA_DIR, filename + ".json")

    with InTemporaryDirectory() as tmpdir:
        test_dir = os.path.join(tmpdir, "testdir")
        os.makedirs(os.path.join(test_dir, "tempdir"))
        for i in range(10):
            open(os.path.join(test_dir, "tempdir", f"test{i}.txt"),
                 'wt').close()
        open(os.path.join(test_dir, "testfile.txt"), 'wt').close()

        filemenu = ui.FileMenu2D(size=(500, 500), extensions=["txt"],
                                 directory_path=test_dir)

        # We will collect the sequence of files that have been selected.
        selected_files = []

        def _on_change():
            selected_files.append(list(filemenu.listbox.selected))

        # Set up a callback when selection changes.
        filemenu.listbox.on_change = _on_change

        # Assign the counter callback to every possible event.
        event_counter = EventCounter()
        event_counter.monitor(filemenu)

        # Create a show manager and record/play events.
        show_manager = window.ShowManager(size=(600, 600),
                                          title="FURY FileMenu")
        show_manager.scene.add(filemenu)

        # Recorded events:
        #  1. Click on 'testfile.txt'
        #  2. Click on 'tempdir/'
        #  3. Click on 'test0.txt'.
        #  4. Shift + Click on 'test6.txt'.
        #  5. Click on '../'.
        #  2. Click on 'testfile.txt'.
        show_manager.play_events_from_file(recording_filename)
        expected = EventCounter.load(expected_events_counts_filename)
        event_counter.check_counts(expected)

        # Check if the right files were selected.
        expected = [["testfile.txt"], ["tempdir"], ["test0.txt"],
                    ["test0.txt", "test1.txt", "test2.txt", "test3.txt",
                    "test4.txt", "test5.txt", "test6.txt"],
                    ["../"], ["testfile.txt"]]

        npt.assert_equal(len(selected_files), len(expected))
        assert_arrays_equal(selected_files, expected)
        if interactive:
            filemenu = ui.FileMenu2D(size=(500, 500),
                                     directory_path=os.getcwd())
            show_manager = window.ShowManager(size=(600, 600),
                                              title="FURY FileMenu")
            show_manager.scene.add(filemenu)
            show_manager.start()


def test_ui_combobox_2d(interactive=False):
    filename = "test_ui_combobox_2d"
    recording_filename = pjoin(DATA_DIR, filename + ".log.gz")
    expected_events_counts_filename = pjoin(DATA_DIR, filename + ".json")

    values = ["An Item" + str(i) for i in range(0, 5)]
    new_values = ["An Item5", "An Item6"]

    combobox = ui.ComboBox2D(
        items=values, position=(400, 400), size=(300, 200))

    # Assign the counter callback to every possible event.
    event_counter = EventCounter()
    event_counter.monitor(combobox)

    current_size = (800, 800)
    show_manager = window.ShowManager(
        size=current_size, title="ComboBox UI Example")
    show_manager.scene.add(combobox)

    values.extend(new_values)
    combobox.append_item(*new_values)
    npt.assert_equal(values, combobox.items)

    values.append("An Item7")
    combobox.append_item("An Item7")
    npt.assert_equal(values, combobox.items)

    values.append("An Item8")
    values.append("An Item9")
    combobox.append_item("An Item8", "An Item9")
    npt.assert_equal(values, combobox.items)

    complex_list = [[0], (1, [[2, 3], 4], 5)]
    combobox.append_item(*complex_list)
    values.extend([str(i) for i in range(6)])
    npt.assert_equal(values, combobox.items)

    invalid_item = {"Hello": 1, "World": 2}
    npt.assert_raises(TypeError, combobox.append_item, invalid_item)

    npt.assert_equal(values, combobox.items)
    npt.assert_equal((60, 60), combobox.drop_button_size)
    npt.assert_equal([300, 140], combobox.drop_menu_size)
    npt.assert_equal([300, 200], combobox.size)

    ui.ComboBox2D(items=values, draggable=False)

    if interactive:
        show_manager.record_events_to_file(recording_filename)
        print(list(event_counter.events_counts.items()))
        event_counter.save(expected_events_counts_filename)

    else:
        show_manager.play_events_from_file(recording_filename)
        expected = EventCounter.load(expected_events_counts_filename)
        event_counter.check_counts(expected)

    npt.assert_equal("An Item1", combobox.selected_text)
    npt.assert_equal(1, combobox.selected_text_index)

    combobox.resize((450, 300))
    npt.assert_equal((360, 90), combobox.text_block_size)
    npt.assert_equal((90, 90), combobox.drop_button_size)
    npt.assert_equal((450, 210), combobox.drop_menu_size)


@pytest.mark.skipif(skip_osx, reason="This test does not work on macOS."
                                     "It works on the local machines."
                                     "The colors provided for shapes are "
                                     "normalized values whereas when we test"
                                     "it, the values returned are between "
                                     "0-255. So while conversion from one"
                                     "representation to another, there may be"
                                     "something which causes these issues.")
def test_ui_draw_shape():
    line = ui.DrawShape(shape_type="line", position=(150, 150))
    quad = ui.DrawShape(shape_type="quad", position=(300, 300))
    circle = ui.DrawShape(shape_type="circle", position=(150, 300))

    with npt.assert_raises(IOError):
        ui.DrawShape("poly")

    line.resize((100, 5))
    line.shape.color = (0, 1, 0)
    quad.resize((150, 150))
    quad.shape.color = (1, 0, 0)
    circle.resize((25, 0))
    circle.shape.color = (0, 0, 1)

    line_color = np.round(255 * np.array(line.shape.color)).astype('uint8')
    quad_color = np.round(255 * np.array(quad.shape.color)).astype('uint8')
    circle_color = np.round(255 * np.array(circle.shape.color)).astype('uint8')

    current_size = (900, 900)
    scene = window.Scene()
    show_manager = window.ShowManager(scene, size=current_size,
                                      title="DrawShape UI Example")
    scene.add(line, circle, quad)

    arr = window.snapshot(show_manager.scene, size=(800, 800))
    report = window.analyze_snapshot(arr, colors=[tuple(line_color),
                                                  tuple(circle_color),
                                                  tuple(quad_color)])
    npt.assert_equal(report.objects, 3)
    npt.assert_equal(report.colors_found, [True, True, True])


def test_ui_draw_panel_basic(interactive=False):
    filename = "test_ui_draw_panel_basic"
    recording_filename = pjoin(DATA_DIR, filename + ".log.gz")
    expected_events_counts_filename = pjoin(DATA_DIR, filename + ".json")

    drawpanel = ui.DrawPanel(size=(600, 600), position=(30, 10))

    # Assign the counter callback to every possible event.
    event_counter = EventCounter()
    event_counter.monitor(drawpanel)

    current_size = (680, 680)
    show_manager = window.ShowManager(
        size=current_size, title="DrawPanel Basic UI Example")
    show_manager.scene.add(drawpanel)

    # Recorded events:
    #  1. Check all mode selection button
    #  2. Creation and clamping of shapes
    #  3. Transformation and clamping of shapes

    if interactive:
        show_manager.record_events_to_file(recording_filename)
        print(list(event_counter.events_counts.items()))
        event_counter.save(expected_events_counts_filename)

    else:
        show_manager.play_events_from_file(recording_filename)
        expected = EventCounter.load(expected_events_counts_filename)
        event_counter.check_counts(expected)


def test_ui_draw_panel_rotation(interactive=False):
    filename = "test_ui_draw_panel_rotation"
    recording_filename = pjoin(DATA_DIR, filename + ".log.gz")
    expected_events_counts_filename = pjoin(DATA_DIR, filename + ".json")

    drawpanel = ui.DrawPanel(size=(600, 600), position=(30, 10))

    # Assign the counter callback to every possible event.
    event_counter = EventCounter()
    event_counter.monitor(drawpanel)

    current_size = (680, 680)
    show_manager = window.ShowManager(
        size=current_size, title="DrawPanel Rotation UI Example")
    show_manager.scene.add(drawpanel)

    # Recorded events:
    #  1. Rotation and clamping of shape

    if interactive:
        show_manager.record_events_to_file(recording_filename)
        print(list(event_counter.events_counts.items()))
        event_counter.save(expected_events_counts_filename)

    else:
        show_manager.play_events_from_file(recording_filename)
        expected = EventCounter.load(expected_events_counts_filename)
        event_counter.check_counts(expected)


def test_playback_panel(interactive=False):
    global playing, paused, stopped, loop, ts

    playing = stopped = paused = loop = False
    ts = 0

    current_size = (900, 620)
    show_manager = window.ShowManager(
        size=current_size, title="PlaybackPanel UI Example")

    filename = "test_playback_panel"
    recording_filename = pjoin(DATA_DIR, filename + ".log.gz")
    expected_events_counts_filename = pjoin(DATA_DIR, filename + ".json")

    def play():
        global playing
        playing = True

    def pause():
        global paused
        paused = True

    def stop():
        global stopped
        stopped = True

    def loop_toggle(value):
        global loop
        loop = True

    def change_t(value):
        global ts
        ts = value
        assert_greater_equal(playback.current_time, 0)
        assert_less_equal(playback.current_time, playback.final_time)
        assert_equal(playback.current_time, ts)

    playback = PlaybackPanel()
    playback.on_play = play
    playback.on_pause = pause
    playback.on_stop = stop
    playback.on_loop_toggle = loop_toggle
    playback.on_progress_bar_changed = change_t

    show_manager.scene.add(playback)
    event_counter = EventCounter()
    event_counter.monitor(playback)

    if interactive:
        show_manager.record_events_to_file(recording_filename)
        event_counter.save(expected_events_counts_filename)

    else:
        show_manager.play_events_from_file(recording_filename)
        expected = EventCounter.load(expected_events_counts_filename)
        event_counter.check_counts(expected)

<<<<<<< HEAD
    arr = window.snapshot(scene, offscreen=True)
    npt.assert_(np.sum(arr) > 0)


def test_card_ui(interactive=False):
    fetch_viz_icons()
    filename = 'test_card_ui'
    recording_filename = pjoin(DATA_DIR, filename + '.log.gz')
    expected_events_counts_filename = pjoin(DATA_DIR, filename + '.json')

    img_url = "https://raw.githubusercontent.com/fury-gl"\
              "/fury-communication-assets/main/fury-logo.png"

    title = "FURY"
    body = "FURY - Free Unified Rendering in pYthon."\
           "A software library for scientific visualization in Python."

    card = ui.elements.Card2D(image_path=img_url, draggable=True,
                              title_text=title, body_text=body,
                              image_scale=0.5)

    # Assign the counter callback to every possible event.

    event_counter = EventCounter()
    event_counter.monitor(card)

    npt.assert_equal(card.size, (400.0, 400.0))
    npt.assert_equal(card.image.size[1], 200.0)
    npt.assert_equal(card.title, title)
    npt.assert_equal(card.body, body)
    npt.assert_equal(card.color, (0.5, 0.5, 0.5))
    npt.assert_equal(card.panel.position, (0, 0))

    card.title = 'Changed Title'
    npt.assert_equal(card.title, 'Changed Title')

    card.body = 'Changed Body'
    npt.assert_equal(card.body, 'Changed Body')

    card.title = title
    card.body = body
    card.color = (1.0, 1.0, 1.0)
    npt.assert_equal(card.color, (1.0, 1.0, 1.0))

    card.resize((300, 300))
    npt.assert_equal(card.image.size[1], 150.0)
    current_size = (600, 600)
    show_manager = window.ShowManager(size=current_size, title='FURY Card')
    show_manager.scene.add(card)

    if interactive:
        show_manager.record_events_to_file(recording_filename)
        print(list(event_counter.events_counts.items()))
        event_counter.save(expected_events_counts_filename)
    else:

        show_manager.play_events_from_file(recording_filename)
        expected = EventCounter.load(expected_events_counts_filename)
        event_counter.check_counts(expected)
=======
    assert_true(playing)
    assert_true(paused)
    assert_true(stopped)
    assert_equal(playback.current_time, ts)
    assert_greater(playback.current_time, 0)
    assert_not_equal(playback.current_time_str, '00:00.00')
    playback.current_time = 5
    assert_equal(playback.current_time, 5)
    assert_equal(playback.current_time_str, '00:05.00')
>>>>>>> 8710a650
<|MERGE_RESOLUTION|>--- conflicted
+++ resolved
@@ -1181,67 +1181,6 @@
         expected = EventCounter.load(expected_events_counts_filename)
         event_counter.check_counts(expected)
 
-<<<<<<< HEAD
-    arr = window.snapshot(scene, offscreen=True)
-    npt.assert_(np.sum(arr) > 0)
-
-
-def test_card_ui(interactive=False):
-    fetch_viz_icons()
-    filename = 'test_card_ui'
-    recording_filename = pjoin(DATA_DIR, filename + '.log.gz')
-    expected_events_counts_filename = pjoin(DATA_DIR, filename + '.json')
-
-    img_url = "https://raw.githubusercontent.com/fury-gl"\
-              "/fury-communication-assets/main/fury-logo.png"
-
-    title = "FURY"
-    body = "FURY - Free Unified Rendering in pYthon."\
-           "A software library for scientific visualization in Python."
-
-    card = ui.elements.Card2D(image_path=img_url, draggable=True,
-                              title_text=title, body_text=body,
-                              image_scale=0.5)
-
-    # Assign the counter callback to every possible event.
-
-    event_counter = EventCounter()
-    event_counter.monitor(card)
-
-    npt.assert_equal(card.size, (400.0, 400.0))
-    npt.assert_equal(card.image.size[1], 200.0)
-    npt.assert_equal(card.title, title)
-    npt.assert_equal(card.body, body)
-    npt.assert_equal(card.color, (0.5, 0.5, 0.5))
-    npt.assert_equal(card.panel.position, (0, 0))
-
-    card.title = 'Changed Title'
-    npt.assert_equal(card.title, 'Changed Title')
-
-    card.body = 'Changed Body'
-    npt.assert_equal(card.body, 'Changed Body')
-
-    card.title = title
-    card.body = body
-    card.color = (1.0, 1.0, 1.0)
-    npt.assert_equal(card.color, (1.0, 1.0, 1.0))
-
-    card.resize((300, 300))
-    npt.assert_equal(card.image.size[1], 150.0)
-    current_size = (600, 600)
-    show_manager = window.ShowManager(size=current_size, title='FURY Card')
-    show_manager.scene.add(card)
-
-    if interactive:
-        show_manager.record_events_to_file(recording_filename)
-        print(list(event_counter.events_counts.items()))
-        event_counter.save(expected_events_counts_filename)
-    else:
-
-        show_manager.play_events_from_file(recording_filename)
-        expected = EventCounter.load(expected_events_counts_filename)
-        event_counter.check_counts(expected)
-=======
     assert_true(playing)
     assert_true(paused)
     assert_true(stopped)
@@ -1251,4 +1190,59 @@
     playback.current_time = 5
     assert_equal(playback.current_time, 5)
     assert_equal(playback.current_time_str, '00:05.00')
->>>>>>> 8710a650
+
+
+def test_card_ui(interactive=False):
+    fetch_viz_icons()
+    filename = 'test_card_ui'
+    recording_filename = pjoin(DATA_DIR, filename + '.log.gz')
+    expected_events_counts_filename = pjoin(DATA_DIR, filename + '.json')
+
+    img_url = "https://raw.githubusercontent.com/fury-gl"\
+              "/fury-communication-assets/main/fury-logo.png"
+
+    title = "FURY"
+    body = "FURY - Free Unified Rendering in pYthon."\
+           "A software library for scientific visualization in Python."
+
+    card = ui.elements.Card2D(image_path=img_url, draggable=True,
+                              title_text=title, body_text=body,
+                              image_scale=0.5)
+
+    # Assign the counter callback to every possible event.
+
+    event_counter = EventCounter()
+    event_counter.monitor(card)
+
+    npt.assert_equal(card.size, (400.0, 400.0))
+    npt.assert_equal(card.image.size[1], 200.0)
+    npt.assert_equal(card.title, title)
+    npt.assert_equal(card.body, body)
+    npt.assert_equal(card.color, (0.5, 0.5, 0.5))
+    npt.assert_equal(card.panel.position, (0, 0))
+
+    card.title = 'Changed Title'
+    npt.assert_equal(card.title, 'Changed Title')
+
+    card.body = 'Changed Body'
+    npt.assert_equal(card.body, 'Changed Body')
+
+    card.title = title
+    card.body = body
+    card.color = (1.0, 1.0, 1.0)
+    npt.assert_equal(card.color, (1.0, 1.0, 1.0))
+
+    card.resize((300, 300))
+    npt.assert_equal(card.image.size[1], 150.0)
+    current_size = (600, 600)
+    show_manager = window.ShowManager(size=current_size, title='FURY Card')
+    show_manager.scene.add(card)
+
+    if interactive:
+        show_manager.record_events_to_file(recording_filename)
+        print(list(event_counter.events_counts.items()))
+        event_counter.save(expected_events_counts_filename)
+    else:
+        show_manager.play_events_from_file(recording_filename)
+        expected = EventCounter.load(expected_events_counts_filename)
+        event_counter.check_counts(expected)