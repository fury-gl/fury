--- conflicted
+++ resolved
@@ -1098,13 +1098,14 @@
     npt.assert_equal((90, 90), combobox.drop_button_size)
     npt.assert_equal((450, 210), combobox.drop_menu_size)
 
+
 def test_ui_combobox_2d_dropdown_visibility(interactive=False):
 
     values = ['An Item' + str(i) for i in range(0, 5)]
 
     tab_ui = ui.TabUI(position=(49, 94), size=(400, 400), nb_tabs=1 , draggable=True)
     combobox = ui.ComboBox2D(items=values, position=(400, 400), size=(300, 200))
- 
+
     tab_ui.add_element(0, combobox, (0.1, 0.3))
 
     # Assign the counter callback to every possible event.
@@ -1138,6 +1139,7 @@
     npt.assert_equal(1, combobox.drop_down_button.current_icon_id)
     npt.assert_equal(True, combobox.drop_down_button.actors[0].GetVisibility())
     npt.assert_equal(True, combobox.selection_box.actors[0].GetVisibility())
+
 
 @pytest.mark.skipif(
     skip_osx,
@@ -1342,134 +1344,6 @@
 
     # Assign the counter callback to every possible event.
 
-<<<<<<< HEAD
-    arr = window.snapshot(scene, offscreen=True)
-    npt.assert_(np.sum(arr) > 0)
-
-
-def test_ui_tree_2d(interactive=False):
-    filename = "test_ui_tree_ed"
-    recording_filename = pjoin(DATA_DIR, filename + ".log.gz")
-    expected_events_counts_filename = pjoin(DATA_DIR, filename + ".json")
-
-    structure = [{'label-1': []}, {'label-2': []}, {'label-3': []}]
-    tree = ui.elements.Tree2D(structure=structure, tree_name="Example Tree")
-
-    tree.resize((400, 400))
-    npt.assert_equal(tree.size, (400, tree.node_height+400))
-
-    nodes = ['label-1', 'label-2', 'label-3']
-    npt.assert_array_equal(nodes, [node.label for node in tree.nodes])
-    npt.assert_array_equal(nodes, list(tree.nodes_dict.keys()))
-
-    for node in nodes:
-        npt.assert_equal(tree.select_node(node).child_nodes, [])
-
-    panel = ui.Panel2D(size=(100, 100), color=(0.1, 0.9, 0.7))
-    listbox = ui.ListBox2D(values=['test', ]*2, size=(100, 100))
-    line_slider = ui.LineSlider2D(length=100, orientation="vertical")
-
-    #  Adding the UI elements to different labels
-    tree.add_content('label-1', panel, (0., 0.))
-    tree.add_content('label-2', listbox, (0., 0.))
-    tree.add_content('label-3', line_slider, (0.5, 0.5))
-
-    for node in tree.nodes:
-        content_actor = node.content_panel.background.actor
-        npt.assert_equal(node.size[1], tree.node_height)
-        npt.assert_equal(content_actor.GetVisibility(), False)
-
-    event_counter = EventCounter()
-    event_counter.monitor(tree)
-
-    current_size = (800, 800)
-    show_manager = window.ShowManager(
-        size=current_size, title="Tree2D UI Example")
-    show_manager.scene.add(tree)
-
-    if interactive:
-        show_manager.record_events_to_file(recording_filename)
-        print(list(event_counter.events_counts.items()))
-        event_counter.save(expected_events_counts_filename)
-
-    else:
-        show_manager.play_events_from_file(recording_filename)
-        expected = EventCounter.load(expected_events_counts_filename)
-        event_counter.check_counts(expected)
-
-    for node in tree.nodes:
-        child = node.child_nodes[0]
-        npt.assert_equal(node.size[1], child.size[1]+tree.node_height)
-
-
-def test_ui_treenode_2d(interactive=False):
-    filename = "test_ui_treenode_2d"
-    recording_filename = pjoin(DATA_DIR, filename + ".log.gz")
-    expected_events_counts_filename = pjoin(DATA_DIR, filename + ".json")
-
-    non_expandable_node = ui.elements.TreeNode2D(label="Non Expandable",
-                                                 expandable=False,
-                                                 expanded=False)
-
-    content_actor = non_expandable_node.content_panel.background.actor
-    npt.assert_equal(content_actor.GetVisibility(), False)
-
-    node_1 = ui.elements.TreeNode2D(label="Child-1")
-    node_2 = ui.elements.TreeNode2D(label="Child-2")
-    node_3 = ui.elements.TreeNode2D(label="Child-3")
-    nodes = [node_1, node_2, node_3]
-    children_size = sum([node.size[1] for node in nodes])
-
-    parent_node = ui.elements.TreeNode2D(label="Parent", children=nodes,
-                                         auto_resize=False)
-
-    npt.assert_equal(parent_node.children_size(), children_size)
-
-    node = ui.elements.TreeNode2D(label="Child-4")
-    nodes.append(node)
-    parent_node.add_node(node)
-
-    npt.assert_equal(parent_node.parent, None)
-    npt.assert_array_equal(nodes, parent_node.child_nodes)
-    for node in parent_node.child_nodes:
-        npt.assert_equal(node.parent, parent_node)
-
-    parent_node.child_height = 40
-    for node in parent_node.child_nodes:
-        npt.assert_equal(node.child_height, 40)
-
-    child_1 = ui.elements.TreeNode2D(label="Child-1")
-    child_2 = ui.elements.TreeNode2D(label="Child-2")
-    children = [child_1, child_2]
-    simple_parent = ui.elements.TreeNode2D(label="Simple Tree",
-                                           children=children, expanded=True)
-
-    child_1 = simple_parent.select_child('Child-1')
-    child_2 = simple_parent.select_child('Child-2')
-    simple_parent.update_children_coords(child_1, 50)
-    npt.assert_equal(child_2.position[1],
-                     child_1.position[1]-50-simple_parent.child_height)
-
-    selected = []
-
-    def node_select(node):
-        selected.append(node)
-
-    def node_deselect(node):
-        selected.remove(node)
-
-    for child_node in parent_node.child_nodes:
-        child_node.on_node_select = node_select
-        child_node.on_node_deselect = node_deselect
-
-    event_counter = EventCounter()
-    event_counter.monitor(parent_node)
-
-    current_size = (800, 800)
-    show_manager = window.ShowManager(
-        size=current_size, title="Tree2D UI Example")
-    show_manager.scene.add(parent_node)
-=======
     event_counter = EventCounter()
     event_counter.monitor(card)
 
@@ -1496,13 +1370,144 @@
     current_size = (600, 600)
     show_manager = window.ShowManager(size=current_size, title='FURY Card')
     show_manager.scene.add(card)
->>>>>>> e595bad0
 
     if interactive:
         show_manager.record_events_to_file(recording_filename)
         print(list(event_counter.events_counts.items()))
         event_counter.save(expected_events_counts_filename)
-<<<<<<< HEAD
+    else:
+        show_manager.play_events_from_file(recording_filename)
+        expected = EventCounter.load(expected_events_counts_filename)
+        event_counter.check_counts(expected)
+
+
+def test_ui_tree_2d(interactive=False):
+    filename = "test_ui_tree_ed"
+    recording_filename = pjoin(DATA_DIR, filename + ".log.gz")
+    expected_events_counts_filename = pjoin(DATA_DIR, filename + ".json")
+
+    structure = [{'label-1': []}, {'label-2': []}, {'label-3': []}]
+    tree = ui.elements.Tree2D(structure=structure, tree_name="Example Tree")
+
+    tree.resize((400, 400))
+    npt.assert_equal(tree.size, (400, tree.node_height+400))
+
+    nodes = ['label-1', 'label-2', 'label-3']
+    npt.assert_array_equal(nodes, [node.label for node in tree.nodes])
+    npt.assert_array_equal(nodes, list(tree.nodes_dict.keys()))
+
+    for node in nodes:
+        npt.assert_equal(tree.select_node(node).child_nodes, [])
+
+    panel = ui.Panel2D(size=(100, 100), color=(0.1, 0.9, 0.7))
+    listbox = ui.ListBox2D(values=['test', ]*2, size=(100, 100))
+    line_slider = ui.LineSlider2D(length=100, orientation="vertical")
+
+    #  Adding the UI elements to different labels
+    tree.add_content('label-1', panel, (0., 0.))
+    tree.add_content('label-2', listbox, (0., 0.))
+    tree.add_content('label-3', line_slider, (0.5, 0.5))
+
+    for node in tree.nodes:
+        content_actor = node.content_panel.background.actor
+        npt.assert_equal(node.size[1], tree.node_height)
+        npt.assert_equal(content_actor.GetVisibility(), False)
+
+    event_counter = EventCounter()
+    event_counter.monitor(tree)
+
+    current_size = (800, 800)
+    show_manager = window.ShowManager(
+        size=current_size, title="Tree2D UI Example")
+    show_manager.scene.add(tree)
+
+    if interactive:
+        show_manager.record_events_to_file(recording_filename)
+        print(list(event_counter.events_counts.items()))
+        event_counter.save(expected_events_counts_filename)
+
+    else:
+        show_manager.play_events_from_file(recording_filename)
+        expected = EventCounter.load(expected_events_counts_filename)
+        event_counter.check_counts(expected)
+
+    for node in tree.nodes:
+        child = node.child_nodes[0]
+        npt.assert_equal(node.size[1], child.size[1]+tree.node_height)
+
+
+def test_ui_treenode_2d(interactive=False):
+    filename = "test_ui_treenode_2d"
+    recording_filename = pjoin(DATA_DIR, filename + ".log.gz")
+    expected_events_counts_filename = pjoin(DATA_DIR, filename + ".json")
+
+    non_expandable_node = ui.elements.TreeNode2D(label="Non Expandable",
+                                                 expandable=False,
+                                                 expanded=False)
+
+    content_actor = non_expandable_node.content_panel.background.actor
+    npt.assert_equal(content_actor.GetVisibility(), False)
+
+    node_1 = ui.elements.TreeNode2D(label="Child-1")
+    node_2 = ui.elements.TreeNode2D(label="Child-2")
+    node_3 = ui.elements.TreeNode2D(label="Child-3")
+    nodes = [node_1, node_2, node_3]
+    children_size = sum([node.size[1] for node in nodes])
+
+    parent_node = ui.elements.TreeNode2D(label="Parent", children=nodes,
+                                         auto_resize=False)
+
+    npt.assert_equal(parent_node.children_size(), children_size)
+
+    node = ui.elements.TreeNode2D(label="Child-4")
+    nodes.append(node)
+    parent_node.add_node(node)
+
+    npt.assert_equal(parent_node.parent, None)
+    npt.assert_array_equal(nodes, parent_node.child_nodes)
+    for node in parent_node.child_nodes:
+        npt.assert_equal(node.parent, parent_node)
+
+    parent_node.child_height = 40
+    for node in parent_node.child_nodes:
+        npt.assert_equal(node.child_height, 40)
+
+    child_1 = ui.elements.TreeNode2D(label="Child-1")
+    child_2 = ui.elements.TreeNode2D(label="Child-2")
+    children = [child_1, child_2]
+    simple_parent = ui.elements.TreeNode2D(label="Simple Tree",
+                                           children=children, expanded=True)
+
+    child_1 = simple_parent.select_child('Child-1')
+    child_2 = simple_parent.select_child('Child-2')
+    simple_parent.update_children_coords(child_1, 50)
+    npt.assert_equal(child_2.position[1],
+                     child_1.position[1]-50-simple_parent.child_height)
+
+    selected = []
+
+    def node_select(node):
+        selected.append(node)
+
+    def node_deselect(node):
+        selected.remove(node)
+
+    for child_node in parent_node.child_nodes:
+        child_node.on_node_select = node_select
+        child_node.on_node_deselect = node_deselect
+
+    event_counter = EventCounter()
+    event_counter.monitor(parent_node)
+
+    current_size = (800, 800)
+    show_manager = window.ShowManager(
+        size=current_size, title="Tree2D UI Example")
+    show_manager.scene.add(parent_node)
+
+    if interactive:
+        show_manager.record_events_to_file(recording_filename)
+        print(list(event_counter.events_counts.items()))
+        event_counter.save(expected_events_counts_filename)
 
     else:
         show_manager.play_events_from_file(recording_filename)
@@ -1511,10 +1516,4 @@
 
     npt.assert_equal(parent_node.selected_nodes, selected)
     parent_node.clear_selections()
-    npt.assert_equal(parent_node.selected_nodes, [])
-=======
-    else:
-        show_manager.play_events_from_file(recording_filename)
-        expected = EventCounter.load(expected_events_counts_filename)
-        event_counter.check_counts(expected)
->>>>>>> e595bad0
+    npt.assert_equal(parent_node.selected_nodes, [])