--- conflicted
+++ resolved
@@ -1381,47 +1381,6 @@
         event_counter.check_counts(expected)
 
 
-<<<<<<< HEAD
-def test_ui_tree_2d(interactive=False):
-    filename = "test_ui_tree_ed"
-    recording_filename = pjoin(DATA_DIR, filename + ".log.gz")
-    expected_events_counts_filename = pjoin(DATA_DIR, filename + ".json")
-
-    structure = [{'label-1': []}, {'label-2': []}, {'label-3': []}]
-    tree = ui.elements.Tree2D(structure=structure, tree_name="Example Tree")
-
-    tree.resize((400, 400))
-    npt.assert_equal(tree.size, (400, tree.node_height+400))
-
-    nodes = ['label-1', 'label-2', 'label-3']
-    npt.assert_array_equal(nodes, [node.label for node in tree.nodes])
-    npt.assert_array_equal(nodes, list(tree.nodes_dict.keys()))
-
-    for node in nodes:
-        npt.assert_equal(tree.select_node(node).child_nodes, [])
-
-    panel = ui.Panel2D(size=(100, 100), color=(0.1, 0.9, 0.7))
-    listbox = ui.ListBox2D(values=['test', ]*2, size=(100, 100))
-    line_slider = ui.LineSlider2D(length=100, orientation="vertical")
-
-    #  Adding the UI elements to different labels
-    tree.add_content('label-1', panel, (0., 0.))
-    tree.add_content('label-2', listbox, (0., 0.))
-    tree.add_content('label-3', line_slider, (0.5, 0.5))
-
-    for node in tree.nodes:
-        content_actor = node.content_panel.background.actor
-        npt.assert_equal(node.size[1], tree.node_height)
-        npt.assert_equal(content_actor.GetVisibility(), False)
-
-    event_counter = EventCounter()
-    event_counter.monitor(tree)
-
-    current_size = (800, 800)
-    show_manager = window.ShowManager(
-        size=current_size, title="Tree2D UI Example")
-    show_manager.scene.add(tree)
-=======
 def test_ui_spinbox(interactive=False):
     filename = "test_ui_spinbox"
     recording_filename = pjoin(DATA_DIR, filename + ".log.gz")
@@ -1454,13 +1413,65 @@
     current_size = (800, 800)
     show_manager = window.ShowManager(size=current_size, title="SpinBox UI Example")
     show_manager.scene.add(spinbox)
->>>>>>> b29a518a
 
     if interactive:
         show_manager.record_events_to_file(recording_filename)
         print(list(event_counter.events_counts.items()))
         event_counter.save(expected_events_counts_filename)
-<<<<<<< HEAD
+    else:
+        show_manager.play_events_from_file(recording_filename)
+        expected = EventCounter.load(expected_events_counts_filename)
+        event_counter.check_counts(expected)
+
+    spinbox.resize((450, 200))
+    npt.assert_equal((315, 160), spinbox.textbox_size)
+    npt.assert_equal((90, 60), spinbox.button_size)
+
+
+def test_ui_tree_2d(interactive=False):
+    filename = "test_ui_tree_ed"
+    recording_filename = pjoin(DATA_DIR, filename + ".log.gz")
+    expected_events_counts_filename = pjoin(DATA_DIR, filename + ".json")
+
+    structure = [{'label-1': []}, {'label-2': []}, {'label-3': []}]
+    tree = ui.elements.Tree2D(structure=structure, tree_name="Example Tree")
+
+    tree.resize((400, 400))
+    npt.assert_equal(tree.size, (400, tree.node_height+400))
+
+    nodes = ['label-1', 'label-2', 'label-3']
+    npt.assert_array_equal(nodes, [node.label for node in tree.nodes])
+    npt.assert_array_equal(nodes, list(tree.nodes_dict.keys()))
+
+    for node in nodes:
+        npt.assert_equal(tree.select_node(node).child_nodes, [])
+
+    panel = ui.Panel2D(size=(100, 100), color=(0.1, 0.9, 0.7))
+    listbox = ui.ListBox2D(values=['test', ]*2, size=(100, 100))
+    line_slider = ui.LineSlider2D(length=100, orientation="vertical")
+
+    #  Adding the UI elements to different labels
+    tree.add_content('label-1', panel, (0., 0.))
+    tree.add_content('label-2', listbox, (0., 0.))
+    tree.add_content('label-3', line_slider, (0.5, 0.5))
+
+    for node in tree.nodes:
+        content_actor = node.content_panel.background.actor
+        npt.assert_equal(node.size[1], tree.node_height)
+        npt.assert_equal(content_actor.GetVisibility(), False)
+
+    event_counter = EventCounter()
+    event_counter.monitor(tree)
+
+    current_size = (800, 800)
+    show_manager = window.ShowManager(
+        size=current_size, title="Tree2D UI Example")
+    show_manager.scene.add(tree)
+
+    if interactive:
+        show_manager.record_events_to_file(recording_filename)
+        print(list(event_counter.events_counts.items()))
+        event_counter.save(expected_events_counts_filename)
 
     else:
         show_manager.play_events_from_file(recording_filename)
@@ -1545,19 +1556,11 @@
         print(list(event_counter.events_counts.items()))
         event_counter.save(expected_events_counts_filename)
 
-=======
->>>>>>> b29a518a
-    else:
-        show_manager.play_events_from_file(recording_filename)
-        expected = EventCounter.load(expected_events_counts_filename)
-        event_counter.check_counts(expected)
-
-<<<<<<< HEAD
+    else:
+        show_manager.play_events_from_file(recording_filename)
+        expected = EventCounter.load(expected_events_counts_filename)
+        event_counter.check_counts(expected)
+
     npt.assert_equal(parent_node.selected_nodes, selected)
     parent_node.clear_selections()
-    npt.assert_equal(parent_node.selected_nodes, [])
-=======
-    spinbox.resize((450, 200))
-    npt.assert_equal((315, 160), spinbox.textbox_size)
-    npt.assert_equal((90, 60), spinbox.button_size)
->>>>>>> b29a518a
+    npt.assert_equal(parent_node.selected_nodes, [])