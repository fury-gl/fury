"""Test for components module."""
import itertools
import os
import shutil
from os.path import join as pjoin
from tempfile import TemporaryDirectory as InTemporaryDirectory

import numpy as np
import numpy.testing as npt
import pytest

from fury import actor, ui, window
from fury.data import DATA_DIR
from fury.decorators import skip_osx, skip_win
from fury.primitive import prim_sphere
from fury.testing import (
    EventCounter,
    assert_arrays_equal,
    assert_equal,
    assert_greater,
    assert_greater_equal,
    assert_less_equal,
    assert_not_equal,
    assert_true,
)

# @pytest.mark.skipif(True, reason="Need investigation. Incorrect "
#                                  "number of event for each vtk version")
from fury.ui import PlaybackPanel


def test_ui_textbox(recording=False):
    filename = 'test_ui_textbox'
    recording_filename = pjoin(DATA_DIR, filename + '.log.gz')
    expected_events_counts_filename = pjoin(DATA_DIR, filename + '.json')

    print(recording_filename)
    # TextBox
    textbox_test = ui.TextBox2D(height=3, width=10, text='Text')

    another_textbox_test = ui.TextBox2D(height=3, width=10, text='Enter Text')
    another_textbox_test.set_message('Enter Text')

    # Checking whether textbox went out of focus
    is_off_focused = [False]

    def _off_focus(textbox):
        is_off_focused[0] = True

    # Set up a callback when textbox went out of focus
    textbox_test.off_focus = _off_focus

    # Assign the counter callback to every possible event.
    event_counter = EventCounter()
    event_counter.monitor(textbox_test)

    current_size = (600, 600)
    show_manager = window.ShowManager(size=current_size, title='FURY TextBox')

    show_manager.scene.add(textbox_test)

    if recording:
        show_manager.record_events_to_file(recording_filename)
        print(list(event_counter.events_counts.items()))
        event_counter.save(expected_events_counts_filename)

    else:
        show_manager.play_events_from_file(recording_filename)
        expected = EventCounter.load(expected_events_counts_filename)
        event_counter.check_counts(expected)

    npt.assert_equal(is_off_focused[0], True)


def test_ui_line_slider_2d_horizontal_bottom(recording=False):
    filename = 'test_ui_line_slider_2d_horizontal_bottom'
    recording_filename = pjoin(DATA_DIR, filename + '.log.gz')
    expected_events_counts_filename = pjoin(DATA_DIR, filename + '.json')

    line_slider_2d_test = ui.LineSlider2D(
        initial_value=-2,
        min_value=-5,
        max_value=5,
        orientation='horizontal',
        text_alignment='bottom',
    )
    line_slider_2d_test.center = (300, 300)

    # Assign the counter callback to every possible event.
    event_counter = EventCounter()
    event_counter.monitor(line_slider_2d_test)

    current_size = (600, 600)
    show_manager = window.ShowManager(
        size=current_size, title='FURY Horizontal Line Slider'
    )

    show_manager.scene.add(line_slider_2d_test)

    if recording:
        show_manager.record_events_to_file(recording_filename)
        print(list(event_counter.events_counts.items()))
        event_counter.save(expected_events_counts_filename)

    else:
        show_manager.play_events_from_file(recording_filename)
        expected = EventCounter.load(expected_events_counts_filename)
        event_counter.check_counts(expected)


def test_ui_line_slider_2d_horizontal_top(recording=False):
    filename = 'test_ui_line_slider_2d_horizontal_top'
    recording_filename = pjoin(DATA_DIR, filename + '.log.gz')
    expected_events_counts_filename = pjoin(DATA_DIR, filename + '.json')

    line_slider_2d_test = ui.LineSlider2D(
        initial_value=-2,
        min_value=-5,
        max_value=5,
        orientation='horizontal',
        text_alignment='top',
    )
    line_slider_2d_test.center = (300, 300)

    # Assign the counter callback to every possible event.
    event_counter = EventCounter()
    event_counter.monitor(line_slider_2d_test)

    current_size = (600, 600)
    show_manager = window.ShowManager(
        size=current_size, title='FURY Horizontal Line Slider'
    )

    show_manager.scene.add(line_slider_2d_test)

    if recording:
        show_manager.record_events_to_file(recording_filename)
        print(list(event_counter.events_counts.items()))
        event_counter.save(expected_events_counts_filename)

    else:
        show_manager.play_events_from_file(recording_filename)
        expected = EventCounter.load(expected_events_counts_filename)
        event_counter.check_counts(expected)


def test_ui_line_slider_2d_vertical_left(recording=False):
    filename = 'test_ui_line_slider_2d_vertical_left'
    recording_filename = pjoin(DATA_DIR, filename + '.log.gz')
    expected_events_counts_filename = pjoin(DATA_DIR, filename + '.json')

    line_slider_2d_test = ui.LineSlider2D(
        initial_value=-2,
        min_value=-5,
        max_value=5,
        orientation='vertical',
        text_alignment='left',
    )
    line_slider_2d_test.center = (300, 300)

    # Assign the counter callback to every possible event.
    event_counter = EventCounter()
    event_counter.monitor(line_slider_2d_test)

    current_size = (600, 600)
    show_manager = window.ShowManager(
        size=current_size, title='FURY Vertical Line Slider'
    )

    show_manager.scene.add(line_slider_2d_test)

    if recording:
        show_manager.record_events_to_file(recording_filename)
        print(list(event_counter.events_counts.items()))
        event_counter.save(expected_events_counts_filename)

    else:
        show_manager.play_events_from_file(recording_filename)
        expected = EventCounter.load(expected_events_counts_filename)
        event_counter.check_counts(expected)


def test_ui_line_slider_2d_vertical_right(recording=False):
    filename = 'test_ui_line_slider_2d_vertical_right'
    recording_filename = pjoin(DATA_DIR, filename + '.log.gz')
    expected_events_counts_filename = pjoin(DATA_DIR, filename + '.json')

    line_slider_2d_test = ui.LineSlider2D(
        initial_value=-2,
        min_value=-5,
        max_value=5,
        orientation='vertical',
        text_alignment='right',
    )
    line_slider_2d_test.center = (300, 300)

    # Assign the counter callback to every possible event.
    event_counter = EventCounter()
    event_counter.monitor(line_slider_2d_test)

    current_size = (600, 600)
    show_manager = window.ShowManager(
        size=current_size, title='FURY Vertical Line Slider'
    )

    show_manager.scene.add(line_slider_2d_test)

    if recording:
        show_manager.record_events_to_file(recording_filename)
        print(list(event_counter.events_counts.items()))
        event_counter.save(expected_events_counts_filename)

    else:
        show_manager.play_events_from_file(recording_filename)
        expected = EventCounter.load(expected_events_counts_filename)
        event_counter.check_counts(expected)


def test_ui_2d_line_slider_hooks(recording=False):
    global changed, value_changed, slider_moved

    filename = 'test_ui_line_slider_2d_hooks'
    recording_filename = pjoin(DATA_DIR, filename + '.log.gz')
    expected_events_counts_filename = pjoin(DATA_DIR, filename + '.json')

    line_slider_2d = ui.LineSlider2D(center=(300, 300))

    event_counter = EventCounter()
    event_counter.monitor(line_slider_2d)

    show_manager = window.ShowManager(size=(600, 600), title='FURY Line Slider hooks')

    # counters for the hooks to increment
    changed = value_changed = slider_moved = 0

    def on_line_slider_change(slider):
        global changed
        changed += 1

    def on_line_slider_moved(slider):
        global slider_moved
        slider_moved += 1

    def on_line_slider_value_changed(slider):
        global value_changed
        value_changed += 1

    line_slider_2d.on_change = on_line_slider_change
    line_slider_2d.on_moving_slider = on_line_slider_moved
    line_slider_2d.on_value_changed = on_line_slider_value_changed

    for i in range(100, -1, -1):
        line_slider_2d.value = i

    show_manager.scene.add(line_slider_2d)

    if recording:
        show_manager.record_events_to_file(recording_filename)
        event_counter.save(expected_events_counts_filename)

    else:
        show_manager.play_events_from_file(recording_filename)
        expected = EventCounter.load(expected_events_counts_filename)
        event_counter.check_counts(expected)

    assert_greater(changed, 0)
    assert_greater(value_changed, 0)
    assert_greater(slider_moved, 0)
    assert_equal(changed, value_changed + slider_moved)


def test_ui_line_double_slider_2d(interactive=False):
    line_double_slider_2d_horizontal_test = ui.LineDoubleSlider2D(
        center=(300, 300),
        shape='disk',
        outer_radius=15,
        min_value=-10,
        max_value=10,
        initial_values=(-10, 10),
    )
    npt.assert_equal(line_double_slider_2d_horizontal_test.handles[0].size, (30, 30))
    npt.assert_equal(line_double_slider_2d_horizontal_test.left_disk_value, -10)
    npt.assert_equal(line_double_slider_2d_horizontal_test.right_disk_value, 10)

    line_double_slider_2d_vertical_test = ui.LineDoubleSlider2D(
        center=(300, 300),
        shape='disk',
        outer_radius=15,
        min_value=-10,
        max_value=10,
        initial_values=(-10, 10),
    )
    npt.assert_equal(line_double_slider_2d_vertical_test.handles[0].size, (30, 30))
    npt.assert_equal(line_double_slider_2d_vertical_test.bottom_disk_value, -10)
    npt.assert_equal(line_double_slider_2d_vertical_test.top_disk_value, 10)

    if interactive:
        show_manager = window.ShowManager(
            size=(600, 600), title='FURY Line Double Slider'
        )
        show_manager.scene.add(line_double_slider_2d_horizontal_test)
        show_manager.scene.add(line_double_slider_2d_vertical_test)
        show_manager.start()

    line_double_slider_2d_horizontal_test = ui.LineDoubleSlider2D(
        center=(300, 300),
        shape='square',
        handle_side=5,
        orientation='horizontal',
        initial_values=(50, 40),
    )
    npt.assert_equal(line_double_slider_2d_horizontal_test.handles[0].size, (5, 5))
    npt.assert_equal(line_double_slider_2d_horizontal_test.left_disk_value, 39)
    npt.assert_equal(line_double_slider_2d_horizontal_test.right_disk_value, 40)
    npt.assert_equal(line_double_slider_2d_horizontal_test.left_disk_ratio, 0.39)
    npt.assert_equal(line_double_slider_2d_horizontal_test.right_disk_ratio, 0.4)

    line_double_slider_2d_vertical_test = ui.LineDoubleSlider2D(
        center=(300, 300),
        shape='square',
        handle_side=5,
        orientation='vertical',
        initial_values=(50, 40),
    )
    npt.assert_equal(line_double_slider_2d_vertical_test.handles[0].size, (5, 5))
    npt.assert_equal(line_double_slider_2d_vertical_test.bottom_disk_value, 39)
    npt.assert_equal(line_double_slider_2d_vertical_test.top_disk_value, 40)
    npt.assert_equal(line_double_slider_2d_vertical_test.bottom_disk_ratio, 0.39)
    npt.assert_equal(line_double_slider_2d_vertical_test.top_disk_ratio, 0.4)

    with npt.assert_raises(ValueError):
        ui.LineDoubleSlider2D(orientation='Not_hor_not_vert')

    if interactive:
        show_manager = window.ShowManager(
            size=(600, 600), title='FURY Line Double Slider'
        )
        show_manager.scene.add(line_double_slider_2d_horizontal_test)
        show_manager.scene.add(line_double_slider_2d_vertical_test)
        show_manager.start()


def test_ui_2d_line_double_slider_hooks(recording=False):
    global changed, value_changed, slider_moved

    filename = 'test_ui_line_double_slider_2d_hooks'
    recording_filename = pjoin(DATA_DIR, filename + '.log.gz')
    expected_events_counts_filename = pjoin(DATA_DIR, filename + '.json')

    line_double_slider_2d = ui.LineDoubleSlider2D(center=(300, 300))

    event_counter = EventCounter()
    event_counter.monitor(line_double_slider_2d)

    show_manager = window.ShowManager(
        size=(600, 600), title='FURY Line Double Slider hooks'
    )

    # counters for the line double slider's changes
    changed = value_changed = slider_moved = 0

    def on_line_double_slider_change(slider):
        global changed
        changed += 1

    def on_line_double_slider_moved(slider):
        global slider_moved
        slider_moved += 1

    def on_line_double_slider_value_changed(slider):
        global value_changed
        value_changed += 1

    line_double_slider_2d.on_change = on_line_double_slider_change
    line_double_slider_2d.on_moving_slider = on_line_double_slider_moved
    line_double_slider_2d.on_value_changed = on_line_double_slider_value_changed

    for i in range(50, -1, -1):
        line_double_slider_2d.left_disk_value = i
        line_double_slider_2d.right_disk_value = 100 - i

    show_manager.scene.add(line_double_slider_2d)

    if recording:
        show_manager.record_events_to_file(recording_filename)
        event_counter.save(expected_events_counts_filename)

    else:
        show_manager.play_events_from_file(recording_filename)
        expected = EventCounter.load(expected_events_counts_filename)
        event_counter.check_counts(expected)

    assert_greater(changed, 0)
    assert_greater(value_changed, 0)
    assert_greater(slider_moved, 0)
    assert_equal(changed, value_changed + slider_moved)


def test_ui_ring_slider_2d(recording=False):
    filename = 'test_ui_ring_slider_2d'
    recording_filename = pjoin(DATA_DIR, filename + '.log.gz')
    expected_events_counts_filename = pjoin(DATA_DIR, filename + '.json')

    ring_slider_2d_test = ui.RingSlider2D()
    ring_slider_2d_test.center = (300, 300)
    ring_slider_2d_test.value = 90

    # Assign the counter callback to every possible event.
    event_counter = EventCounter()
    event_counter.monitor(ring_slider_2d_test)

    current_size = (600, 600)
    show_manager = window.ShowManager(size=current_size, title='FURY Ring Slider')

    show_manager.scene.add(ring_slider_2d_test)

    if recording:
        # Record the following events
        # 1. Left Click on the handle and hold it
        # 2. Move to the left the handle and make 1.5 tour
        # 3. Release the handle
        # 4. Left Click on the handle and hold it
        # 5. Move to the right the handle and make 1 tour
        # 6. Release the handle
        show_manager.record_events_to_file(recording_filename)
        print(list(event_counter.events_counts.items()))
        event_counter.save(expected_events_counts_filename)

    else:
        show_manager.play_events_from_file(recording_filename)
        expected = EventCounter.load(expected_events_counts_filename)
        event_counter.check_counts(expected)


def test_ui_2d_ring_slider_hooks(recording=False):
    global changed, value_changed, slider_moved

    filename = 'test_ui_ring_slider_2d_hooks'
    recording_filename = pjoin(DATA_DIR, filename + '.log.gz')
    expected_events_counts_filename = pjoin(DATA_DIR, filename + '.json')

    ring_slider_2d = ui.RingSlider2D(center=(300, 300))

    event_counter = EventCounter()
    event_counter.monitor(ring_slider_2d)

    show_manager = window.ShowManager(size=(600, 600), title='FURY Ring Slider hooks')

    # counters for the ring slider changes
    changed = value_changed = slider_moved = 0

    def on_ring_slider_change(slider):
        global changed
        changed += 1

    def on_ring_slider_moved(slider):
        global slider_moved
        slider_moved += 1

    def on_ring_slider_value_changed(slider):
        global value_changed
        value_changed += 1

    ring_slider_2d.on_change = on_ring_slider_change
    ring_slider_2d.on_moving_slider = on_ring_slider_moved
    ring_slider_2d.on_value_changed = on_ring_slider_value_changed

    for i in range(360, -1, -1):
        ring_slider_2d.value = i

    show_manager.scene.add(ring_slider_2d)

    if recording:
        show_manager.record_events_to_file(recording_filename)
        event_counter.save(expected_events_counts_filename)

    else:
        show_manager.play_events_from_file(recording_filename)
        expected = EventCounter.load(expected_events_counts_filename)
        event_counter.check_counts(expected)

    assert_greater(changed, 0)
    assert_greater(value_changed, 0)
    assert_greater(slider_moved, 0)
    assert_equal(changed, value_changed + slider_moved)


def test_ui_range_slider(interactive=False):
    range_slider_test_horizontal = ui.RangeSlider(shape='square')
    range_slider_test_vertical = ui.RangeSlider(shape='square', orientation='vertical')

    if interactive:
        show_manager = window.ShowManager(
            size=(600, 600), title='FURY Line Double Slider'
        )
        show_manager.scene.add(range_slider_test_horizontal)
        show_manager.scene.add(range_slider_test_vertical)
        show_manager.start()


def test_ui_slider_value_range():
    with npt.assert_no_warnings():
        # LineSlider2D
        line_slider = ui.LineSlider2D(min_value=0, max_value=0)
        assert_equal(line_slider.value, 0)
        assert_equal(line_slider.min_value, 0)
        assert_equal(line_slider.max_value, 0)
        line_slider.value = 100
        assert_equal(line_slider.value, 0)
        line_slider.value = -100
        assert_equal(line_slider.value, 0)

        line_slider = ui.LineSlider2D(min_value=0, max_value=100)
        line_slider.value = 105
        assert_equal(line_slider.value, 100)
        line_slider.value = -100
        assert_equal(line_slider.value, 0)

        # LineDoubleSlider2D
        line_double_slider = ui.LineDoubleSlider2D(min_value=0, max_value=0)
        assert_equal(line_double_slider.left_disk_value, 0)
        assert_equal(line_double_slider.right_disk_value, 0)
        line_double_slider.left_disk_value = 100
        assert_equal(line_double_slider.left_disk_value, 0)
        line_double_slider.right_disk_value = -100
        assert_equal(line_double_slider.right_disk_value, 0)

        line_double_slider = ui.LineDoubleSlider2D(min_value=50, max_value=100)
        line_double_slider.right_disk_value = 150
        assert_equal(line_double_slider.right_disk_value, 100)
        line_double_slider.left_disk_value = -150
        assert_equal(line_double_slider.left_disk_value, 50)

        # RingSlider2D
        ring_slider = ui.RingSlider2D(initial_value=0, min_value=0, max_value=0)
        assert_equal(ring_slider.value, 0)
        assert_equal(ring_slider.previous_value, 0)
        ring_slider.value = 180
        assert_equal(ring_slider.value, 0)
        ring_slider.value = -180
        assert_equal(ring_slider.value, 0)

        # RangeSlider
        range_slider_2d = ui.RangeSlider(min_value=0, max_value=0)
        assert_equal(range_slider_2d.value_slider.value, 0)
        range_slider_2d.value_slider.value = 100
        assert_equal(range_slider_2d.value_slider.value, 0)


def test_ui_option(interactive=False):
    option_test = ui.Option(label='option 1', position=(10, 10))

    npt.assert_equal(option_test.checked, False)

    if interactive:
        showm = window.ShowManager(size=(600, 600))
        showm.scene.add(option_test)
        showm.start()


def test_ui_checkbox_initial_state(recording=False):
    filename = 'test_ui_checkbox_initial_state'
    recording_filename = pjoin(DATA_DIR, filename + '.log.gz')
    expected_events_counts_filename = pjoin(DATA_DIR, filename + '.json')

    checkbox_test = ui.Checkbox(
        labels=['option 1', 'option 2\nOption 2', 'option 3', 'option 4'],
        position=(100, 100),
        checked_labels=['option 1', 'option 4'],
    )

    # Collect the sequence of options that have been checked in this list.
    selected_options = []

    def _on_change(checkbox):
        selected_options.append(list(checkbox.checked_labels))

    # Set up a callback when selection changes
    checkbox_test.on_change = _on_change

    event_counter = EventCounter()
    event_counter.monitor(checkbox_test)

    # Create a show manager and record/play events.
    show_manager = window.ShowManager(size=(600, 600), title='FURY Checkbox')
    show_manager.scene.add(checkbox_test)

    if recording:
        show_manager.record_events_to_file(recording_filename)
        print(list(event_counter.events_counts.items()))
        event_counter.save(expected_events_counts_filename)
        print(selected_options)
    else:
        show_manager.play_events_from_file(recording_filename)
        expected = EventCounter.load(expected_events_counts_filename)
        event_counter.check_counts(expected)

        # Recorded events:
        #  1. Click on button of option 1.
        #  2. Click on button of option 2.
        #  3. Click on button of option 1.
        #  4. Click on text of option 3.
        #  5. Click on text of option 1.
        #  6. Click on button of option 4.
        #  7. Click on text of option 1.
        #  8. Click on text of option 2.
        #  9. Click on text of option 4.
        #  10. Click on button of option 3.
        # Check if the right options were selected.
        expected = [
            ['option 4'],
            ['option 4', 'option 2\nOption 2'],
            ['option 4', 'option 2\nOption 2', 'option 1'],
            ['option 4', 'option 2\nOption 2', 'option 1', 'option 3'],
            ['option 4', 'option 2\nOption 2', 'option 3'],
            ['option 2\nOption 2', 'option 3'],
            ['option 2\nOption 2', 'option 3', 'option 1'],
            ['option 3', 'option 1'],
            ['option 3', 'option 1', 'option 4'],
            ['option 1', 'option 4'],
        ]

        npt.assert_equal(len(selected_options), len(expected))
        assert_arrays_equal(selected_options, expected)


def test_ui_checkbox_default(recording=False):
    filename = 'test_ui_checkbox_initial_state'
    recording_filename = pjoin(DATA_DIR, filename + '.log.gz')
    expected_events_counts_filename = pjoin(DATA_DIR, filename + '.json')

    checkbox_test = ui.Checkbox(
        labels=['option 1', 'option 2\nOption 2', 'option 3', 'option 4'],
        position=(10, 10),
        checked_labels=[],
    )

    old_positions = []
    for option in checkbox_test.options.values():
        old_positions.append(option.position)

    old_positions = np.asarray(old_positions)
    checkbox_test.position = (100, 100)
    new_positions = []
    for option in checkbox_test.options.values():
        new_positions.append(option.position)
    new_positions = np.asarray(new_positions)
    npt.assert_allclose(new_positions - old_positions, 90.0 * np.ones((4, 2)))

    # Collect the sequence of options that have been checked in this list.
    selected_options = []

    def _on_change(checkbox):
        selected_options.append(list(checkbox.checked_labels))

    # Set up a callback when selection changes
    checkbox_test.on_change = _on_change

    event_counter = EventCounter()
    event_counter.monitor(checkbox_test)

    # Create a show manager and record/play events.
    show_manager = window.ShowManager(size=(600, 600), title='FURY Checkbox')
    show_manager.scene.add(checkbox_test)

    if recording:
        show_manager.record_events_to_file(recording_filename)
        print(list(event_counter.events_counts.items()))
        event_counter.save(expected_events_counts_filename)

    else:
        # Recorded events:
        #  1. Click on button of option 1.
        #  2. Click on button of option 2.
        #  3. Click on button of option 1.
        #  4. Click on text of option 3.
        #  5. Click on text of option 1.
        #  6. Click on button of option 4.
        #  7. Click on text of option 1.
        #  8. Click on text of option 2.
        #  9. Click on text of option 4.
        #  10. Click on button of option 3.
        show_manager.play_events_from_file(recording_filename)
        expected = EventCounter.load(expected_events_counts_filename)
        event_counter.check_counts(expected)

        # Check if the right options were selected.
        expected = [
            ['option 1'],
            ['option 1', 'option 2\nOption 2'],
            ['option 2\nOption 2'],
            ['option 2\nOption 2', 'option 3'],
            ['option 2\nOption 2', 'option 3', 'option 1'],
            ['option 2\nOption 2', 'option 3', 'option 1', 'option 4'],
            ['option 2\nOption 2', 'option 3', 'option 4'],
            ['option 3', 'option 4'],
            ['option 3'],
            [],
        ]
        npt.assert_equal(len(selected_options), len(expected))
        assert_arrays_equal(selected_options, expected)


def test_ui_radio_button_initial_state(recording=False):
    filename = 'test_ui_radio_button_initial'
    recording_filename = pjoin(DATA_DIR, filename + '.log.gz')
    expected_events_counts_filename = pjoin(DATA_DIR, filename + '.json')

    radio_button_test = ui.RadioButton(
        labels=['option 1', 'option 2\nOption 2', 'option 3', 'option 4'],
        position=(100, 100),
        checked_labels=['option 4'],
    )

    selected_option = []

    def _on_change(radio_button):
        selected_option.append(radio_button.checked_labels)

    # Set up a callback when selection changes
    radio_button_test.on_change = _on_change

    event_counter = EventCounter()
    event_counter.monitor(radio_button_test)

    # Create a show manager and record/play events.
    show_manager = window.ShowManager(size=(600, 600), title='FURY Checkbox')
    show_manager.scene.add(radio_button_test)
    if recording:
        show_manager.record_events_to_file(recording_filename)
        print(list(event_counter.events_counts.items()))
        event_counter.save(expected_events_counts_filename)
    else:
        # Recorded events:
        #  1. Click on button of option 1.
        #  2. Click on button of option 2.
        #  3. Click on button of option 2.
        #  4. Click on text of option 2.
        #  5. Click on button of option 1.
        #  6. Click on text of option 3.
        #  7. Click on button of option 4.
        #  8. Click on text of option 4.
        show_manager.play_events_from_file(recording_filename)
        expected = EventCounter.load(expected_events_counts_filename)
        event_counter.check_counts(expected)

        # Check if the right options were selected.
        expected = [
            ['option 1'],
            ['option 2\nOption 2'],
            ['option 2\nOption 2'],
            ['option 2\nOption 2'],
            ['option 1'],
            ['option 3'],
            ['option 4'],
            ['option 4'],
        ]
        npt.assert_equal(len(selected_option), len(expected))
        assert_arrays_equal(selected_option, expected)


def test_ui_radio_button_default(recording=False):
    filename = 'test_ui_radio_button_initial'
    recording_filename = pjoin(DATA_DIR, filename + '.log.gz')
    expected_events_counts_filename = pjoin(DATA_DIR, filename + '.json')

    radio_button_test = ui.RadioButton(
        labels=['option 1', 'option 2\nOption 2', 'option 3', 'option 4'],
        position=(10, 10),
        checked_labels=[],
    )

    old_positions = []
    for option in radio_button_test.options.values():
        old_positions.append(option.position)
    old_positions = np.asarray(old_positions)
    radio_button_test.position = (100, 100)
    new_positions = []
    for option in radio_button_test.options.values():
        new_positions.append(option.position)
    new_positions = np.asarray(new_positions)
    npt.assert_allclose(new_positions - old_positions, 90 * np.ones((4, 2)))

    selected_option = []

    def _on_change(radio_button):
        selected_option.append(radio_button.checked_labels)

    # Set up a callback when selection changes
    radio_button_test.on_change = _on_change

    event_counter = EventCounter()
    event_counter.monitor(radio_button_test)

    # Create a show manager and record/play events.
    show_manager = window.ShowManager(size=(600, 600), title='FURY Checkbox')
    show_manager.scene.add(radio_button_test)
    if recording:
        show_manager.record_events_to_file(recording_filename)
        print(list(event_counter.events_counts.items()))
        event_counter.save(expected_events_counts_filename)
    else:
        # Recorded events:
        #  1. Click on button of option 1.
        #  2. Click on button of option 2.
        #  3. Click on button of option 2.
        #  4. Click on text of option 2.
        #  5. Click on button of option 1.
        #  6. Click on text of option 3.
        #  7. Click on button of option 4.
        #  8. Click on text of option 4.
        show_manager.play_events_from_file(recording_filename)
        expected = EventCounter.load(expected_events_counts_filename)
        event_counter.check_counts(expected)

        # Check if the right options were selected.
        expected = [
            ['option 1'],
            ['option 2\nOption 2'],
            ['option 2\nOption 2'],
            ['option 2\nOption 2'],
            ['option 1'],
            ['option 3'],
            ['option 4'],
            ['option 4'],
        ]
        npt.assert_equal(len(selected_option), len(expected))
        assert_arrays_equal(selected_option, expected)


def test_multiple_radio_button_pre_selected():
    npt.assert_raises(
        ValueError,
        ui.RadioButton,
        labels=['option 1', 'option 2\nOption 2', 'option 3', 'option 4'],
        checked_labels=['option 1', 'option 4'],
    )


@pytest.mark.skipif(
    True, reason='Need investigation. Incorrect ' 'number of event for each vtk version'
)
def test_ui_listbox_2d(interactive=False):
    filename = 'test_ui_listbox_2d'
    recording_filename = pjoin(DATA_DIR, filename + '.log.gz')
    expected_events_counts_filename = pjoin(DATA_DIR, filename + '.json')

    # Values that will be displayed by the listbox.
    values = list(range(1, 42 + 1))
    values.append('A Very Very Long Item To Test Text Overflow of List Box 2D')

    if interactive:
        listbox = ui.ListBox2D(
            values=values,
            size=(500, 500),
            multiselection=True,
            reverse_scrolling=False,
            background_opacity=0.3,
        )
        listbox.center = (300, 300)
        listbox.panel.opacity = 0.2

        show_manager = window.ShowManager(size=(600, 600), title='FURY ListBox')
        show_manager.scene.add(listbox)
        show_manager.start()

    # Recorded events:
    #  1. Click on 1
    #  2. Ctrl + click on 2,
    #  3. Ctrl + click on 2.
    #  4. Use scroll bar to scroll to the bottom.
    #  5. Click on "A Very Very Long Item...".
    #  6. Use scroll bar to scroll to the top.
    #  7. Click on 1
    #  8. Use mouse wheel to scroll down.
    #  9. Shift + click on "A Very Very Long Item...".
    # 10. Use mouse wheel to scroll back up.

    listbox = ui.ListBox2D(
        values=values, size=(500, 500), multiselection=True, reverse_scrolling=False
    )
    listbox.center = (300, 300)

    # We will collect the sequence of values that have been selected.
    selected_values = []

    def _on_change():
        selected_values.append(list(listbox.selected))

    # Set up a callback when selection changes.
    listbox.on_change = _on_change

    # Assign the counter callback to every possible event.
    event_counter = EventCounter()
    event_counter.monitor(listbox)

    show_manager = window.ShowManager(size=(600, 600), title='FURY ListBox')
    show_manager.scene.add(listbox)
    show_manager.play_events_from_file(recording_filename)
    expected = EventCounter.load(expected_events_counts_filename)
    event_counter.check_counts(expected)

    # Check if the right values were selected.
    expected = [
        [1],
        [1, 2],
        [1],
        [
            'A Very Very Long Item To \
Test Text Overflow of List Box 2D'
        ],
        [1],
        values,
    ]
    npt.assert_equal(len(selected_values), len(expected))
    assert_arrays_equal(selected_values, expected)

    # Test without multiselection enabled.
    listbox.multiselection = False
    del selected_values[:]  # Clear the list.
    show_manager.play_events_from_file(recording_filename)

    # Check if the right values were selected.
    expected = [
        [1],
        [2],
        [2],
        [
            'A Very Very Long Item To \
Test Text Overflow of List Box 2D'
        ],
        [1],
        [
            'A Very Very Long Item To Test \
Text Overflow of List Box 2D'
        ],
    ]
    npt.assert_equal(len(selected_values), len(expected))
    assert_arrays_equal(selected_values, expected)


def test_ui_listbox_2d_visibility():
    l1 = ui.ListBox2D(
        values=['Violet', 'Indigo', 'Blue', 'Yellow'],
        position=(12, 10),
        size=(100, 100),
    )
    l2 = ui.ListBox2D(
        values=['Violet', 'Indigo', 'Blue', 'Yellow'],
        position=(10, 10),
        size=(100, 300),
    )

    def assert_listbox(list_box, expected_scroll_bar_height):
        view_end = list_box.view_offset + list_box.nb_slots
        assert list_box.scroll_bar.height == expected_scroll_bar_height
        for slot in list_box.slots[view_end:]:
            assert slot.size[1] == list_box.slot_height

    assert_listbox(l1, 40.0)

    # Assert that for list 2 the slots and scrollbars aren't visible.
    assert_listbox(l2, 0)


def test_ui_file_menu_2d(interactive=False):
    filename = 'test_ui_file_menu_2d'
    recording_filename = pjoin(DATA_DIR, filename + '.log.gz')
    expected_events_counts_filename = pjoin(DATA_DIR, filename + '.json')

    with InTemporaryDirectory() as tmpdir:
        test_dir = os.path.join(tmpdir, 'testdir')
        os.makedirs(os.path.join(test_dir, 'tempdir'))
        for i in range(10):
            open(os.path.join(test_dir, 'tempdir', f'test{i}.txt'), 'wt').close()
        open(os.path.join(test_dir, 'testfile.txt'), 'wt').close()

        filemenu = ui.FileMenu2D(
            size=(500, 500), extensions=['txt'], directory_path=test_dir
        )

        # We will collect the sequence of files that have been selected.
        selected_files = []

        def _on_change():
            selected_files.append(list(filemenu.listbox.selected))

        # Set up a callback when selection changes.
        filemenu.listbox.on_change = _on_change

        # Assign the counter callback to every possible event.
        event_counter = EventCounter()
        event_counter.monitor(filemenu)

        # Create a show manager and record/play events.
        show_manager = window.ShowManager(size=(600, 600), title='FURY FileMenu')
        show_manager.scene.add(filemenu)

        # Recorded events:
        #  1. Click on 'testfile.txt'
        #  2. Click on 'tempdir/'
        #  3. Click on 'test0.txt'.
        #  4. Shift + Click on 'test6.txt'.
        #  5. Click on '../'.
        #  2. Click on 'testfile.txt'.
        show_manager.play_events_from_file(recording_filename)
        expected = EventCounter.load(expected_events_counts_filename)
        event_counter.check_counts(expected)

        # Check if the right files were selected.
        expected = [
            ['testfile.txt'],
            ['tempdir'],
            ['test0.txt'],
            [
                'test0.txt',
                'test1.txt',
                'test2.txt',
                'test3.txt',
                'test4.txt',
                'test5.txt',
                'test6.txt',
            ],
            ['../'],
            ['testfile.txt'],
        ]

        npt.assert_equal(len(selected_files), len(expected))
        assert_arrays_equal(selected_files, expected)
        if interactive:
            filemenu = ui.FileMenu2D(size=(500, 500), directory_path=os.getcwd())
            show_manager = window.ShowManager(size=(600, 600), title='FURY FileMenu')
            show_manager.scene.add(filemenu)
            show_manager.start()


def test_ui_combobox_2d(interactive=False):
    filename = 'test_ui_combobox_2d'
    recording_filename = pjoin(DATA_DIR, filename + '.log.gz')
    expected_events_counts_filename = pjoin(DATA_DIR, filename + '.json')

    values = ['An Item' + str(i) for i in range(0, 5)]
    new_values = ['An Item5', 'An Item6']

    combobox = ui.ComboBox2D(items=values, position=(400, 400), size=(300, 200))

    # Assign the counter callback to every possible event.
    event_counter = EventCounter()
    event_counter.monitor(combobox)

    current_size = (800, 800)
    show_manager = window.ShowManager(size=current_size, title='ComboBox UI Example')
    show_manager.scene.add(combobox)

    values.extend(new_values)
    combobox.append_item(*new_values)
    npt.assert_equal(values, combobox.items)

    values.append('An Item7')
    combobox.append_item('An Item7')
    npt.assert_equal(values, combobox.items)

    values.append('An Item8')
    values.append('An Item9')
    combobox.append_item('An Item8', 'An Item9')
    npt.assert_equal(values, combobox.items)

    complex_list = [[0], (1, [[2, 3], 4], 5)]
    combobox.append_item(*complex_list)
    values.extend([str(i) for i in range(6)])
    npt.assert_equal(values, combobox.items)

    invalid_item = {'Hello': 1, 'World': 2}
    npt.assert_raises(TypeError, combobox.append_item, invalid_item)

    npt.assert_equal(values, combobox.items)
    npt.assert_equal((60, 60), combobox.drop_button_size)
    npt.assert_equal([300, 140], combobox.drop_menu_size)
    npt.assert_equal([300, 200], combobox.size)

    ui.ComboBox2D(items=values, draggable=False)

    if interactive:
        show_manager.record_events_to_file(recording_filename)
        print(list(event_counter.events_counts.items()))
        event_counter.save(expected_events_counts_filename)

    else:
        show_manager.play_events_from_file(recording_filename)
        expected = EventCounter.load(expected_events_counts_filename)
        event_counter.check_counts(expected)

    npt.assert_equal('An Item1', combobox.selected_text)
    npt.assert_equal(1, combobox.selected_text_index)

    combobox.resize((450, 300))
    npt.assert_equal((360, 90), combobox.text_block_size)
    npt.assert_equal((90, 90), combobox.drop_button_size)
    npt.assert_equal((450, 210), combobox.drop_menu_size)

def test_ui_combobox_2d_dropdown_visibility(interactive=False):

    values = ['An Item' + str(i) for i in range(0, 5)]

    tab_ui = ui.TabUI(position=(49, 94), size=(400, 400), nb_tabs=1 , draggable=True)
    combobox = ui.ComboBox2D(items=values, position=(400, 400), size=(300, 200))
 
    tab_ui.add_element(0, combobox, (0.1, 0.3))

    # Assign the counter callback to every possible event.
    event_counter = EventCounter()
    event_counter.monitor(combobox)
    event_counter.monitor(tab_ui)

    current_size = (800, 800)
    show_manager = window.ShowManager(size=current_size, title='ComboBox UI Example')
    show_manager.scene.add(tab_ui)

    tab_ui.tabs[0].content_panel.set_visibility(True)
    npt.assert_equal(False, combobox._menu_visibility)
    npt.assert_equal(False, combobox.drop_down_menu.panel.actors[0].GetVisibility())
    npt.assert_equal(0, combobox.drop_down_button.current_icon_id)
    npt.assert_equal(True, combobox.drop_down_button.actors[0].GetVisibility())
    npt.assert_equal(True, combobox.selection_box.actors[0].GetVisibility())

    tab_ui.tabs[0].content_panel.set_visibility(False)
    npt.assert_equal(False, combobox._menu_visibility)
    npt.assert_equal(False, combobox.drop_down_menu.panel.actors[0].GetVisibility())
    npt.assert_equal(0, combobox.drop_down_button.current_icon_id)
    npt.assert_equal(False, combobox.drop_down_button.actors[0].GetVisibility())
    npt.assert_equal(False, combobox.selection_box.actors[0].GetVisibility())

    iren = show_manager.scene.GetRenderWindow().GetInteractor().GetInteractorStyle()
    combobox.menu_toggle_callback(iren, None, None)
    tab_ui.tabs[0].content_panel.set_visibility(True)
    npt.assert_equal(True, combobox._menu_visibility)
    npt.assert_equal(True, combobox.drop_down_menu.panel.actors[0].GetVisibility())
    npt.assert_equal(1, combobox.drop_down_button.current_icon_id)
    npt.assert_equal(True, combobox.drop_down_button.actors[0].GetVisibility())
    npt.assert_equal(True, combobox.selection_box.actors[0].GetVisibility())

@pytest.mark.skipif(
    skip_osx,
    reason='This test does not work on macOS.'
    'It works on the local machines.'
    'The colors provided for shapes are '
    'normalized values whereas when we test'
    'it, the values returned are between '
    '0-255. So while conversion from one'
    'representation to another, there may be'
    'something which causes these issues.',
)
def test_ui_draw_shape():
    line = ui.DrawShape(shape_type='line', position=(150, 150))
    quad = ui.DrawShape(shape_type='quad', position=(300, 300))
    circle = ui.DrawShape(shape_type='circle', position=(150, 300))

    with npt.assert_raises(IOError):
        ui.DrawShape('poly')

    line.resize((100, 5))
    line.shape.color = (0, 1, 0)
    quad.resize((150, 150))
    quad.shape.color = (1, 0, 0)
    circle.resize((25, 0))
    circle.shape.color = (0, 0, 1)

    line_color = np.round(255 * np.array(line.shape.color)).astype('uint8')
    quad_color = np.round(255 * np.array(quad.shape.color)).astype('uint8')
    circle_color = np.round(255 * np.array(circle.shape.color)).astype('uint8')

    current_size = (900, 900)
    scene = window.Scene()
    show_manager = window.ShowManager(
        scene, size=current_size, title='DrawShape UI Example'
    )
    scene.add(line, circle, quad)

    arr = window.snapshot(show_manager.scene, size=(800, 800))
    report = window.analyze_snapshot(
        arr, colors=[tuple(line_color), tuple(circle_color), tuple(quad_color)]
    )
    npt.assert_equal(report.objects, 3)
    npt.assert_equal(report.colors_found, [True, True, True])


def test_ui_draw_panel_basic(interactive=False):
    filename = 'test_ui_draw_panel_basic'
    recording_filename = pjoin(DATA_DIR, filename + '.log.gz')
    expected_events_counts_filename = pjoin(DATA_DIR, filename + '.json')

    drawpanel = ui.DrawPanel(size=(600, 600), position=(30, 10))

    # Assign the counter callback to every possible event.
    event_counter = EventCounter()
    event_counter.monitor(drawpanel)

    current_size = (680, 680)
    show_manager = window.ShowManager(
        size=current_size, title='DrawPanel Basic UI Example'
    )
    show_manager.scene.add(drawpanel)

    # Recorded events:
    #  1. Check all mode selection button
    #  2. Creation and clamping of shapes
    #  3. Transformation and clamping of shapes

    if interactive:
        show_manager.record_events_to_file(recording_filename)
        print(list(event_counter.events_counts.items()))
        event_counter.save(expected_events_counts_filename)

    else:
        show_manager.play_events_from_file(recording_filename)
        expected = EventCounter.load(expected_events_counts_filename)
        event_counter.check_counts(expected)


def test_ui_draw_panel_rotation(interactive=False):
    filename = 'test_ui_draw_panel_rotation'
    recording_filename = pjoin(DATA_DIR, filename + '.log.gz')
    expected_events_counts_filename = pjoin(DATA_DIR, filename + '.json')

    drawpanel = ui.DrawPanel(size=(600, 600), position=(30, 10))

    # Assign the counter callback to every possible event.
    event_counter = EventCounter()
    event_counter.monitor(drawpanel)

    current_size = (680, 680)
    show_manager = window.ShowManager(
        size=current_size, title='DrawPanel Rotation UI Example'
    )
    show_manager.scene.add(drawpanel)

    # Recorded events:
    #  1. Rotation and clamping of shape

    if interactive:
        show_manager.record_events_to_file(recording_filename)
        print(list(event_counter.events_counts.items()))
        event_counter.save(expected_events_counts_filename)

    else:
        show_manager.play_events_from_file(recording_filename)
        expected = EventCounter.load(expected_events_counts_filename)
        event_counter.check_counts(expected)


def test_playback_panel(interactive=False):
    global playing, paused, stopped, loop, ts

    playing = stopped = paused = loop = False
    ts = 0

    current_size = (900, 620)
    show_manager = window.ShowManager(
        size=current_size, title='PlaybackPanel UI Example'
    )

    filename = 'test_playback_panel'
    recording_filename = pjoin(DATA_DIR, filename + '.log.gz')
    expected_events_counts_filename = pjoin(DATA_DIR, filename + '.json')

    def play():
        global playing
        playing = True

    def pause():
        global paused
        paused = True

    def stop():
        global stopped
        stopped = True

    def loop_toggle(value):
        global loop
        loop = True

    def change_t(value):
        global ts
        ts = value
        assert_greater_equal(playback.current_time, 0)
        assert_less_equal(playback.current_time, playback.final_time)
        assert_equal(playback.current_time, ts)

    playback = PlaybackPanel()
    playback.on_play = play
    playback.on_pause = pause
    playback.on_stop = stop
    playback.on_loop_toggle = loop_toggle
    playback.on_progress_bar_changed = change_t

    show_manager.scene.add(playback)
    event_counter = EventCounter()
    event_counter.monitor(playback)

    if interactive:
        show_manager.record_events_to_file(recording_filename)
        event_counter.save(expected_events_counts_filename)

    else:
        show_manager.play_events_from_file(recording_filename)
        expected = EventCounter.load(expected_events_counts_filename)
        event_counter.check_counts(expected)

    assert_true(playing)
    assert_true(paused)
    assert_true(stopped)
    assert_equal(playback.current_time, ts)
    assert_greater(playback.current_time, 0)
    assert_not_equal(playback.current_time_str, '00:00.00')
    playback.current_time = 5
    assert_equal(playback.current_time, 5)
    assert_equal(playback.current_time_str, '00:05.00')
    # test show/hide
    playback.show()
    ss = window.snapshot(show_manager.scene)
    assert_not_equal(np.max(ss), 0)
    playback.hide()
    ss = window.snapshot(show_manager.scene)
    assert_equal(np.max(ss), 0)


<<<<<<< HEAD
def test_ui_spinbox(interactive=False):
    filename = "test_ui_spinbox"
    recording_filename = pjoin(DATA_DIR, filename + ".log.gz")
    expected_events_counts_filename = pjoin(DATA_DIR, filename + ".json")

    spinbox = ui.SpinBox(size=(300, 200), min_val=-20, max_val=10, step=2)

    # Assign the counter callback to every possible event.
    event_counter = EventCounter()
    event_counter.monitor(spinbox)

    current_size = (800, 800)
    show_manager = window.ShowManager(size=current_size, title="SpinBox UI Example")
    show_manager.scene.add(spinbox)
=======
def test_card_ui(interactive=False):
    filename = 'test_card_ui'
    recording_filename = pjoin(DATA_DIR, filename + '.log.gz')
    expected_events_counts_filename = pjoin(DATA_DIR, filename + '.json')

    img_url = "https://raw.githubusercontent.com/fury-gl"\
              "/fury-communication-assets/main/fury-logo.png"

    title = "FURY"
    body = "FURY - Free Unified Rendering in pYthon."\
           "A software library for scientific visualization in Python."

    card = ui.elements.Card2D(image_path=img_url, draggable=True,
                              title_text=title, body_text=body,
                              image_scale=0.5)

    # Assign the counter callback to every possible event.

    event_counter = EventCounter()
    event_counter.monitor(card)

    npt.assert_equal(card.size, (400.0, 400.0))
    npt.assert_equal(card.image.size[1], 200.0)
    npt.assert_equal(card.title, title)
    npt.assert_equal(card.body, body)
    npt.assert_equal(card.color, (0.5, 0.5, 0.5))
    npt.assert_equal(card.panel.position, (0, 0))

    card.title = 'Changed Title'
    npt.assert_equal(card.title, 'Changed Title')

    card.body = 'Changed Body'
    npt.assert_equal(card.body, 'Changed Body')

    card.title = title
    card.body = body
    card.color = (1.0, 1.0, 1.0)
    npt.assert_equal(card.color, (1.0, 1.0, 1.0))

    card.resize((300, 300))
    npt.assert_equal(card.image.size[1], 150.0)
    current_size = (600, 600)
    show_manager = window.ShowManager(size=current_size, title='FURY Card')
    show_manager.scene.add(card)
>>>>>>> e595bad0

    if interactive:
        show_manager.record_events_to_file(recording_filename)
        print(list(event_counter.events_counts.items()))
        event_counter.save(expected_events_counts_filename)
<<<<<<< HEAD

    else:
        show_manager.play_events_from_file(recording_filename)
        expected = EventCounter.load(expected_events_counts_filename)
        event_counter.check_counts(expected)

    spinbox.resize((450, 200))
    npt.assert_equal((315, 160), spinbox.textbox_size)
    npt.assert_equal((90, 60), spinbox.button_size)
=======
    else:
        show_manager.play_events_from_file(recording_filename)
        expected = EventCounter.load(expected_events_counts_filename)
        event_counter.check_counts(expected)
>>>>>>> e595bad0
<|MERGE_RESOLUTION|>--- conflicted
+++ resolved
@@ -1098,13 +1098,14 @@
     npt.assert_equal((90, 90), combobox.drop_button_size)
     npt.assert_equal((450, 210), combobox.drop_menu_size)
 
+
 def test_ui_combobox_2d_dropdown_visibility(interactive=False):
 
     values = ['An Item' + str(i) for i in range(0, 5)]
 
     tab_ui = ui.TabUI(position=(49, 94), size=(400, 400), nb_tabs=1 , draggable=True)
     combobox = ui.ComboBox2D(items=values, position=(400, 400), size=(300, 200))
- 
+
     tab_ui.add_element(0, combobox, (0.1, 0.3))
 
     # Assign the counter callback to every possible event.
@@ -1138,6 +1139,7 @@
     npt.assert_equal(1, combobox.drop_down_button.current_icon_id)
     npt.assert_equal(True, combobox.drop_down_button.actors[0].GetVisibility())
     npt.assert_equal(True, combobox.selection_box.actors[0].GetVisibility())
+
 
 @pytest.mark.skipif(
     skip_osx,
@@ -1324,22 +1326,6 @@
     assert_equal(np.max(ss), 0)
 
 
-<<<<<<< HEAD
-def test_ui_spinbox(interactive=False):
-    filename = "test_ui_spinbox"
-    recording_filename = pjoin(DATA_DIR, filename + ".log.gz")
-    expected_events_counts_filename = pjoin(DATA_DIR, filename + ".json")
-
-    spinbox = ui.SpinBox(size=(300, 200), min_val=-20, max_val=10, step=2)
-
-    # Assign the counter callback to every possible event.
-    event_counter = EventCounter()
-    event_counter.monitor(spinbox)
-
-    current_size = (800, 800)
-    show_manager = window.ShowManager(size=current_size, title="SpinBox UI Example")
-    show_manager.scene.add(spinbox)
-=======
 def test_card_ui(interactive=False):
     filename = 'test_card_ui'
     recording_filename = pjoin(DATA_DIR, filename + '.log.gz')
@@ -1384,14 +1370,36 @@
     current_size = (600, 600)
     show_manager = window.ShowManager(size=current_size, title='FURY Card')
     show_manager.scene.add(card)
->>>>>>> e595bad0
 
     if interactive:
         show_manager.record_events_to_file(recording_filename)
         print(list(event_counter.events_counts.items()))
         event_counter.save(expected_events_counts_filename)
-<<<<<<< HEAD
-
+    else:
+        show_manager.play_events_from_file(recording_filename)
+        expected = EventCounter.load(expected_events_counts_filename)
+        event_counter.check_counts(expected)
+
+
+def test_ui_spinbox(interactive=False):
+    filename = "test_ui_spinbox"
+    recording_filename = pjoin(DATA_DIR, filename + ".log.gz")
+    expected_events_counts_filename = pjoin(DATA_DIR, filename + ".json")
+
+    spinbox = ui.SpinBox(size=(300, 200), min_val=-20, max_val=10, step=2)
+
+    # Assign the counter callback to every possible event.
+    event_counter = EventCounter()
+    event_counter.monitor(spinbox)
+
+    current_size = (800, 800)
+    show_manager = window.ShowManager(size=current_size, title="SpinBox UI Example")
+    show_manager.scene.add(spinbox)
+
+    if interactive:
+        show_manager.record_events_to_file(recording_filename)
+        print(list(event_counter.events_counts.items()))
+        event_counter.save(expected_events_counts_filename)
     else:
         show_manager.play_events_from_file(recording_filename)
         expected = EventCounter.load(expected_events_counts_filename)
@@ -1399,10 +1407,4 @@
 
     spinbox.resize((450, 200))
     npt.assert_equal((315, 160), spinbox.textbox_size)
-    npt.assert_equal((90, 60), spinbox.button_size)
-=======
-    else:
-        show_manager.play_events_from_file(recording_filename)
-        expected = EventCounter.load(expected_events_counts_filename)
-        event_counter.check_counts(expected)
->>>>>>> e595bad0
+    npt.assert_equal((90, 60), spinbox.button_size)