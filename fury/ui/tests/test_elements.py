"""Test for components module."""
import itertools
import os
import shutil
from os.path import join as pjoin
from tempfile import TemporaryDirectory as InTemporaryDirectory

import numpy as np

import numpy.testing as npt
import pytest

from fury import window, actor, ui
from fury.data import DATA_DIR
from fury.decorators import skip_win, skip_osx
from fury.primitive import prim_sphere
from fury.testing import assert_arrays_equal, assert_greater, EventCounter, \
    assert_true, assert_equal, assert_not_equal, assert_greater_equal, \
    assert_less_equal


# @pytest.mark.skipif(True, reason="Need investigation. Incorrect "
#                                  "number of event for each vtk version")
from fury.ui import PlaybackPanel


def test_ui_textbox(recording=False):
    filename = "test_ui_textbox"
    recording_filename = pjoin(DATA_DIR, filename + ".log.gz")
    expected_events_counts_filename = pjoin(DATA_DIR, filename + ".json")

    print(recording_filename)
    # TextBox
    textbox_test = ui.TextBox2D(height=3, width=10, text="Text")

    another_textbox_test = ui.TextBox2D(height=3, width=10, text="Enter Text")
    another_textbox_test.set_message("Enter Text")

    # Checking whether textbox went out of focus
    is_off_focused = [False]

    def _off_focus(textbox):
        is_off_focused[0] = True

    # Set up a callback when textbox went out of focus
    textbox_test.off_focus = _off_focus

    # Assign the counter callback to every possible event.
    event_counter = EventCounter()
    event_counter.monitor(textbox_test)

    current_size = (600, 600)
    show_manager = window.ShowManager(size=current_size, title="FURY TextBox")

    show_manager.scene.add(textbox_test)

    if recording:
        show_manager.record_events_to_file(recording_filename)
        print(list(event_counter.events_counts.items()))
        event_counter.save(expected_events_counts_filename)

    else:
        show_manager.play_events_from_file(recording_filename)
        expected = EventCounter.load(expected_events_counts_filename)
        event_counter.check_counts(expected)

    npt.assert_equal(is_off_focused[0], True)


def test_ui_line_slider_2d_horizontal_bottom(recording=False):
    filename = "test_ui_line_slider_2d_horizontal_bottom"
    recording_filename = pjoin(DATA_DIR, filename + ".log.gz")
    expected_events_counts_filename = pjoin(DATA_DIR, filename + ".json")

    line_slider_2d_test = ui.LineSlider2D(initial_value=-2,
                                          min_value=-5, max_value=5,
                                          orientation="horizontal",
                                          text_alignment='bottom')
    line_slider_2d_test.center = (300, 300)

    # Assign the counter callback to every possible event.
    event_counter = EventCounter()
    event_counter.monitor(line_slider_2d_test)

    current_size = (600, 600)
    show_manager = window.ShowManager(size=current_size,
                                      title="FURY Horizontal Line Slider")

    show_manager.scene.add(line_slider_2d_test)

    if recording:
        show_manager.record_events_to_file(recording_filename)
        print(list(event_counter.events_counts.items()))
        event_counter.save(expected_events_counts_filename)

    else:
        show_manager.play_events_from_file(recording_filename)
        expected = EventCounter.load(expected_events_counts_filename)
        event_counter.check_counts(expected)


def test_ui_line_slider_2d_horizontal_top(recording=False):
    filename = "test_ui_line_slider_2d_horizontal_top"
    recording_filename = pjoin(DATA_DIR, filename + ".log.gz")
    expected_events_counts_filename = pjoin(DATA_DIR, filename + ".json")

    line_slider_2d_test = ui.LineSlider2D(initial_value=-2,
                                          min_value=-5, max_value=5,
                                          orientation="horizontal",
                                          text_alignment='top')
    line_slider_2d_test.center = (300, 300)

    # Assign the counter callback to every possible event.
    event_counter = EventCounter()
    event_counter.monitor(line_slider_2d_test)

    current_size = (600, 600)
    show_manager = window.ShowManager(size=current_size,
                                      title="FURY Horizontal Line Slider")

    show_manager.scene.add(line_slider_2d_test)

    if recording:
        show_manager.record_events_to_file(recording_filename)
        print(list(event_counter.events_counts.items()))
        event_counter.save(expected_events_counts_filename)

    else:
        show_manager.play_events_from_file(recording_filename)
        expected = EventCounter.load(expected_events_counts_filename)
        event_counter.check_counts(expected)


def test_ui_line_slider_2d_vertical_left(recording=False):
    filename = "test_ui_line_slider_2d_vertical_left"
    recording_filename = pjoin(DATA_DIR, filename + ".log.gz")
    expected_events_counts_filename = pjoin(DATA_DIR, filename + ".json")

    line_slider_2d_test = ui.LineSlider2D(initial_value=-2,
                                          min_value=-5, max_value=5,
                                          orientation="vertical",
                                          text_alignment='left')
    line_slider_2d_test.center = (300, 300)

    # Assign the counter callback to every possible event.
    event_counter = EventCounter()
    event_counter.monitor(line_slider_2d_test)

    current_size = (600, 600)
    show_manager = window.ShowManager(size=current_size,
                                      title="FURY Vertical Line Slider")

    show_manager.scene.add(line_slider_2d_test)

    if recording:
        show_manager.record_events_to_file(recording_filename)
        print(list(event_counter.events_counts.items()))
        event_counter.save(expected_events_counts_filename)

    else:
        show_manager.play_events_from_file(recording_filename)
        expected = EventCounter.load(expected_events_counts_filename)
        event_counter.check_counts(expected)


def test_ui_line_slider_2d_vertical_right(recording=False):
    filename = "test_ui_line_slider_2d_vertical_right"
    recording_filename = pjoin(DATA_DIR, filename + ".log.gz")
    expected_events_counts_filename = pjoin(DATA_DIR, filename + ".json")

    line_slider_2d_test = ui.LineSlider2D(initial_value=-2,
                                          min_value=-5, max_value=5,
                                          orientation="vertical",
                                          text_alignment='right')
    line_slider_2d_test.center = (300, 300)

    # Assign the counter callback to every possible event.
    event_counter = EventCounter()
    event_counter.monitor(line_slider_2d_test)

    current_size = (600, 600)
    show_manager = window.ShowManager(size=current_size,
                                      title="FURY Vertical Line Slider")

    show_manager.scene.add(line_slider_2d_test)

    if recording:
        show_manager.record_events_to_file(recording_filename)
        print(list(event_counter.events_counts.items()))
        event_counter.save(expected_events_counts_filename)

    else:
        show_manager.play_events_from_file(recording_filename)
        expected = EventCounter.load(expected_events_counts_filename)
        event_counter.check_counts(expected)


def test_ui_2d_line_slider_hooks(recording=False):
    global changed, value_changed, slider_moved

    filename = "test_ui_line_slider_2d_hooks"
    recording_filename = pjoin(DATA_DIR, filename + ".log.gz")
    expected_events_counts_filename = pjoin(DATA_DIR, filename + ".json")

    line_slider_2d = ui.LineSlider2D(center=(300, 300))

    event_counter = EventCounter()
    event_counter.monitor(line_slider_2d)

    show_manager = window.ShowManager(size=(600, 600),
                                      title="FURY Line Slider hooks")

    # counters for the hooks to increment
    changed = value_changed = slider_moved = 0

    def on_line_slider_change(slider):
        global changed
        changed += 1

    def on_line_slider_moved(slider):
        global slider_moved
        slider_moved += 1

    def on_line_slider_value_changed(slider):
        global value_changed
        value_changed += 1

    line_slider_2d.on_change = on_line_slider_change
    line_slider_2d.on_moving_slider = on_line_slider_moved
    line_slider_2d.on_value_changed = on_line_slider_value_changed

    for i in range(100, -1, -1):
        line_slider_2d.value = i

    show_manager.scene.add(line_slider_2d)

    if recording:
        show_manager.record_events_to_file(recording_filename)
        event_counter.save(expected_events_counts_filename)

    else:
        show_manager.play_events_from_file(recording_filename)
        expected = EventCounter.load(expected_events_counts_filename)
        event_counter.check_counts(expected)

    assert_greater(changed, 0)
    assert_greater(value_changed, 0)
    assert_greater(slider_moved, 0)
    assert_equal(changed, value_changed + slider_moved)


def test_ui_line_double_slider_2d(interactive=False):
    line_double_slider_2d_horizontal_test = ui.LineDoubleSlider2D(
        center=(300, 300), shape="disk", outer_radius=15, min_value=-10,
        max_value=10, initial_values=(-10, 10))
    npt.assert_equal(
        line_double_slider_2d_horizontal_test.handles[0].size, (30, 30))
    npt.assert_equal(
        line_double_slider_2d_horizontal_test.left_disk_value, -10)
    npt.assert_equal(
        line_double_slider_2d_horizontal_test.right_disk_value, 10)

    line_double_slider_2d_vertical_test = ui.LineDoubleSlider2D(
        center=(300, 300), shape="disk", outer_radius=15, min_value=-10,
        max_value=10, initial_values=(-10, 10))
    npt.assert_equal(
        line_double_slider_2d_vertical_test.handles[0].size, (30, 30))
    npt.assert_equal(
        line_double_slider_2d_vertical_test.bottom_disk_value, -10)
    npt.assert_equal(
        line_double_slider_2d_vertical_test.top_disk_value, 10)

    if interactive:
        show_manager = window.ShowManager(size=(600, 600),
                                          title="FURY Line Double Slider")
        show_manager.scene.add(line_double_slider_2d_horizontal_test)
        show_manager.scene.add(line_double_slider_2d_vertical_test)
        show_manager.start()

    line_double_slider_2d_horizontal_test = ui.LineDoubleSlider2D(
        center=(300, 300), shape="square", handle_side=5,
        orientation="horizontal", initial_values=(50, 40))
    npt.assert_equal(
        line_double_slider_2d_horizontal_test.handles[0].size, (5, 5))
    npt.assert_equal(
        line_double_slider_2d_horizontal_test.left_disk_value, 39)
    npt.assert_equal(
        line_double_slider_2d_horizontal_test.right_disk_value, 40)
    npt.assert_equal(
        line_double_slider_2d_horizontal_test.left_disk_ratio, 0.39)
    npt.assert_equal(
        line_double_slider_2d_horizontal_test.right_disk_ratio, 0.4)

    line_double_slider_2d_vertical_test = ui.LineDoubleSlider2D(
        center=(300, 300), shape="square", handle_side=5,
        orientation="vertical", initial_values=(50, 40))
    npt.assert_equal(
        line_double_slider_2d_vertical_test.handles[0].size, (5, 5))
    npt.assert_equal(
        line_double_slider_2d_vertical_test.bottom_disk_value, 39)
    npt.assert_equal(
        line_double_slider_2d_vertical_test.top_disk_value, 40)
    npt.assert_equal(
        line_double_slider_2d_vertical_test.bottom_disk_ratio, 0.39)
    npt.assert_equal(
        line_double_slider_2d_vertical_test.top_disk_ratio, 0.4)

    with npt.assert_raises(ValueError):
        ui.LineDoubleSlider2D(orientation="Not_hor_not_vert")

    if interactive:
        show_manager = window.ShowManager(size=(600, 600),
                                          title="FURY Line Double Slider")
        show_manager.scene.add(line_double_slider_2d_horizontal_test)
        show_manager.scene.add(line_double_slider_2d_vertical_test)
        show_manager.start()


def test_ui_2d_line_double_slider_hooks(recording=False):
    global changed, value_changed, slider_moved

    filename = "test_ui_line_double_slider_2d_hooks"
    recording_filename = pjoin(DATA_DIR, filename + ".log.gz")
    expected_events_counts_filename = pjoin(DATA_DIR, filename + ".json")

    line_double_slider_2d = ui.LineDoubleSlider2D(center=(300, 300))

    event_counter = EventCounter()
    event_counter.monitor(line_double_slider_2d)

    show_manager = window.ShowManager(size=(600, 600),
                                      title="FURY Line Double Slider hooks")

    # counters for the line double slider's changes
    changed = value_changed = slider_moved = 0

    def on_line_double_slider_change(slider):
        global changed
        changed += 1

    def on_line_double_slider_moved(slider):
        global slider_moved
        slider_moved += 1

    def on_line_double_slider_value_changed(slider):
        global value_changed
        value_changed += 1

    line_double_slider_2d.on_change = on_line_double_slider_change
    line_double_slider_2d.on_moving_slider = on_line_double_slider_moved
    line_double_slider_2d.on_value_changed = \
        on_line_double_slider_value_changed

    for i in range(50, -1, -1):
        line_double_slider_2d.left_disk_value = i
        line_double_slider_2d.right_disk_value = 100 - i

    show_manager.scene.add(line_double_slider_2d)

    if recording:
        show_manager.record_events_to_file(recording_filename)
        event_counter.save(expected_events_counts_filename)

    else:
        show_manager.play_events_from_file(recording_filename)
        expected = EventCounter.load(expected_events_counts_filename)
        event_counter.check_counts(expected)

    assert_greater(changed, 0)
    assert_greater(value_changed, 0)
    assert_greater(slider_moved, 0)
    assert_equal(changed, value_changed + slider_moved)


def test_ui_ring_slider_2d(recording=False):
    filename = "test_ui_ring_slider_2d"
    recording_filename = pjoin(DATA_DIR, filename + ".log.gz")
    expected_events_counts_filename = pjoin(DATA_DIR, filename + ".json")

    ring_slider_2d_test = ui.RingSlider2D()
    ring_slider_2d_test.center = (300, 300)
    ring_slider_2d_test.value = 90

    # Assign the counter callback to every possible event.
    event_counter = EventCounter()
    event_counter.monitor(ring_slider_2d_test)

    current_size = (600, 600)
    show_manager = window.ShowManager(size=current_size,
                                      title="FURY Ring Slider")

    show_manager.scene.add(ring_slider_2d_test)

    if recording:
        # Record the following events
        # 1. Left Click on the handle and hold it
        # 2. Move to the left the handle and make 1.5 tour
        # 3. Release the handle
        # 4. Left Click on the handle and hold it
        # 5. Move to the right the handle and make 1 tour
        # 6. Release the handle
        show_manager.record_events_to_file(recording_filename)
        print(list(event_counter.events_counts.items()))
        event_counter.save(expected_events_counts_filename)

    else:
        show_manager.play_events_from_file(recording_filename)
        expected = EventCounter.load(expected_events_counts_filename)
        event_counter.check_counts(expected)


def test_ui_2d_ring_slider_hooks(recording=False):
    global changed, value_changed, slider_moved

    filename = "test_ui_ring_slider_2d_hooks"
    recording_filename = pjoin(DATA_DIR, filename + ".log.gz")
    expected_events_counts_filename = pjoin(DATA_DIR, filename + ".json")

    ring_slider_2d = ui.RingSlider2D(center=(300, 300))

    event_counter = EventCounter()
    event_counter.monitor(ring_slider_2d)

    show_manager = window.ShowManager(size=(600, 600),
                                      title="FURY Ring Slider hooks")

    # counters for the ring slider changes
    changed = value_changed = slider_moved = 0

    def on_ring_slider_change(slider):
        global changed
        changed += 1

    def on_ring_slider_moved(slider):
        global slider_moved
        slider_moved += 1

    def on_ring_slider_value_changed(slider):
        global value_changed
        value_changed += 1

    ring_slider_2d.on_change = on_ring_slider_change
    ring_slider_2d.on_moving_slider = on_ring_slider_moved
    ring_slider_2d.on_value_changed = on_ring_slider_value_changed

    for i in range(360, -1, -1):
        ring_slider_2d.value = i

    show_manager.scene.add(ring_slider_2d)

    if recording:
        show_manager.record_events_to_file(recording_filename)
        event_counter.save(expected_events_counts_filename)

    else:
        show_manager.play_events_from_file(recording_filename)
        expected = EventCounter.load(expected_events_counts_filename)
        event_counter.check_counts(expected)

    assert_greater(changed, 0)
    assert_greater(value_changed, 0)
    assert_greater(slider_moved, 0)
    assert_equal(changed, value_changed + slider_moved)


def test_ui_range_slider(interactive=False):
    range_slider_test_horizontal = ui.RangeSlider(shape="square")
    range_slider_test_vertical = ui.RangeSlider(shape="square",
                                                orientation="vertical")

    if interactive:
        show_manager = window.ShowManager(size=(600, 600),
                                          title="FURY Line Double Slider")
        show_manager.scene.add(range_slider_test_horizontal)
        show_manager.scene.add(range_slider_test_vertical)
        show_manager.start()


def test_ui_slider_value_range():
    with npt.assert_no_warnings():
        # LineSlider2D
        line_slider = ui.LineSlider2D(min_value=0, max_value=0)
        assert_equal(line_slider.value, 0)
        assert_equal(line_slider.min_value, 0)
        assert_equal(line_slider.max_value, 0)
        line_slider.value = 100
        assert_equal(line_slider.value, 0)
        line_slider.value = -100
        assert_equal(line_slider.value, 0)

        line_slider = ui.LineSlider2D(min_value=0, max_value=100)
        line_slider.value = 105
        assert_equal(line_slider.value, 100)
        line_slider.value = -100
        assert_equal(line_slider.value, 0)

        # LineDoubleSlider2D
        line_double_slider = ui.LineDoubleSlider2D(min_value=0, max_value=0)
        assert_equal(line_double_slider.left_disk_value, 0)
        assert_equal(line_double_slider.right_disk_value, 0)
        line_double_slider.left_disk_value = 100
        assert_equal(line_double_slider.left_disk_value, 0)
        line_double_slider.right_disk_value = -100
        assert_equal(line_double_slider.right_disk_value, 0)

        line_double_slider = ui.LineDoubleSlider2D(min_value=50, max_value=100)
        line_double_slider.right_disk_value = 150
        assert_equal(line_double_slider.right_disk_value, 100)
        line_double_slider.left_disk_value = -150
        assert_equal(line_double_slider.left_disk_value, 50)

        # RingSlider2D
        ring_slider = ui.RingSlider2D(initial_value=0, min_value=0, max_value=0)
        assert_equal(ring_slider.value, 0)
        assert_equal(ring_slider.previous_value, 0)
        ring_slider.value = 180
        assert_equal(ring_slider.value, 0)
        ring_slider.value = -180
        assert_equal(ring_slider.value, 0)

        # RangeSlider
        range_slider_2d = ui.RangeSlider(min_value=0, max_value=0)
        assert_equal(range_slider_2d.value_slider.value, 0)
        range_slider_2d.value_slider.value = 100
        assert_equal(range_slider_2d.value_slider.value, 0)


def test_ui_option(interactive=False):
    option_test = ui.Option(label="option 1", position=(10, 10))

    npt.assert_equal(option_test.checked, False)

    if interactive:
        showm = window.ShowManager(size=(600, 600))
        showm.scene.add(option_test)
        showm.start()


def test_ui_checkbox_initial_state(recording=False):
    filename = "test_ui_checkbox_initial_state"
    recording_filename = pjoin(DATA_DIR, filename + ".log.gz")
    expected_events_counts_filename = pjoin(DATA_DIR, filename + ".json")

    checkbox_test = ui.Checkbox(labels=["option 1", "option 2\nOption 2",
                                        "option 3", "option 4"],
                                position=(100, 100),
                                checked_labels=["option 1", "option 4"])

    # Collect the sequence of options that have been checked in this list.
    selected_options = []

    def _on_change(checkbox):
        selected_options.append(list(checkbox.checked_labels))

    # Set up a callback when selection changes
    checkbox_test.on_change = _on_change

    event_counter = EventCounter()
    event_counter.monitor(checkbox_test)

    # Create a show manager and record/play events.
    show_manager = window.ShowManager(size=(600, 600),
                                      title="FURY Checkbox")
    show_manager.scene.add(checkbox_test)

    if recording:
        show_manager.record_events_to_file(recording_filename)
        print(list(event_counter.events_counts.items()))
        event_counter.save(expected_events_counts_filename)
        print(selected_options)
    else:
        show_manager.play_events_from_file(recording_filename)
        expected = EventCounter.load(expected_events_counts_filename)
        event_counter.check_counts(expected)

        # Recorded events:
        #  1. Click on button of option 1.
        #  2. Click on button of option 2.
        #  3. Click on button of option 1.
        #  4. Click on text of option 3.
        #  5. Click on text of option 1.
        #  6. Click on button of option 4.
        #  7. Click on text of option 1.
        #  8. Click on text of option 2.
        #  9. Click on text of option 4.
        #  10. Click on button of option 3.
        # Check if the right options were selected.
        expected = [['option 4'], ['option 4', 'option 2\nOption 2'],
                    ['option 4', 'option 2\nOption 2', 'option 1'],
                    ['option 4', 'option 2\nOption 2', 'option 1', 'option 3'],
                    ['option 4', 'option 2\nOption 2', 'option 3'],
                    ['option 2\nOption 2', 'option 3'],
                    ['option 2\nOption 2', 'option 3', 'option 1'],
                    ['option 3', 'option 1'],
                    ['option 3', 'option 1', 'option 4'],
                    ['option 1', 'option 4']]

        npt.assert_equal(len(selected_options), len(expected))
        assert_arrays_equal(selected_options, expected)


def test_ui_checkbox_default(recording=False):
    filename = "test_ui_checkbox_initial_state"
    recording_filename = pjoin(DATA_DIR, filename + ".log.gz")
    expected_events_counts_filename = pjoin(DATA_DIR, filename + ".json")

    checkbox_test = ui.Checkbox(labels=["option 1", "option 2\nOption 2",
                                        "option 3", "option 4"],
                                position=(10, 10), checked_labels=[])

    old_positions = []
    for option in checkbox_test.options.values():
        old_positions.append(option.position)

    old_positions = np.asarray(old_positions)
    checkbox_test.position = (100, 100)
    new_positions = []
    for option in checkbox_test.options.values():
        new_positions.append(option.position)
    new_positions = np.asarray(new_positions)
    npt.assert_allclose(new_positions - old_positions,
                        90.0 * np.ones((4, 2)))

    # Collect the sequence of options that have been checked in this list.
    selected_options = []

    def _on_change(checkbox):
        selected_options.append(list(checkbox.checked_labels))

    # Set up a callback when selection changes
    checkbox_test.on_change = _on_change

    event_counter = EventCounter()
    event_counter.monitor(checkbox_test)

    # Create a show manager and record/play events.
    show_manager = window.ShowManager(size=(600, 600),
                                      title="FURY Checkbox")
    show_manager.scene.add(checkbox_test)

    if recording:
        show_manager.record_events_to_file(recording_filename)
        print(list(event_counter.events_counts.items()))
        event_counter.save(expected_events_counts_filename)

    else:
        # Recorded events:
        #  1. Click on button of option 1.
        #  2. Click on button of option 2.
        #  3. Click on button of option 1.
        #  4. Click on text of option 3.
        #  5. Click on text of option 1.
        #  6. Click on button of option 4.
        #  7. Click on text of option 1.
        #  8. Click on text of option 2.
        #  9. Click on text of option 4.
        #  10. Click on button of option 3.
        show_manager.play_events_from_file(recording_filename)
        expected = EventCounter.load(expected_events_counts_filename)
        event_counter.check_counts(expected)

        # Check if the right options were selected.
        expected = [['option 1'], ['option 1', 'option 2\nOption 2'],
                    ['option 2\nOption 2'], ['option 2\nOption 2', 'option 3'],
                    ['option 2\nOption 2', 'option 3', 'option 1'],
                    ['option 2\nOption 2', 'option 3', 'option 1', 'option 4'],
                    ['option 2\nOption 2', 'option 3', 'option 4'],
                    ['option 3', 'option 4'], ['option 3'], []]
        npt.assert_equal(len(selected_options), len(expected))
        assert_arrays_equal(selected_options, expected)


def test_ui_radio_button_initial_state(recording=False):
    filename = "test_ui_radio_button_initial"
    recording_filename = pjoin(DATA_DIR, filename + ".log.gz")
    expected_events_counts_filename = pjoin(DATA_DIR, filename + ".json")

    radio_button_test = ui.RadioButton(
        labels=["option 1", "option 2\nOption 2", "option 3", "option 4"],
        position=(100, 100), checked_labels=['option 4'])

    selected_option = []

    def _on_change(radio_button):
        selected_option.append(radio_button.checked_labels)

    # Set up a callback when selection changes
    radio_button_test.on_change = _on_change

    event_counter = EventCounter()
    event_counter.monitor(radio_button_test)

    # Create a show manager and record/play events.
    show_manager = window.ShowManager(size=(600, 600),
                                      title="FURY Checkbox")
    show_manager.scene.add(radio_button_test)
    if recording:
        show_manager.record_events_to_file(recording_filename)
        print(list(event_counter.events_counts.items()))
        event_counter.save(expected_events_counts_filename)
    else:
        # Recorded events:
        #  1. Click on button of option 1.
        #  2. Click on button of option 2.
        #  3. Click on button of option 2.
        #  4. Click on text of option 2.
        #  5. Click on button of option 1.
        #  6. Click on text of option 3.
        #  7. Click on button of option 4.
        #  8. Click on text of option 4.
        show_manager.play_events_from_file(recording_filename)
        expected = EventCounter.load(expected_events_counts_filename)
        event_counter.check_counts(expected)

        # Check if the right options were selected.
        expected = [['option 1'], ['option 2\nOption 2'],
                    ['option 2\nOption 2'],
                    ['option 2\nOption 2'], ['option 1'], ['option 3'],
                    ['option 4'], ['option 4']]
        npt.assert_equal(len(selected_option), len(expected))
        assert_arrays_equal(selected_option, expected)


def test_ui_radio_button_default(recording=False):
    filename = "test_ui_radio_button_initial"
    recording_filename = pjoin(DATA_DIR, filename + ".log.gz")
    expected_events_counts_filename = pjoin(DATA_DIR, filename + ".json")

    radio_button_test = ui.RadioButton(
        labels=["option 1", "option 2\nOption 2", "option 3", "option 4"],
        position=(10, 10), checked_labels=[])

    old_positions = []
    for option in radio_button_test.options.values():
        old_positions.append(option.position)
    old_positions = np.asarray(old_positions)
    radio_button_test.position = (100, 100)
    new_positions = []
    for option in radio_button_test.options.values():
        new_positions.append(option.position)
    new_positions = np.asarray(new_positions)
    npt.assert_allclose(new_positions - old_positions,
                        90 * np.ones((4, 2)))

    selected_option = []

    def _on_change(radio_button):
        selected_option.append(radio_button.checked_labels)

    # Set up a callback when selection changes
    radio_button_test.on_change = _on_change

    event_counter = EventCounter()
    event_counter.monitor(radio_button_test)

    # Create a show manager and record/play events.
    show_manager = window.ShowManager(size=(600, 600),
                                      title="FURY Checkbox")
    show_manager.scene.add(radio_button_test)
    if recording:
        show_manager.record_events_to_file(recording_filename)
        print(list(event_counter.events_counts.items()))
        event_counter.save(expected_events_counts_filename)
    else:
        # Recorded events:
        #  1. Click on button of option 1.
        #  2. Click on button of option 2.
        #  3. Click on button of option 2.
        #  4. Click on text of option 2.
        #  5. Click on button of option 1.
        #  6. Click on text of option 3.
        #  7. Click on button of option 4.
        #  8. Click on text of option 4.
        show_manager.play_events_from_file(recording_filename)
        expected = EventCounter.load(expected_events_counts_filename)
        event_counter.check_counts(expected)

        # Check if the right options were selected.
        expected = [['option 1'], ['option 2\nOption 2'],
                    ['option 2\nOption 2'],
                    ['option 2\nOption 2'], ['option 1'], ['option 3'],
                    ['option 4'], ['option 4']]
        npt.assert_equal(len(selected_option), len(expected))
        assert_arrays_equal(selected_option, expected)


def test_multiple_radio_button_pre_selected():
    npt.assert_raises(ValueError,
                      ui.RadioButton,
                      labels=["option 1", "option 2\nOption 2",
                              "option 3", "option 4"],
                      checked_labels=["option 1", "option 4"])


@pytest.mark.skipif(True, reason="Need investigation. Incorrect "
                                 "number of event for each vtk version")
def test_ui_listbox_2d(interactive=False):
    filename = "test_ui_listbox_2d"
    recording_filename = pjoin(DATA_DIR, filename + ".log.gz")
    expected_events_counts_filename = pjoin(DATA_DIR, filename + ".json")

    # Values that will be displayed by the listbox.
    values = list(range(1, 42 + 1))
    values.append("A Very Very Long Item To Test Text Overflow of List Box 2D")

    if interactive:
        listbox = ui.ListBox2D(values=values,
                               size=(500, 500),
                               multiselection=True,
                               reverse_scrolling=False,
                               background_opacity=0.3)
        listbox.center = (300, 300)
        listbox.panel.opacity = 0.2

        show_manager = window.ShowManager(size=(600, 600),
                                          title="FURY ListBox")
        show_manager.scene.add(listbox)
        show_manager.start()

    # Recorded events:
    #  1. Click on 1
    #  2. Ctrl + click on 2,
    #  3. Ctrl + click on 2.
    #  4. Use scroll bar to scroll to the bottom.
    #  5. Click on "A Very Very Long Item...".
    #  6. Use scroll bar to scroll to the top.
    #  7. Click on 1
    #  8. Use mouse wheel to scroll down.
    #  9. Shift + click on "A Very Very Long Item...".
    # 10. Use mouse wheel to scroll back up.

    listbox = ui.ListBox2D(values=values,
                           size=(500, 500),
                           multiselection=True,
                           reverse_scrolling=False)
    listbox.center = (300, 300)

    # We will collect the sequence of values that have been selected.
    selected_values = []

    def _on_change():
        selected_values.append(list(listbox.selected))

    # Set up a callback when selection changes.
    listbox.on_change = _on_change

    # Assign the counter callback to every possible event.
    event_counter = EventCounter()
    event_counter.monitor(listbox)

    show_manager = window.ShowManager(size=(600, 600),
                                      title="FURY ListBox")
    show_manager.scene.add(listbox)
    show_manager.play_events_from_file(recording_filename)
    expected = EventCounter.load(expected_events_counts_filename)
    event_counter.check_counts(expected)

    # Check if the right values were selected.
    expected = [[1], [1, 2], [1], ["A Very Very Long Item To \
Test Text Overflow of List Box 2D"], [1], values]
    npt.assert_equal(len(selected_values), len(expected))
    assert_arrays_equal(selected_values, expected)

    # Test without multiselection enabled.
    listbox.multiselection = False
    del selected_values[:]  # Clear the list.
    show_manager.play_events_from_file(recording_filename)

    # Check if the right values were selected.
    expected = [[1], [2], [2], ["A Very Very Long Item To \
Test Text Overflow of List Box 2D"], [1], ["A Very Very Long Item To Test \
Text Overflow of List Box 2D"]]
    npt.assert_equal(len(selected_values), len(expected))
    assert_arrays_equal(selected_values, expected)


def test_ui_listbox_2d_visibility():
    l1 = ui.ListBox2D(values=['Violet', 'Indigo', 'Blue', 'Yellow'],
                      position=(12, 10), size=(100, 100))
    l2 = ui.ListBox2D(values=['Violet', 'Indigo', 'Blue', 'Yellow'],
                      position=(10, 10), size=(100, 300))

    def assert_listbox(list_box, expected_scroll_bar_height):
        view_end = list_box.view_offset + list_box.nb_slots
        assert list_box.scroll_bar.height == expected_scroll_bar_height
        for slot in list_box.slots[view_end:]:
            assert slot.size[1] == list_box.slot_height

    assert_listbox(l1, 40.0)

    # Assert that for list 2 the slots and scrollbars aren't visible.
    assert_listbox(l2, 0)


def test_ui_file_menu_2d(interactive=False):
    filename = "test_ui_file_menu_2d"
    recording_filename = pjoin(DATA_DIR, filename + ".log.gz")
    expected_events_counts_filename = pjoin(DATA_DIR, filename + ".json")

    with InTemporaryDirectory() as tmpdir:
        test_dir = os.path.join(tmpdir, "testdir")
        os.makedirs(os.path.join(test_dir, "tempdir"))
        for i in range(10):
            open(os.path.join(test_dir, "tempdir", f"test{i}.txt"),
                 'wt').close()
        open(os.path.join(test_dir, "testfile.txt"), 'wt').close()

        filemenu = ui.FileMenu2D(size=(500, 500), extensions=["txt"],
                                 directory_path=test_dir)

        # We will collect the sequence of files that have been selected.
        selected_files = []

        def _on_change():
            selected_files.append(list(filemenu.listbox.selected))

        # Set up a callback when selection changes.
        filemenu.listbox.on_change = _on_change

        # Assign the counter callback to every possible event.
        event_counter = EventCounter()
        event_counter.monitor(filemenu)

        # Create a show manager and record/play events.
        show_manager = window.ShowManager(size=(600, 600),
                                          title="FURY FileMenu")
        show_manager.scene.add(filemenu)

        # Recorded events:
        #  1. Click on 'testfile.txt'
        #  2. Click on 'tempdir/'
        #  3. Click on 'test0.txt'.
        #  4. Shift + Click on 'test6.txt'.
        #  5. Click on '../'.
        #  2. Click on 'testfile.txt'.
        show_manager.play_events_from_file(recording_filename)
        expected = EventCounter.load(expected_events_counts_filename)
        event_counter.check_counts(expected)

        # Check if the right files were selected.
        expected = [["testfile.txt"], ["tempdir"], ["test0.txt"],
                    ["test0.txt", "test1.txt", "test2.txt", "test3.txt",
                    "test4.txt", "test5.txt", "test6.txt"],
                    ["../"], ["testfile.txt"]]

        npt.assert_equal(len(selected_files), len(expected))
        assert_arrays_equal(selected_files, expected)
        if interactive:
            filemenu = ui.FileMenu2D(size=(500, 500),
                                     directory_path=os.getcwd())
            show_manager = window.ShowManager(size=(600, 600),
                                              title="FURY FileMenu")
            show_manager.scene.add(filemenu)
            show_manager.start()


def test_ui_combobox_2d(interactive=False):
    filename = "test_ui_combobox_2d"
    recording_filename = pjoin(DATA_DIR, filename + ".log.gz")
    expected_events_counts_filename = pjoin(DATA_DIR, filename + ".json")

    values = ["An Item" + str(i) for i in range(0, 5)]
    new_values = ["An Item5", "An Item6"]

    combobox = ui.ComboBox2D(
        items=values, position=(400, 400), size=(300, 200))

    # Assign the counter callback to every possible event.
    event_counter = EventCounter()
    event_counter.monitor(combobox)

    current_size = (800, 800)
    show_manager = window.ShowManager(
        size=current_size, title="ComboBox UI Example")
    show_manager.scene.add(combobox)

    values.extend(new_values)
    combobox.append_item(*new_values)
    npt.assert_equal(values, combobox.items)

    values.append("An Item7")
    combobox.append_item("An Item7")
    npt.assert_equal(values, combobox.items)

    values.append("An Item8")
    values.append("An Item9")
    combobox.append_item("An Item8", "An Item9")
    npt.assert_equal(values, combobox.items)

    complex_list = [[0], (1, [[2, 3], 4], 5)]
    combobox.append_item(*complex_list)
    values.extend([str(i) for i in range(6)])
    npt.assert_equal(values, combobox.items)

    invalid_item = {"Hello": 1, "World": 2}
    npt.assert_raises(TypeError, combobox.append_item, invalid_item)

    npt.assert_equal(values, combobox.items)
    npt.assert_equal((60, 60), combobox.drop_button_size)
    npt.assert_equal([300, 140], combobox.drop_menu_size)
    npt.assert_equal([300, 200], combobox.size)

    ui.ComboBox2D(items=values, draggable=False)

    if interactive:
        show_manager.record_events_to_file(recording_filename)
        print(list(event_counter.events_counts.items()))
        event_counter.save(expected_events_counts_filename)

    else:
        show_manager.play_events_from_file(recording_filename)
        expected = EventCounter.load(expected_events_counts_filename)
        event_counter.check_counts(expected)

    npt.assert_equal("An Item1", combobox.selected_text)
    npt.assert_equal(1, combobox.selected_text_index)

    combobox.resize((450, 300))
    npt.assert_equal((360, 90), combobox.text_block_size)
    npt.assert_equal((90, 90), combobox.drop_button_size)
    npt.assert_equal((450, 210), combobox.drop_menu_size)


@pytest.mark.skipif(skip_osx, reason="This test does not work on macOS."
                                     "It works on the local machines."
                                     "The colors provided for shapes are "
                                     "normalized values whereas when we test"
                                     "it, the values returned are between "
                                     "0-255. So while conversion from one"
                                     "representation to another, there may be"
                                     "something which causes these issues.")
def test_ui_draw_shape():
    line = ui.DrawShape(shape_type="line", position=(150, 150))
    quad = ui.DrawShape(shape_type="quad", position=(300, 300))
    circle = ui.DrawShape(shape_type="circle", position=(150, 300))

    with npt.assert_raises(IOError):
        ui.DrawShape("poly")

    line.resize((100, 5))
    line.shape.color = (0, 1, 0)
    quad.resize((150, 150))
    quad.shape.color = (1, 0, 0)
    circle.resize((25, 0))
    circle.shape.color = (0, 0, 1)

    line_color = np.round(255 * np.array(line.shape.color)).astype('uint8')
    quad_color = np.round(255 * np.array(quad.shape.color)).astype('uint8')
    circle_color = np.round(255 * np.array(circle.shape.color)).astype('uint8')

    current_size = (900, 900)
    scene = window.Scene()
    show_manager = window.ShowManager(scene, size=current_size,
                                      title="DrawShape UI Example")
    scene.add(line, circle, quad)

    arr = window.snapshot(show_manager.scene, size=(800, 800))
    report = window.analyze_snapshot(arr, colors=[tuple(line_color),
                                                  tuple(circle_color),
                                                  tuple(quad_color)])
    npt.assert_equal(report.objects, 3)
    npt.assert_equal(report.colors_found, [True, True, True])


def test_ui_draw_panel_basic(interactive=False):
    filename = "test_ui_draw_panel_basic"
    recording_filename = pjoin(DATA_DIR, filename + ".log.gz")
    expected_events_counts_filename = pjoin(DATA_DIR, filename + ".json")

    drawpanel = ui.DrawPanel(size=(600, 600), position=(30, 10))

    # Assign the counter callback to every possible event.
    event_counter = EventCounter()
    event_counter.monitor(drawpanel)

    current_size = (680, 680)
    show_manager = window.ShowManager(
        size=current_size, title="DrawPanel Basic UI Example")
    show_manager.scene.add(drawpanel)

    # Recorded events:
    #  1. Check all mode selection button
    #  2. Creation and clamping of shapes
    #  3. Transformation and clamping of shapes

    if interactive:
        show_manager.record_events_to_file(recording_filename)
        print(list(event_counter.events_counts.items()))
        event_counter.save(expected_events_counts_filename)

    else:
        show_manager.play_events_from_file(recording_filename)
        expected = EventCounter.load(expected_events_counts_filename)
        event_counter.check_counts(expected)


def test_ui_draw_panel_rotation(interactive=False):
    filename = "test_ui_draw_panel_rotation"
    recording_filename = pjoin(DATA_DIR, filename + ".log.gz")
    expected_events_counts_filename = pjoin(DATA_DIR, filename + ".json")

    drawpanel = ui.DrawPanel(size=(600, 600), position=(30, 10))

    # Assign the counter callback to every possible event.
    event_counter = EventCounter()
    event_counter.monitor(drawpanel)

    current_size = (680, 680)
    show_manager = window.ShowManager(
        size=current_size, title="DrawPanel Rotation UI Example")
    show_manager.scene.add(drawpanel)

    # Recorded events:
    #  1. Rotation and clamping of shape

    if interactive:
        show_manager.record_events_to_file(recording_filename)
        print(list(event_counter.events_counts.items()))
        event_counter.save(expected_events_counts_filename)

    else:
        show_manager.play_events_from_file(recording_filename)
        expected = EventCounter.load(expected_events_counts_filename)
        event_counter.check_counts(expected)


def test_playback_panel(interactive=False):
    global playing, paused, stopped, loop, ts

    playing = stopped = paused = loop = False
    ts = 0

    current_size = (900, 620)
    show_manager = window.ShowManager(
        size=current_size, title="PlaybackPanel UI Example")

    filename = "test_playback_panel"
    recording_filename = pjoin(DATA_DIR, filename + ".log.gz")
    expected_events_counts_filename = pjoin(DATA_DIR, filename + ".json")

    def play():
        global playing
        playing = True

    def pause():
        global paused
        paused = True

    def stop():
        global stopped
        stopped = True

    def loop_toggle(value):
        global loop
        loop = True

    def change_t(value):
        global ts
        ts = value
        assert_greater_equal(playback.current_time, 0)
        assert_less_equal(playback.current_time, playback.final_time)
        assert_equal(playback.current_time, ts)

    playback = PlaybackPanel()
    playback.on_play = play
    playback.on_pause = pause
    playback.on_stop = stop
    playback.on_loop_toggle = loop_toggle
    playback.on_progress_bar_changed = change_t

    show_manager.scene.add(playback)
    event_counter = EventCounter()
    event_counter.monitor(playback)

    if interactive:
        show_manager.record_events_to_file(recording_filename)
        event_counter.save(expected_events_counts_filename)

    else:
        show_manager.play_events_from_file(recording_filename)
        expected = EventCounter.load(expected_events_counts_filename)
        event_counter.check_counts(expected)

<<<<<<< HEAD
    arr = window.snapshot(scene, offscreen=True)
    npt.assert_(np.sum(arr) > 0)


def test_ui_tree_2d(interactive=False):
    filename = "test_ui_tree_ed"
    recording_filename = pjoin(DATA_DIR, filename + ".log.gz")
    expected_events_counts_filename = pjoin(DATA_DIR, filename + ".json")

    structure = [{'label-1': []}, {'label-2': []}, {'label-3': []}]
    tree = ui.elements.Tree2D(structure=structure, tree_name="Example Tree")

    tree.resize((400, 400))
    npt.assert_equal(tree.size, (400, tree.node_height+400))

    nodes = ['label-1', 'label-2', 'label-3']
    npt.assert_array_equal(nodes, [node.label for node in tree.nodes])
    npt.assert_array_equal(nodes, list(tree.nodes_dict.keys()))

    for node in nodes:
        npt.assert_equal(tree.select_node(node).child_nodes, [])

    panel = ui.Panel2D(size=(100, 100), color=(0.1, 0.9, 0.7))
    listbox = ui.ListBox2D(values=['test', ]*2, size=(100, 100))
    line_slider = ui.LineSlider2D(length=100, orientation="vertical")

    #  Adding the UI elements to different labels
    tree.add_content('label-1', panel, (0., 0.))
    tree.add_content('label-2', listbox, (0., 0.))
    tree.add_content('label-3', line_slider, (0.5, 0.5))

    for node in tree.nodes:
        content_actor = node.content_panel.background.actor
        npt.assert_equal(node.size[1], tree.node_height)
        npt.assert_equal(content_actor.GetVisibility(), False)

    event_counter = EventCounter()
    event_counter.monitor(tree)

    current_size = (800, 800)
    show_manager = window.ShowManager(
        size=current_size, title="Tree2D UI Example")
    show_manager.scene.add(tree)

    if interactive:
        show_manager.record_events_to_file(recording_filename)
        print(list(event_counter.events_counts.items()))
        event_counter.save(expected_events_counts_filename)

    else:
        show_manager.play_events_from_file(recording_filename)
        expected = EventCounter.load(expected_events_counts_filename)
        event_counter.check_counts(expected)

    for node in tree.nodes:
        child = node.child_nodes[0]
        npt.assert_equal(node.size[1], child.size[1]+tree.node_height)


def test_ui_treenode_2d(interactive=False):
    filename = "test_ui_treenode_2d"
    recording_filename = pjoin(DATA_DIR, filename + ".log.gz")
    expected_events_counts_filename = pjoin(DATA_DIR, filename + ".json")

    non_expandable_node = ui.elements.TreeNode2D(label="Non Expandable",
                                                 expandable=False,
                                                 expanded=False)

    content_actor = non_expandable_node.content_panel.background.actor
    npt.assert_equal(content_actor.GetVisibility(), False)

    node_1 = ui.elements.TreeNode2D(label="Child-1")
    node_2 = ui.elements.TreeNode2D(label="Child-2")
    node_3 = ui.elements.TreeNode2D(label="Child-3")
    nodes = [node_1, node_2, node_3]
    children_size = sum([node.size[1] for node in nodes])

    parent_node = ui.elements.TreeNode2D(label="Parent", children=nodes,
                                         auto_resize=False)

    npt.assert_equal(parent_node.children_size(), children_size)

    node = ui.elements.TreeNode2D(label="Child-4")
    nodes.append(node)
    parent_node.add_node(node)

    npt.assert_equal(parent_node.parent, None)
    npt.assert_array_equal(nodes, parent_node.child_nodes)
    for node in parent_node.child_nodes:
        npt.assert_equal(node.parent, parent_node)

    parent_node.child_height = 40
    for node in parent_node.child_nodes:
        npt.assert_equal(node.child_height, 40)

    child_1 = ui.elements.TreeNode2D(label="Child-1")
    child_2 = ui.elements.TreeNode2D(label="Child-2")
    children = [child_1, child_2]
    simple_parent = ui.elements.TreeNode2D(label="Simple Tree",
                                           children=children, expanded=True)

    child_1 = simple_parent.select_child('Child-1')
    child_2 = simple_parent.select_child('Child-2')
    simple_parent.update_children_coords(child_1, 50)
    npt.assert_equal(child_2.position[1],
                     child_1.position[1]-50-simple_parent.child_height)

    selected = []

    def node_select(node):
        selected.append(node)

    def node_deselect(node):
        selected.remove(node)

    for child_node in parent_node.child_nodes:
        child_node.on_node_select = node_select
        child_node.on_node_deselect = node_deselect

    event_counter = EventCounter()
    event_counter.monitor(parent_node)

    current_size = (800, 800)
    show_manager = window.ShowManager(
        size=current_size, title="Tree2D UI Example")
    show_manager.scene.add(parent_node)

    if interactive:
        show_manager.record_events_to_file(recording_filename)
        print(list(event_counter.events_counts.items()))
        event_counter.save(expected_events_counts_filename)

    else:
        show_manager.play_events_from_file(recording_filename)
        expected = EventCounter.load(expected_events_counts_filename)
        event_counter.check_counts(expected)

    npt.assert_equal(parent_node.selected_nodes, selected)
    parent_node.clear_selections()
    npt.assert_equal(parent_node.selected_nodes, [])


def test_ui_accordion_2d(interactive=False):
    filename = "test_ui_accordion_2d"
    recording_filename = pjoin(DATA_DIR, filename + ".log.gz")
    expected_events_counts_filename = pjoin(DATA_DIR, filename + ".json")
    fetch_viz_icons()

    icons = [read_viz_icons(fname='stop2.png'), ]*3
    items = ['Item-1', 'Item-2', 'Item-3']

    accordion = ui.elements.Accordion2D(items=items, icons=icons)

    for item, icon in zip(items, icons):
        node_label = accordion.select_item(item).label
        node_icon = accordion.select_item(item).icon

        npt.assert_equal(node_label, item)
        npt.assert_equal(node_icon, icon)

    accordion.title_color = (0.3, 0.5, 0.3)
    npt.assert_equal(accordion.title_color, (0.3, 0.5, 0.3))
    accordion.title_opacity = 0.5
    npt.assert_equal(accordion.title_opacity, 0.5)

    accordion.body_color = (0.5, 0.3, 0.3)
    npt.assert_equal(accordion.body_color, (0.5, 0.3, 0.3))
    accordion.body_opacity = 1
    npt.assert_equal(accordion.body_opacity, 1)

    empty_accordion = ui.elements.Accordion2D(items=[])
    for item in items:
        empty_accordion.items.append(item)

    empty_accordion.generate_structure()
    new_structure = empty_accordion.structure

    for node_obj, item in zip(new_structure, items):
        node_label = list(node_obj.keys())[0]
        npt.assert_equal(node_label, item)

    base_message = 'This is the content of'
    contents = []
    for item in items:
        message = base_message + ' ' + item
        contents.append(ui.core.TextBlock2D(text=message))

    for item, content in zip(items, contents):
        accordion.add_content(item, content)
        node = accordion.select_item(item)
        npt.assert_equal(node.child_nodes, [])

    event_counter = EventCounter()
    event_counter.monitor(accordion)

    current_size = (800, 800)
    show_manager = window.ShowManager(
        size=current_size, title="Accordion2D UI Example")
    show_manager.scene.add(accordion)

    if interactive:
        show_manager.record_events_to_file(recording_filename)
        print(list(event_counter.events_counts.items()))
        event_counter.save(expected_events_counts_filename)

    else:
        show_manager.play_events_from_file(recording_filename)
        expected = EventCounter.load(expected_events_counts_filename)
        event_counter.check_counts(expected)

    for item, content in zip(items, contents):
        node = accordion.select_item(item)
        npt.assert_equal(node.child_nodes, [content])
=======
    assert_true(playing)
    assert_true(paused)
    assert_true(stopped)
    assert_equal(playback.current_time, ts)
    assert_greater(playback.current_time, 0)
    assert_not_equal(playback.current_time_str, '00:00.00')
    playback.current_time = 5
    assert_equal(playback.current_time, 5)
    assert_equal(playback.current_time_str, '00:05.00')
>>>>>>> 8710a650
<|MERGE_RESOLUTION|>--- conflicted
+++ resolved
@@ -1181,221 +1181,6 @@
         expected = EventCounter.load(expected_events_counts_filename)
         event_counter.check_counts(expected)
 
-<<<<<<< HEAD
-    arr = window.snapshot(scene, offscreen=True)
-    npt.assert_(np.sum(arr) > 0)
-
-
-def test_ui_tree_2d(interactive=False):
-    filename = "test_ui_tree_ed"
-    recording_filename = pjoin(DATA_DIR, filename + ".log.gz")
-    expected_events_counts_filename = pjoin(DATA_DIR, filename + ".json")
-
-    structure = [{'label-1': []}, {'label-2': []}, {'label-3': []}]
-    tree = ui.elements.Tree2D(structure=structure, tree_name="Example Tree")
-
-    tree.resize((400, 400))
-    npt.assert_equal(tree.size, (400, tree.node_height+400))
-
-    nodes = ['label-1', 'label-2', 'label-3']
-    npt.assert_array_equal(nodes, [node.label for node in tree.nodes])
-    npt.assert_array_equal(nodes, list(tree.nodes_dict.keys()))
-
-    for node in nodes:
-        npt.assert_equal(tree.select_node(node).child_nodes, [])
-
-    panel = ui.Panel2D(size=(100, 100), color=(0.1, 0.9, 0.7))
-    listbox = ui.ListBox2D(values=['test', ]*2, size=(100, 100))
-    line_slider = ui.LineSlider2D(length=100, orientation="vertical")
-
-    #  Adding the UI elements to different labels
-    tree.add_content('label-1', panel, (0., 0.))
-    tree.add_content('label-2', listbox, (0., 0.))
-    tree.add_content('label-3', line_slider, (0.5, 0.5))
-
-    for node in tree.nodes:
-        content_actor = node.content_panel.background.actor
-        npt.assert_equal(node.size[1], tree.node_height)
-        npt.assert_equal(content_actor.GetVisibility(), False)
-
-    event_counter = EventCounter()
-    event_counter.monitor(tree)
-
-    current_size = (800, 800)
-    show_manager = window.ShowManager(
-        size=current_size, title="Tree2D UI Example")
-    show_manager.scene.add(tree)
-
-    if interactive:
-        show_manager.record_events_to_file(recording_filename)
-        print(list(event_counter.events_counts.items()))
-        event_counter.save(expected_events_counts_filename)
-
-    else:
-        show_manager.play_events_from_file(recording_filename)
-        expected = EventCounter.load(expected_events_counts_filename)
-        event_counter.check_counts(expected)
-
-    for node in tree.nodes:
-        child = node.child_nodes[0]
-        npt.assert_equal(node.size[1], child.size[1]+tree.node_height)
-
-
-def test_ui_treenode_2d(interactive=False):
-    filename = "test_ui_treenode_2d"
-    recording_filename = pjoin(DATA_DIR, filename + ".log.gz")
-    expected_events_counts_filename = pjoin(DATA_DIR, filename + ".json")
-
-    non_expandable_node = ui.elements.TreeNode2D(label="Non Expandable",
-                                                 expandable=False,
-                                                 expanded=False)
-
-    content_actor = non_expandable_node.content_panel.background.actor
-    npt.assert_equal(content_actor.GetVisibility(), False)
-
-    node_1 = ui.elements.TreeNode2D(label="Child-1")
-    node_2 = ui.elements.TreeNode2D(label="Child-2")
-    node_3 = ui.elements.TreeNode2D(label="Child-3")
-    nodes = [node_1, node_2, node_3]
-    children_size = sum([node.size[1] for node in nodes])
-
-    parent_node = ui.elements.TreeNode2D(label="Parent", children=nodes,
-                                         auto_resize=False)
-
-    npt.assert_equal(parent_node.children_size(), children_size)
-
-    node = ui.elements.TreeNode2D(label="Child-4")
-    nodes.append(node)
-    parent_node.add_node(node)
-
-    npt.assert_equal(parent_node.parent, None)
-    npt.assert_array_equal(nodes, parent_node.child_nodes)
-    for node in parent_node.child_nodes:
-        npt.assert_equal(node.parent, parent_node)
-
-    parent_node.child_height = 40
-    for node in parent_node.child_nodes:
-        npt.assert_equal(node.child_height, 40)
-
-    child_1 = ui.elements.TreeNode2D(label="Child-1")
-    child_2 = ui.elements.TreeNode2D(label="Child-2")
-    children = [child_1, child_2]
-    simple_parent = ui.elements.TreeNode2D(label="Simple Tree",
-                                           children=children, expanded=True)
-
-    child_1 = simple_parent.select_child('Child-1')
-    child_2 = simple_parent.select_child('Child-2')
-    simple_parent.update_children_coords(child_1, 50)
-    npt.assert_equal(child_2.position[1],
-                     child_1.position[1]-50-simple_parent.child_height)
-
-    selected = []
-
-    def node_select(node):
-        selected.append(node)
-
-    def node_deselect(node):
-        selected.remove(node)
-
-    for child_node in parent_node.child_nodes:
-        child_node.on_node_select = node_select
-        child_node.on_node_deselect = node_deselect
-
-    event_counter = EventCounter()
-    event_counter.monitor(parent_node)
-
-    current_size = (800, 800)
-    show_manager = window.ShowManager(
-        size=current_size, title="Tree2D UI Example")
-    show_manager.scene.add(parent_node)
-
-    if interactive:
-        show_manager.record_events_to_file(recording_filename)
-        print(list(event_counter.events_counts.items()))
-        event_counter.save(expected_events_counts_filename)
-
-    else:
-        show_manager.play_events_from_file(recording_filename)
-        expected = EventCounter.load(expected_events_counts_filename)
-        event_counter.check_counts(expected)
-
-    npt.assert_equal(parent_node.selected_nodes, selected)
-    parent_node.clear_selections()
-    npt.assert_equal(parent_node.selected_nodes, [])
-
-
-def test_ui_accordion_2d(interactive=False):
-    filename = "test_ui_accordion_2d"
-    recording_filename = pjoin(DATA_DIR, filename + ".log.gz")
-    expected_events_counts_filename = pjoin(DATA_DIR, filename + ".json")
-    fetch_viz_icons()
-
-    icons = [read_viz_icons(fname='stop2.png'), ]*3
-    items = ['Item-1', 'Item-2', 'Item-3']
-
-    accordion = ui.elements.Accordion2D(items=items, icons=icons)
-
-    for item, icon in zip(items, icons):
-        node_label = accordion.select_item(item).label
-        node_icon = accordion.select_item(item).icon
-
-        npt.assert_equal(node_label, item)
-        npt.assert_equal(node_icon, icon)
-
-    accordion.title_color = (0.3, 0.5, 0.3)
-    npt.assert_equal(accordion.title_color, (0.3, 0.5, 0.3))
-    accordion.title_opacity = 0.5
-    npt.assert_equal(accordion.title_opacity, 0.5)
-
-    accordion.body_color = (0.5, 0.3, 0.3)
-    npt.assert_equal(accordion.body_color, (0.5, 0.3, 0.3))
-    accordion.body_opacity = 1
-    npt.assert_equal(accordion.body_opacity, 1)
-
-    empty_accordion = ui.elements.Accordion2D(items=[])
-    for item in items:
-        empty_accordion.items.append(item)
-
-    empty_accordion.generate_structure()
-    new_structure = empty_accordion.structure
-
-    for node_obj, item in zip(new_structure, items):
-        node_label = list(node_obj.keys())[0]
-        npt.assert_equal(node_label, item)
-
-    base_message = 'This is the content of'
-    contents = []
-    for item in items:
-        message = base_message + ' ' + item
-        contents.append(ui.core.TextBlock2D(text=message))
-
-    for item, content in zip(items, contents):
-        accordion.add_content(item, content)
-        node = accordion.select_item(item)
-        npt.assert_equal(node.child_nodes, [])
-
-    event_counter = EventCounter()
-    event_counter.monitor(accordion)
-
-    current_size = (800, 800)
-    show_manager = window.ShowManager(
-        size=current_size, title="Accordion2D UI Example")
-    show_manager.scene.add(accordion)
-
-    if interactive:
-        show_manager.record_events_to_file(recording_filename)
-        print(list(event_counter.events_counts.items()))
-        event_counter.save(expected_events_counts_filename)
-
-    else:
-        show_manager.play_events_from_file(recording_filename)
-        expected = EventCounter.load(expected_events_counts_filename)
-        event_counter.check_counts(expected)
-
-    for item, content in zip(items, contents):
-        node = accordion.select_item(item)
-        npt.assert_equal(node.child_nodes, [content])
-=======
     assert_true(playing)
     assert_true(paused)
     assert_true(stopped)
@@ -1405,4 +1190,214 @@
     playback.current_time = 5
     assert_equal(playback.current_time, 5)
     assert_equal(playback.current_time_str, '00:05.00')
->>>>>>> 8710a650
+
+
+def test_ui_tree_2d(interactive=False):
+    filename = "test_ui_tree_ed"
+    recording_filename = pjoin(DATA_DIR, filename + ".log.gz")
+    expected_events_counts_filename = pjoin(DATA_DIR, filename + ".json")
+
+    structure = [{'label-1': []}, {'label-2': []}, {'label-3': []}]
+    tree = ui.elements.Tree2D(structure=structure, tree_name="Example Tree")
+
+    tree.resize((400, 400))
+    npt.assert_equal(tree.size, (400, tree.node_height+400))
+
+    nodes = ['label-1', 'label-2', 'label-3']
+    npt.assert_array_equal(nodes, [node.label for node in tree.nodes])
+    npt.assert_array_equal(nodes, list(tree.nodes_dict.keys()))
+
+    for node in nodes:
+        npt.assert_equal(tree.select_node(node).child_nodes, [])
+
+    panel = ui.Panel2D(size=(100, 100), color=(0.1, 0.9, 0.7))
+    listbox = ui.ListBox2D(values=['test', ]*2, size=(100, 100))
+    line_slider = ui.LineSlider2D(length=100, orientation="vertical")
+
+    #  Adding the UI elements to different labels
+    tree.add_content('label-1', panel, (0., 0.))
+    tree.add_content('label-2', listbox, (0., 0.))
+    tree.add_content('label-3', line_slider, (0.5, 0.5))
+
+    for node in tree.nodes:
+        content_actor = node.content_panel.background.actor
+        npt.assert_equal(node.size[1], tree.node_height)
+        npt.assert_equal(content_actor.GetVisibility(), False)
+
+    event_counter = EventCounter()
+    event_counter.monitor(tree)
+
+    current_size = (800, 800)
+    show_manager = window.ShowManager(
+        size=current_size, title="Tree2D UI Example")
+    show_manager.scene.add(tree)
+
+    if interactive:
+        show_manager.record_events_to_file(recording_filename)
+        print(list(event_counter.events_counts.items()))
+        event_counter.save(expected_events_counts_filename)
+
+    else:
+        show_manager.play_events_from_file(recording_filename)
+        expected = EventCounter.load(expected_events_counts_filename)
+        event_counter.check_counts(expected)
+
+    for node in tree.nodes:
+        child = node.child_nodes[0]
+        npt.assert_equal(node.size[1], child.size[1]+tree.node_height)
+
+
+def test_ui_treenode_2d(interactive=False):
+    filename = "test_ui_treenode_2d"
+    recording_filename = pjoin(DATA_DIR, filename + ".log.gz")
+    expected_events_counts_filename = pjoin(DATA_DIR, filename + ".json")
+
+    non_expandable_node = ui.elements.TreeNode2D(label="Non Expandable",
+                                                 expandable=False,
+                                                 expanded=False)
+
+    content_actor = non_expandable_node.content_panel.background.actor
+    npt.assert_equal(content_actor.GetVisibility(), False)
+
+    node_1 = ui.elements.TreeNode2D(label="Child-1")
+    node_2 = ui.elements.TreeNode2D(label="Child-2")
+    node_3 = ui.elements.TreeNode2D(label="Child-3")
+    nodes = [node_1, node_2, node_3]
+    children_size = sum([node.size[1] for node in nodes])
+
+    parent_node = ui.elements.TreeNode2D(label="Parent", children=nodes,
+                                         auto_resize=False)
+
+    npt.assert_equal(parent_node.children_size(), children_size)
+
+    node = ui.elements.TreeNode2D(label="Child-4")
+    nodes.append(node)
+    parent_node.add_node(node)
+
+    npt.assert_equal(parent_node.parent, None)
+    npt.assert_array_equal(nodes, parent_node.child_nodes)
+    for node in parent_node.child_nodes:
+        npt.assert_equal(node.parent, parent_node)
+
+    parent_node.child_height = 40
+    for node in parent_node.child_nodes:
+        npt.assert_equal(node.child_height, 40)
+
+    child_1 = ui.elements.TreeNode2D(label="Child-1")
+    child_2 = ui.elements.TreeNode2D(label="Child-2")
+    children = [child_1, child_2]
+    simple_parent = ui.elements.TreeNode2D(label="Simple Tree",
+                                           children=children, expanded=True)
+
+    child_1 = simple_parent.select_child('Child-1')
+    child_2 = simple_parent.select_child('Child-2')
+    simple_parent.update_children_coords(child_1, 50)
+    npt.assert_equal(child_2.position[1],
+                     child_1.position[1]-50-simple_parent.child_height)
+
+    selected = []
+
+    def node_select(node):
+        selected.append(node)
+
+    def node_deselect(node):
+        selected.remove(node)
+
+    for child_node in parent_node.child_nodes:
+        child_node.on_node_select = node_select
+        child_node.on_node_deselect = node_deselect
+
+    event_counter = EventCounter()
+    event_counter.monitor(parent_node)
+
+    current_size = (800, 800)
+    show_manager = window.ShowManager(
+        size=current_size, title="Tree2D UI Example")
+    show_manager.scene.add(parent_node)
+
+    if interactive:
+        show_manager.record_events_to_file(recording_filename)
+        print(list(event_counter.events_counts.items()))
+        event_counter.save(expected_events_counts_filename)
+
+    else:
+        show_manager.play_events_from_file(recording_filename)
+        expected = EventCounter.load(expected_events_counts_filename)
+        event_counter.check_counts(expected)
+
+    npt.assert_equal(parent_node.selected_nodes, selected)
+    parent_node.clear_selections()
+    npt.assert_equal(parent_node.selected_nodes, [])
+
+
+def test_ui_accordion_2d(interactive=False):
+    filename = "test_ui_accordion_2d"
+    recording_filename = pjoin(DATA_DIR, filename + ".log.gz")
+    expected_events_counts_filename = pjoin(DATA_DIR, filename + ".json")
+    fetch_viz_icons()
+
+    icons = [read_viz_icons(fname='stop2.png'), ]*3
+    items = ['Item-1', 'Item-2', 'Item-3']
+
+    accordion = ui.elements.Accordion2D(items=items, icons=icons)
+
+    for item, icon in zip(items, icons):
+        node_label = accordion.select_item(item).label
+        node_icon = accordion.select_item(item).icon
+
+        npt.assert_equal(node_label, item)
+        npt.assert_equal(node_icon, icon)
+
+    accordion.title_color = (0.3, 0.5, 0.3)
+    npt.assert_equal(accordion.title_color, (0.3, 0.5, 0.3))
+    accordion.title_opacity = 0.5
+    npt.assert_equal(accordion.title_opacity, 0.5)
+
+    accordion.body_color = (0.5, 0.3, 0.3)
+    npt.assert_equal(accordion.body_color, (0.5, 0.3, 0.3))
+    accordion.body_opacity = 1
+    npt.assert_equal(accordion.body_opacity, 1)
+
+    empty_accordion = ui.elements.Accordion2D(items=[])
+    for item in items:
+        empty_accordion.items.append(item)
+
+    empty_accordion.generate_structure()
+    new_structure = empty_accordion.structure
+
+    for node_obj, item in zip(new_structure, items):
+        node_label = list(node_obj.keys())[0]
+        npt.assert_equal(node_label, item)
+
+    base_message = 'This is the content of'
+    contents = []
+    for item in items:
+        message = base_message + ' ' + item
+        contents.append(ui.core.TextBlock2D(text=message))
+
+    for item, content in zip(items, contents):
+        accordion.add_content(item, content)
+        node = accordion.select_item(item)
+        npt.assert_equal(node.child_nodes, [])
+
+    event_counter = EventCounter()
+    event_counter.monitor(accordion)
+
+    current_size = (800, 800)
+    show_manager = window.ShowManager(
+        size=current_size, title="Accordion2D UI Example")
+    show_manager.scene.add(accordion)
+
+    if interactive:
+        show_manager.record_events_to_file(recording_filename)
+        print(list(event_counter.events_counts.items()))
+        event_counter.save(expected_events_counts_filename)
+
+    else:
+        show_manager.play_events_from_file(recording_filename)
+        expected = EventCounter.load(expected_events_counts_filename)
+        event_counter.check_counts(expected)
+
+    for item, content in zip(items, contents):
+        node = accordion.select_item(item)
+        npt.assert_equal(node.child_nodes, [content])