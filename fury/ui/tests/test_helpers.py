<<<<<<< HEAD
"""Test helper functions."""
=======
"""Test helpers fonction ."""
import numpy as np
>>>>>>> 8e1cc27a
import numpy.testing as npt

from fury import window, ui
from fury.ui.helpers import (clip_overflow, wrap_overflow, check_overflow,
                             cal_bounding_box_2d, rotate_2d)


def test_clip_overflow():
    text = ui.TextBlock2D(text="", position=(50, 50), color=(1, 0, 0))
    rectangle = ui.Rectangle2D(position=(50, 50), size=(100, 50))

    sm = window.ShowManager()
    sm.scene.add(rectangle, text)

    text.message = "Hello"
    clip_overflow(text, rectangle.size[0])
    npt.assert_equal("Hello", text.message)

    text.message = "Hello wassup"
    clip_overflow(text, rectangle.size[0])
    npt.assert_equal("Hello was...", text.message)

    text.message = "A very very long message to clip text overflow"
    clip_overflow(text, rectangle.size[0])
    npt.assert_equal("A very ve...", text.message)

    text.message = "Hello"
    clip_overflow(text, rectangle.size[0], 'left')
    npt.assert_equal("Hello", text.message)

    text.message = "Hello wassup"
    clip_overflow(text, rectangle.size[0], 'left')
    npt.assert_equal("...lo wassup", text.message)

    text.message = "A very very long message to clip text overflow"
    clip_overflow(text, rectangle.size[0], 'left')
    npt.assert_equal("... overflow", text.message)

    text.message = "A very very long message to clip text overflow"
    clip_overflow(text, rectangle.size[0], 'LeFT')
    npt.assert_equal("... overflow", text.message)

    text.message = "A very very long message to clip text overflow"
    clip_overflow(text, rectangle.size[0], 'RigHT')
    npt.assert_equal("A very ve...", text.message)

    npt.assert_raises(ValueError, clip_overflow,
                      text, rectangle.size[0], 'middle')


def test_wrap_overflow():
    text = ui.TextBlock2D(text="", position=(50, 50), color=(1, 0, 0))
    rectangle = ui.Rectangle2D(position=(50, 50), size=(100, 50))

    sm = window.ShowManager()
    sm.scene.add(rectangle, text)

    text.message = "Hello"
    wrap_overflow(text, rectangle.size[0])
    npt.assert_equal("Hello", text.message)

    text.message = "Hello wassup"
    wrap_overflow(text, rectangle.size[0])
    npt.assert_equal("Hello wassu\np", text.message)

    text.message = "A very very long message to clip text overflow"
    wrap_overflow(text, rectangle.size[0])
    npt.assert_equal("A very very\n long mess\nage to clip \ntext overflo\nw",
                     text.message)

    text.message = "A very very long message to clip text overflow"
    wrap_overflow(text, 0)
    npt.assert_equal(text.message, "")

    wrap_overflow(text, -2*text.size[0])
    npt.assert_equal(text.message, "")


def test_check_overflow():
    text = ui.TextBlock2D(text="", position=(50, 50), color=(1, 0, 0))
    rectangle = ui.Rectangle2D(position=(50, 50), size=(100, 50))

    sm = window.ShowManager()
    sm.scene.add(rectangle, text)

    text.message = "A very very long message to clip text overflow"

    overflow_idx = check_overflow(text, rectangle.size[0], '~')

    npt.assert_equal(10, overflow_idx)
    npt.assert_equal('A very ver~', text.message)


def test_cal_bounding_box_2d():
    vertices = np.array([[2, 2], [2, 8], [9, 3], [7, 1]])
    bb_min, bb_max, bb_size = cal_bounding_box_2d(vertices)

    npt.assert_equal([2, 1], bb_min)
    npt.assert_equal([9, 8], bb_max)
    npt.assert_equal([7, 7], bb_size)

    vertices = np.array([[1.76, 1.11], [1.82, 1.81], [0.85, 1.94],
                         [8.87, 9.57], [5.96, 5.51], [1.18, 6.79],
                         [8.21, -6.67], [3.38, -1.06], [1.31, 9.61]])
    bb_min, bb_max, bb_size = cal_bounding_box_2d(vertices)

    npt.assert_equal([0, -6], bb_min)
    npt.assert_equal([8, 9], bb_max)
    npt.assert_equal([8, 16], bb_size)

    with npt.assert_raises(IOError):
        vertices = np.array([[[0, 0], [0, 0]], [[0, 0], [0, 0]]])
        bb_min, bb_max, bb_size = cal_bounding_box_2d(vertices)


def test_rotate_2d():
    vertices = np.array([[1, 1, 0], [10, 10, 0]])
    new_vertices = rotate_2d(vertices, np.deg2rad(90))

    npt.assert_equal(np.array([[-1., 1., 0.], [-10., 10., 0.]],
                     dtype="float32"), new_vertices.astype("float32"))

    with npt.assert_raises(IOError):
        vertices = np.array([[0, 0], [0, 0]])
        new_vertices = rotate_2d(vertices, np.deg2rad(90))<|MERGE_RESOLUTION|>--- conflicted
+++ resolved
@@ -1,9 +1,4 @@
-<<<<<<< HEAD
-"""Test helper functions."""
-=======
-"""Test helpers fonction ."""
 import numpy as np
->>>>>>> 8e1cc27a
 import numpy.testing as npt
 
 from fury import window, ui
