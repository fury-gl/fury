--- conflicted
+++ resolved
@@ -262,7 +262,6 @@
             actor.SetVisibility(visibility)
 
     def handle_events(self, actor):
-<<<<<<< HEAD
         self.add_callback(actor, "LeftButtonPressEvent",
                           self.left_button_click_callback)
         self.add_callback(actor, "LeftButtonReleaseEvent",
@@ -278,28 +277,6 @@
         self.add_callback(actor, "MouseMoveEvent", self.mouse_move_callback)
         self.add_callback(actor, "KeyPressEvent", self.on_key_press_callback)
         self.add_callback(actor, "KeyReleaseEvent", self.on_key_release_callback)
-=======
-        self.add_callback(
-            actor, 'LeftButtonPressEvent', self.left_button_click_callback
-        )
-        self.add_callback(
-            actor, 'LeftButtonReleaseEvent', self.left_button_release_callback
-        )
-        self.add_callback(
-            actor, 'RightButtonPressEvent', self.right_button_click_callback
-        )
-        self.add_callback(
-            actor, 'RightButtonReleaseEvent', self.right_button_release_callback
-        )
-        self.add_callback(
-            actor, 'MiddleButtonPressEvent', self.middle_button_click_callback
-        )
-        self.add_callback(
-            actor, 'MiddleButtonReleaseEvent', self.middle_button_release_callback
-        )
-        self.add_callback(actor, 'MouseMoveEvent', self.mouse_move_callback)
-        self.add_callback(actor, 'KeyPressEvent', self.key_press_callback)
->>>>>>> 05797c41
 
     @staticmethod
     def left_button_click_callback(i_ren, obj, self):
