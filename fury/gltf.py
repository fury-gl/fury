# TODO: Materials, Lights
import base64
import os
import numpy as np
import pygltflib as gltflib
from pygltflib.utils import glb2gltf, gltf2glb
from PIL import Image
from fury.lib import Texture, Camera, numpy_support
from fury import transform, utils, io
from fury.animation.timeline import Timeline
from fury.animation.interpolator import (linear_interpolator,
                                         step_interpolator, slerp,
                                         tan_cubic_spline_interpolator)
from fury.animation import helpers

comp_type = {
    5120: {'size': 1, 'dtype': np.byte},
    5121: {'size': 1, 'dtype': np.ubyte},
    5122: {'size': 2, 'dtype': np.short},
    5123: {'size': 2, 'dtype': np.ushort},
    5125: {'size': 4, 'dtype': np.uint},
    5126: {'size': 4, 'dtype': np.float32}
}

acc_type = {
    'SCALAR': 1,
    'VEC2': 2,
    'VEC3': 3,
    'VEC4': 4,
    'MAT4': 16
}


class glTF:

    def __init__(self, filename, apply_normals=False):
        """Read and generate actors from glTF files.

        Parameters
        ----------
        filename : str
            Path of the gltf file
        apply_normals : bool, optional
            If `True` applies normals to the mesh.

        """
        if filename in ['', None]:
            raise IOError('Filename cannot be empty or None!')

        name, extension = os.path.splitext(filename)

        if extension == '.glb':
            fname_gltf = f'{name}.gltf'
            if not os.path.exists(fname_gltf):
                glb2gltf(filename)
                filename = fname_gltf

        self.gltf = gltflib.GLTF2().load(filename)

        self.pwd = os.path.dirname(filename)
        self.apply_normals = apply_normals

        self.cameras = {}
        self.actors_list = []
        self.materials = []
        self.nodes = []
        self.transformations = []
        self.polydatas = []
        self.init_transform = np.identity(4)
        self.animations = []
        self.node_transform = []
        self.sampler_matrices = {}

        # Skinning Informations
        self.bone_tranforms = {}
        self.keyframe_transforms = []
        self.joints_0 = []
        self.weights_0 = []
        self.bones = []
        self.ibms = []
        self.vertices = []

        self.inspect_scene(0)

    def actors(self):
        """Generate actors from glTF file.

        Returns
        -------
        actors : list
            List of vtkActors with texture.

        """
        for i, polydata in enumerate(self.polydatas):
            actor = utils.get_actor_from_polydata(polydata)
            transform_mat = self.transformations[i]
            position, rot, scale = transform.transform_from_matrix(
                                    transform_mat)

            actor.SetPosition(position)
            actor.SetScale(scale)
            actor.RotateWXYZ(*rot)

            if self.materials[i] is not None:
                base_col_tex = self.materials[i]['baseColorTexture']
                actor.SetTexture(base_col_tex)
                base_color = self.materials[i]['baseColor']
                actor.GetProperty().SetColor(tuple(base_color[:3]))

            self.actors_list.append(actor)

        return self.actors_list

    def inspect_scene(self, scene_id=0):
        """Loop over nodes in a scene.

        Parameters
        ----------
        scene_id : int, optional
            scene index of the glTF.

        """
        scene = self.gltf.scenes[scene_id]
        nodes = scene.nodes

        for node_id in nodes:
            self.transverse_node(node_id, self.init_transform)
        for animation in self.gltf.animations:
            self.transverse_channels(animation)

    def transverse_node(self, nextnode_id, matrix, parent=None, is_joint=False):
        """Load mesh and generates transformation matrix.

        Parameters
        ----------
        nextnode_id : int
            Index of the node
        matrix : ndarray (4, 4)
            Transformation matrix
        parent : list, optional
            List of indices of parent nodes
            Default: None.
        is_joint : Bool
            To determine if the current node is a joint/bone of skins.
            Default: False

        """
        node = self.gltf.nodes[nextnode_id]
        if parent is None:
            parent = [nextnode_id]
        else:
            parent.append(nextnode_id)
        matnode = np.identity(4)

        if node.matrix is not None:
            matnode = np.array(node.matrix)
            matnode = matnode.reshape(-1, 4).T
        else:
            if node.translation is not None:
                trans = node.translation
                translate = transform.translate(trans)
                matnode = np.dot(matnode, translate)

            if node.rotation is not None:
                rot = node.rotation
                rotate = transform.rotate(rot)
                matnode = np.dot(matnode, rotate)

            if node.scale is not None:
                scales = node.scale
                scale = transform.scale(scales)
                matnode = np.dot(matnode, scale)

        next_matrix = np.dot(matrix, matnode)

        if is_joint:
            if nextnode_id not in self.bone_tranforms:
                self.bone_tranforms[nextnode_id] = next_matrix[:]

        if node.mesh is not None:
            mesh_id = node.mesh
            self.load_mesh(mesh_id, next_matrix, parent)

        if node.camera is not None:
            camera_id = node.camera
            self.load_camera(camera_id, next_matrix)

        if node.children:
            for child_id in node.children:
                self.transverse_node(child_id, next_matrix, parent, is_joint)

    def load_mesh(self, mesh_id, transform_mat, parent):
        """Load the mesh data from accessor and applies the transformation.

        Parameters
        ----------
        mesh_id : int
            Mesh index to be loaded
        transform_mat : ndarray (4, 4)
            Transformation matrix.

        """
        primitives = self.gltf.meshes[mesh_id].primitives

        for primitive in primitives:

            attributes = primitive.attributes

            vertices = self.get_acc_data(attributes.POSITION)
<<<<<<< HEAD
            vertices = transform.apply_transformation(vertices, transform_mat)
=======
            self.transformations.append(transform_mat)
>>>>>>> 438ff85b

            polydata = utils.PolyData()
            utils.set_polydata_vertices(polydata, vertices)

            if attributes.NORMAL is not None and self.apply_normals:
                normals = self.get_acc_data(attributes.NORMAL)
                normals = transform.apply_transformation(normals, transform_mat)
                utils.set_polydata_normals(polydata, normals)

            if attributes.TEXCOORD_0 is not None:
                tcoords = self.get_acc_data(attributes.TEXCOORD_0)
                utils.set_polydata_tcoords(polydata, tcoords)

            if attributes.COLOR_0 is not None:
                color = self.get_acc_data(attributes.COLOR_0)
                color = color[:, :-1]*255
                utils.set_polydata_colors(polydata, color)

            if primitive.indices is not None:
                indices = self.get_acc_data(primitive.indices).reshape(-1, 3)
                utils.set_polydata_triangles(polydata, indices)

            if attributes.JOINTS_0 is not None:
                vertex_joints = self.get_acc_data(attributes.JOINTS_0)
                self.joints_0.append(vertex_joints)
                vertex_weight = self.get_acc_data(attributes.WEIGHTS_0)
                self.weights_0.append(vertex_weight)

            material = None
            if primitive.material is not None:
                material = self.get_materials(primitive.material)

            self.polydatas.append(polydata)
            self.nodes.append(parent[:])
            self.materials.append(material)

    def get_acc_data(self, acc_id):
        """Get the correct data from buffer using accessors and bufferviews.

        Parameters
        ----------
        acc_id : int
            Accessor index

        Returns
        -------
        buffer_array : ndarray
            Numpy array extracted from the buffer.

        """
        accessor = self.gltf.accessors[acc_id]

        buffview_id = accessor.bufferView
        acc_byte_offset = accessor.byteOffset
        count = accessor.count
        d_type = comp_type.get(accessor.componentType)
        d_size = d_type['size']
        a_type = acc_type.get(accessor.type)

        buffview = self.gltf.bufferViews[buffview_id]

        buff_id = buffview.buffer
        byte_offset = buffview.byteOffset
        byte_stride = buffview.byteStride
        byte_stride = byte_stride if byte_stride else (a_type * d_size)
        byte_length = count * byte_stride

        total_byte_offset = byte_offset + acc_byte_offset

        buff_array = self.get_buff_array(buff_id, d_type['dtype'], byte_length,
                                         total_byte_offset, byte_stride)
        return buff_array[:, :a_type]

    def get_buff_array(self, buff_id, d_type, byte_length,
                       byte_offset, byte_stride):
        """Extract the mesh data from buffer.

        Parameters
        ----------
        buff_id : int
            Buffer Index
        d_type : type
            Element data type
        byte_length : int
            The lenght of the buffer data
        byte_offset : int
            The offset into the buffer in bytes
        byte_stride : int
            The stride, in bytes

        Returns
        -------
        out_arr : ndarray
            Numpy array of size byte_length from buffer.

        """
        buffer = self.gltf.buffers[buff_id]
        uri = buffer.uri

        if d_type == np.short or d_type == np.ushort or \
                d_type == np.uint16:
            byte_length = int(byte_length/2)
            byte_stride = int(byte_stride/2)

        elif d_type == np.float32:
            byte_length = int(byte_length/4)
            byte_stride = int(byte_stride/4)

        try:
            if uri.startswith('data:application/octet-stream;base64') or \
                    uri.startswith('data:application/gltf-buffer;base64'):
                buff_data = uri.split(',')[1]
                buff_data = base64.b64decode(buff_data)

            elif uri.endswith('.bin'):
                with open(os.path.join(self.pwd, uri), 'rb') as f:
                    buff_data = f.read(-1)

            out_arr = np.frombuffer(buff_data, dtype=d_type,
                                    count=byte_length, offset=byte_offset)

            out_arr = out_arr.reshape(-1, byte_stride)
            return out_arr

        except IOError as e:
            print(f'Failed to read ! Error in opening file: {e}')

    def get_materials(self, mat_id):
        """Get the materials data.

        Parameters
        ----------
        mat_id : int
            Material index

        Returns
        -------
        materials : dict
            Dictionary of all textures.

        """
        material = self.gltf.materials[mat_id]
        bct = None

        pbr = material.pbrMetallicRoughness

        if pbr.baseColorTexture is not None:
            bct = pbr.baseColorTexture.index
            bct = self.get_texture(bct)
        
        colors = pbr.baseColorFactor

        return {'baseColorTexture': bct,
                'baseColor': colors}

    def get_texture(self, tex_id):
        """Read and convert image into vtk texture.

        Parameters
        ----------
        tex_id : int
            Texture index

        Returns
        -------
        atexture : Texture
            Returns flipped vtk texture from image.

        """
        texture = self.gltf.textures[tex_id].source
        image = self.gltf.images[texture]

        file = image.uri
        bv_index = image.bufferView
        if file is None:
            mimetype = image.mimeType

        if file is not None and file.startswith('data:image'):
            buff_data = file.split(',')[1]
            buff_data = base64.b64decode(buff_data)

            extension = '.png' if file.startswith('data:image/png') else '.jpg'
            image_path = os.path.join(self.pwd, str("b64texture"+extension))
            with open(image_path, "wb") as image_file:
                image_file.write(buff_data)

        elif bv_index is not None:
            bv = self.gltf.bufferViews[bv_index]
            buffer = bv.buffer
            bo = bv.byteOffset
            bl = bv.byteLength
            uri = self.gltf.buffers[buffer].uri
            with open(os.path.join(self.pwd, uri), 'rb') as f:
                f.seek(bo)
                img_binary = f.read(bl)
            extension = '.png' if mimetype == 'images/png' else '.jpg'
            image_path = os.path.join(self.pwd, str("bvtexture"+extension))
            with open(image_path, "wb") as image_file:
                image_file.write(img_binary)

        else:
            image_path = os.path.join(self.pwd, file)

        rgb = io.load_image(image_path)
        grid = utils.rgb_to_vtk(rgb)
        atexture = Texture()
        atexture.InterpolateOn()
        atexture.EdgeClampOn()
        atexture.SetInputDataObject(grid)

        return atexture

    def load_camera(self, camera_id, transform_mat):
        """Load the camera data of a node.

        Parameters
        ----------
        camera_id : int
            Camera index of a node.
        transform_mat : ndarray (4, 4)
            Transformation matrix of the camera.

        """
        camera = self.gltf.cameras[camera_id]
        vtk_cam = Camera()
        position = vtk_cam.GetPosition()
        position = np.asarray([position])

        new_position = transform.apply_transformation(position, transform_mat)
        vtk_cam.SetPosition(tuple(new_position[0]))

        if camera.type == "orthographic":
            orthographic = camera.orthographic
            vtk_cam.ParallelProjectionOn()
            zfar = orthographic.zfar
            znear = orthographic.znear
            vtk_cam.SetClippingRange(znear, zfar)
        else:
            perspective = camera.perspective
            vtk_cam.ParallelProjectionOff()
            zfar = perspective.zfar if perspective.zfar else 1000.0
            znear = perspective.znear
            vtk_cam.SetClippingRange(znear, zfar)
            angle = perspective.yfov*180/np.pi if perspective.yfov else 30.0
            vtk_cam.SetViewAngle(angle)
            if perspective.aspectRatio:
                vtk_cam.SetExplicitAspectRatio(perspective.aspectRatio)

        self.cameras[camera_id] = vtk_cam

    def transverse_channels(self, animation: gltflib.Animation):
        """Loops over animation channels and sets animation data.

        Parameters
        ----------
        animation : glTflib.Animation
            pygltflib animation object.
        """
        name = animation.name

        for channel in animation.channels:
            sampler = animation.samplers[channel.sampler]
            node_id = channel.target.node
            path = channel.target.path
            anim_data = self.get_sampler_data(sampler, node_id, path)
            self.node_transform.append(anim_data)

    def get_sampler_data(self, sampler: gltflib.Sampler, node_id: int,
                         transform_type):
        """Gets the timeline and transformation data from sampler.

        Parameters
        ----------
        sampler : glTFlib.Sampler
            pygltflib sampler object.
        node_id : int
            Node index of the current animation channel.
        transform_type : str
            Property of the node to be transformed.

        Returns
        -------
        sampler_data : dict
            dictionary of data containing timestamps, node transformations and
            interpolation type.
        """
        time_array = self.get_acc_data(sampler.input)
        transform_array = self.get_acc_data(sampler.output)
        interpolation = sampler.interpolation

        return {
            'node': node_id,
            'input': time_array,
            'output': transform_array,
            'interpolation': interpolation,
            'property': transform_type}

    def get_animation_timelines(self):
        """Returns list of animation timeline.

        Returns
        -------
        timelines : List
            List of timelines containing actors.
        """
        actors = self.actors()
        interpolators = {
            'LINEAR': linear_interpolator,
            'STEP': step_interpolator,
            'CUBICSPLINE': tan_cubic_spline_interpolator
        }

        rotation_interpolators = {
            'LINEAR': slerp,
            'STEP': step_interpolator,
            'CUBICSPLINE': tan_cubic_spline_interpolator
        }

        timelines = []
        for transforms in self.node_transform:
            target_node = transforms['node']

            for i, nodes in enumerate(self.nodes):
                timeline = Timeline()

                if target_node in nodes:
                    timeline.add_actor(actors[i])
                    timestamp = transforms['input']
                    transform = transforms['output']
                    prop = transforms['property']

                    interpolation_type = transforms['interpolation']

                    interpolator = interpolators.get(interpolation_type)
                    rot_interp = rotation_interpolators.get(
                                       interpolation_type)
                    timeshape = timestamp.shape
                    transhape = transform.shape
                    if transforms['interpolation'] == 'CUBICSPLINE':
                        transform = transform.reshape(
                            (timeshape[0], -1, transhape[1]))

                    for time, trs in zip(timestamp, transform):
                        in_tan, out_tan = None, None
                        if trs.ndim == 2:
                            cubicspline = trs
                            in_tan = cubicspline[0]
                            trs = cubicspline[1]
                            out_tan = cubicspline[2]

                        if prop == 'rotation':
                            timeline.set_rotation(time[0], trs,
                                                  in_tangent=in_tan,
                                                  out_tangent=out_tan)
                            timeline.set_rotation_interpolator(rot_interp)
                        if prop == 'translation':
                            timeline.set_position(time[0], trs,
                                                  in_tangent=in_tan,
                                                  out_tangent=out_tan)
                            timeline.set_position_interpolator(interpolator)
                        if prop == 'scale':
                            timeline.set_scale(time[0], trs,
                                               in_tangent=in_tan,
                                               out_tangent=out_tan)
                            timeline.set_scale_interpolator(interpolator)
                else:
                    timeline.add_static_actor(actors[i])

                timelines.append(timeline)
        return timelines

    def main_timeline(self):
        """Returns main timeline with all animations.
        """
        main_timeline = Timeline(playback_panel=True)
        timelines = self.get_animation_timelines()
        for timeline in timelines:
            main_timeline.add_child_timeline(timeline)
        return main_timeline


def export_scene(scene, filename='default.gltf'):
    """Generate gltf from FURY scene.

    Parameters
    ----------
    scene : Scene
        FURY scene object.
    filename : str, optional
        Name of the model to be saved
    """
    gltf_obj = gltflib.GLTF2()
    name, extension = os.path.splitext(filename)

    if extension not in ['.gltf', '.glb']:
        raise IOError('Filename should be .gltf or .glb')

    buffer_file = open(f'{name}.bin', 'wb')
    primitives = []
    buffer_size = 0
    bview_count = 0

    for act in scene.GetActors():
        prim, size, count = _connect_primitives(gltf_obj, act, buffer_file,
                                                buffer_size, bview_count, name)
        primitives.append(prim)
        buffer_size = size
        bview_count = count

    buffer_file.close()
    write_mesh(gltf_obj, primitives)
    write_buffer(gltf_obj, size, f'{name}.bin')
    camera = scene.camera()
    cam_id = None
    if camera:
        write_camera(gltf_obj, camera)
        cam_id = 0
    write_node(gltf_obj, mesh_id=0, camera_id=cam_id)
    write_scene(gltf_obj, [0])

    gltf_obj.save(f'{name}.gltf')
    if extension == '.glb':
        gltf2glb(f'{name}.gltf', destination=filename)


def _connect_primitives(gltf, actor, buff_file, byteoffset, count, name):
    """Create Accessor, BufferViews and writes primitive data to a binary file

    Parameters
    ----------
    gltf : Pygltflib.GLTF2
    actor : Actor
        the fury actor
    buff_file : file
        filename.bin opened in `wb` mode
    byteoffset : int
        offset of the bufferview
    count : int
        BufferView count
    name : str
        Prefix of the gltf filename

    Returns
    -------
    prim : Pygltflib.Primitive
    byteoffset : int
        Offset size of a primitive
    count : int
        BufferView count after adding the primitive.
    """

    polydata = actor.GetMapper().GetInput()
    colors = utils.colors_from_actor(actor)
    if colors is not None:
        polydata = utils.set_polydata_colors(polydata, colors)

    vertices = utils.get_polydata_vertices(polydata)
    colors = utils.get_polydata_colors(polydata)
    normals = utils.get_polydata_normals(polydata)
    tcoords = utils.get_polydata_tcoord(polydata)
    try:
        indices = utils.get_polydata_triangles(polydata)
    except AssertionError as error:
        indices = None
        print(error)

    ispoints = polydata.GetNumberOfVerts()
    islines = polydata.GetNumberOfLines()
    istraingles = polydata.GetNumberOfPolys()

    if ispoints:
        mode = 0
    elif islines:
        mode = 3
    elif istraingles:
        mode = 4

    vertex, index, normal, tcoord, color = (None, None, None,
                                            None, None)
    if indices is not None and len(indices) != 0:
        indices = indices.reshape((-1, ))
        amax = [np.max(indices)]
        amin = [np.min(indices)]

        ctype = comp_type.get(gltflib.UNSIGNED_SHORT)
        atype = acc_type.get(gltflib.SCALAR)

        indices = indices.astype(np.ushort)
        blength = len(indices)*ctype['size']
        buff_file.write(indices.tobytes())
        write_bufferview(gltf, 0, byteoffset, blength)
        write_accessor(gltf, count, 0, gltflib.UNSIGNED_SHORT,
                       len(indices), gltflib.SCALAR)
        byteoffset += blength
        index = count
        count += 1

    if vertices is not None:
        amax = np.max(vertices, 0).tolist()
        amin = np.min(vertices, 0).tolist()

        ctype = comp_type.get(gltflib.FLOAT)
        atype = acc_type.get(gltflib.VEC3)

        vertices = vertices.reshape((-1, )).astype(ctype['dtype'])
        blength = len(vertices)*ctype['size']
        buff_file.write(vertices.tobytes())
        write_bufferview(gltf, 0, byteoffset, blength)
        write_accessor(gltf, count, 0, gltflib.FLOAT, len(vertices)//atype,
                       gltflib.VEC3, amax, amin)
        byteoffset += blength
        vertex = count
        count += 1

    if normals is not None:
        amax = np.max(normals, 0).tolist()
        amin = np.min(normals, 0).tolist()

        ctype = comp_type.get(gltflib.FLOAT)
        atype = acc_type.get(gltflib.VEC3)

        normals = normals.reshape((-1, ))
        blength = len(normals)*ctype['size']
        buff_file.write(normals.tobytes())
        write_bufferview(gltf, 0, byteoffset, blength)
        write_accessor(gltf, count, 0, gltflib.FLOAT, len(normals)//atype,
                       gltflib.VEC3, amax, amin)
        byteoffset += blength
        normal = count
        count += 1

    if tcoords is not None:
        amax = np.max(tcoords, 0).tolist()
        amin = np.min(tcoords, 0).tolist()

        ctype = comp_type.get(gltflib.FLOAT)
        atype = acc_type.get(gltflib.VEC2)

        tcoords = tcoords.reshape((-1, )).astype(ctype['dtype'])
        blength = len(tcoords)*ctype['size']
        buff_file.write(tcoords.tobytes())
        write_bufferview(gltf, 0, byteoffset, blength)
        write_accessor(gltf, count, 0, gltflib.FLOAT, len(tcoords)//atype,
                       gltflib.VEC2)
        byteoffset += blength
        tcoord = count
        count += 1
        vtk_image = actor.GetTexture().GetInput()
        rows, cols, _ = vtk_image.GetDimensions()
        scalars = vtk_image.GetPointData().GetScalars()
        np_im = numpy_support.vtk_to_numpy(scalars)
        np_im = np.reshape(np_im, (rows, cols, -1))

        img = Image.fromarray(np_im)
        image_path = f'{name}BaseColorTexture.png'
        img.save(image_path)
        write_material(gltf, 0, image_path)

    if colors is not None:
        ctype = comp_type.get(gltflib.FLOAT)
        atype = acc_type.get(gltflib.VEC3)

        shape = colors.shape[0]
        colors = np.concatenate((colors, np.full((shape, 1), 255.)), axis=1)
        colors = colors / 255
        colors = colors.reshape((-1, )).astype(ctype['dtype'])
        blength = len(colors)*ctype['size']
        buff_file.write(colors.tobytes())
        write_bufferview(gltf, 0, byteoffset, blength)
        write_accessor(gltf, count, 0, gltflib.FLOAT, shape, gltflib.VEC4)
        byteoffset += blength
        color = count
        count += 1
    material = None if tcoords is None else 0
    prim = get_prim(vertex, index, color, tcoord, normal, material, mode)
    return prim, byteoffset, count


def write_scene(gltf, nodes):
    """Create scene

    Parameters
    ----------
    gltf : GLTF2
        Pygltflib GLTF2 object
    nodes : list
        List of node indices.
    """
    scene = gltflib.Scene()
    scene.nodes = nodes
    gltf.scenes.append(scene)


def write_node(gltf, mesh_id=None, camera_id=None):
    """Create node

    Parameters
    ----------
    gltf : GLTF2
        Pygltflib GLTF2 object
    mesh_id : int, optional
        Mesh index
    camera_id : int, optional
        Camera index.
    """
    node = gltflib.Node()
    if mesh_id is not None:
        node.mesh = mesh_id
    if camera_id is not None:
        node.camera = camera_id
    gltf.nodes.append(node)


def write_mesh(gltf, primitives):
    """Create mesh and add primitive.

    Parameters
    ----------
    gltf : GLTF2
        Pygltflib GLTF2 object.
    primitives : list
        List of Primitive object.
    """
    mesh = gltflib.Mesh()
    for prim in primitives:
        mesh.primitives.append(prim)

    gltf.meshes.append(mesh)


def write_camera(gltf, camera):
    """Create and add camera.

    Parameters
    ----------
    gltf : GLTF2
        Pygltflib GLTF2 object.
    camera : vtkCamera
        scene camera.
    """
    orthographic = camera.GetParallelProjection()
    cam = gltflib.Camera()
    if orthographic:
        cam.type = "orthographic"
    else:
        clip_range = camera.GetClippingRange()
        angle = camera.GetViewAngle()
        ratio = camera.GetExplicitAspectRatio()
        aspect_ratio = ratio if ratio else 1.0
        pers = gltflib.Perspective()
        pers.aspectRatio = aspect_ratio
        pers.znear, pers.zfar = clip_range
        pers.yfov = angle * np.pi/180
        cam.type = "perspective"
        cam.perspective = pers
    gltf.cameras.append(cam)


def get_prim(vertex, index, color, tcoord, normal, material, mode=4):
    """Return a Primitive object.

    Parameters
    ----------
    vertex : int
        Accessor index for the vertices data.
    index : int
        Accessor index for the triangles data.
    color : int
        Accessor index for the colors data.
    tcoord : int
        Accessor index for the texture coordinates data.
    normal : int
        Accessor index for the normals data.
    material : int
        Materials index.
    mode : int, optional
        The topology type of primitives to render.
        Default: 4

    Returns
    -------
    prim : Primitive
        pygltflib primitive object.
    """
    prim = gltflib.Primitive()
    attr = gltflib.Attributes()
    attr.POSITION = vertex
    attr.NORMAL = normal
    attr.TEXCOORD_0 = tcoord
    attr.COLOR_0 = color
    prim.attributes = attr
    prim.indices = index
    if material is not None:
        prim.material = material
    prim.mode = mode
    return prim


def write_material(gltf, basecolortexture: int, uri: str):
    """Write Material, Images and Textures

    Parameters
    ----------
    gltf : GLTF2
        Pygltflib GLTF2 object.
    basecolortexture : int
        BaseColorTexture index.
    uri : str
        BaseColorTexture uri.
    """
    material = gltflib.Material()
    texture = gltflib.Texture()
    image = gltflib.Image()
    pbr = gltflib.PbrMetallicRoughness()
    tinfo = gltflib.TextureInfo()
    tinfo.index = basecolortexture
    pbr.baseColorTexture = tinfo
    pbr.metallicFactor = 0.0
    material.pbrMetallicRoughness = pbr
    texture.source = basecolortexture
    image.uri = uri
    gltf.materials.append(material)
    gltf.textures.append(texture)
    gltf.images.append(image)


def write_accessor(gltf, bufferview, byte_offset, comp_type,
                   count, accssor_type, max=None, min=None):
    """Write accessor in the gltf.

    Parameters
    ----------
    gltf : GLTF2
        Pygltflib GLTF2 objecomp_type

                      bufferview : int
        BufferView Index
    byte_offset : int
        ByteOffset of the accessor
    comp_type : type
        Type of a single component
    count : int
        Elements count of the accessor
    accssor_type : type
        Type of the accessor (SCALAR, VEC2, VEC3, VEC4)
    max : ndarray, optional
        Maximum elements of an array
    min : ndarray, optional
        Minimum elements of an array
    """
    accessor = gltflib.Accessor()
    accessor.bufferView = bufferview
    accessor.byteOffset = byte_offset
    accessor.componentType = comp_type
    accessor.count = count
    accessor.type = accssor_type
    if (max is not None) and (min is not None):
        accessor.max = max
        accessor.min = min
    gltf.accessors.append(accessor)


def write_bufferview(gltf, buffer, byte_offset, byte_length,
                     byte_stride=None):
    """Write bufferview in the gltf.

    Parameters
    ----------
    gltf : GLTF2
        Pygltflib GLTF2 object
    buffer : int
        Buffer index
    byte_offset : int
        Byte offset of the bufferview
    byte_length : int
        Byte length ie, Length of the data we want to get from
        the buffer
    byte_stride : int, optional
        Byte stride of the bufferview.
    """
    buffer_view = gltflib.BufferView()
    buffer_view.buffer = buffer
    buffer_view.byteOffset = byte_offset
    buffer_view.byteLength = byte_length
    buffer_view.byteStride = byte_stride
    gltf.bufferViews.append(buffer_view)


def write_buffer(gltf, byte_length, uri):
    """Write buffer int the gltf

    Parameters
    ----------
    gltf : GLTF2
        Pygltflib GLTF2 object
    byte_length : int
        Length of the buffer
    uri : str
        Path to the external `.bin` file.
    """
    buffer = gltflib.Buffer()
    buffer.uri = uri
    buffer.byteLength = byte_length
    gltf.buffers.append(buffer)<|MERGE_RESOLUTION|>--- conflicted
+++ resolved
@@ -207,11 +207,7 @@
             attributes = primitive.attributes
 
             vertices = self.get_acc_data(attributes.POSITION)
-<<<<<<< HEAD
-            vertices = transform.apply_transformation(vertices, transform_mat)
-=======
             self.transformations.append(transform_mat)
->>>>>>> 438ff85b
 
             polydata = utils.PolyData()
             utils.set_polydata_vertices(polydata, vertices)
