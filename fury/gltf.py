--- conflicted
+++ resolved
@@ -11,10 +11,6 @@
 from fury.animation.interpolator import (linear_interpolator, lerp,
                                          step_interpolator, slerp)
 from fury.animation import helpers
-<<<<<<< HEAD
-
-=======
->>>>>>> e5b2b9b4
 
 comp_type = {
     5120: {'size': 1, 'dtype': np.byte},
@@ -30,11 +26,7 @@
     'VEC2': 2,
     'VEC3': 3,
     'VEC4': 4,
-<<<<<<< HEAD
-    'MAT4': 16 
-=======
     'MAT4': 16
->>>>>>> e5b2b9b4
 }
 temp = []
 
@@ -77,8 +69,8 @@
         self.init_transform = np.identity(4)
         self.animations = []
         self.node_transform = []
-<<<<<<< HEAD
-=======
+
+        # Skinning Informations
         self.bone_tranforms = {}
         self.keyframe_transforms = []
         self.joints_0 = []
@@ -86,7 +78,7 @@
         self.bones = []
         self.ibms = []
         self.vertices = []
->>>>>>> e5b2b9b4
+
         self.inspect_scene(0)
 
     def actors(self):
@@ -132,11 +124,7 @@
         for animation in self.gltf.animations:
             self.transverse_channels(animation)
 
-<<<<<<< HEAD
-    def transverse_node(self, nextnode_id, matrix, parent=None):
-=======
     def transverse_node(self, nextnode_id, matrix, parent=None, isJoint=False):
->>>>>>> e5b2b9b4
         """Load mesh and generates transformation matrix.
 
         Parameters
@@ -155,10 +143,6 @@
             parent = [nextnode_id]
         else:
             parent.append(nextnode_id)
-<<<<<<< HEAD
-
-=======
->>>>>>> e5b2b9b4
         matnode = np.identity(4)
 
         if node.matrix is not None:
@@ -189,18 +173,13 @@
         if node.mesh is not None:
             mesh_id = node.mesh
             self.load_mesh(mesh_id, next_matrix, parent)
-<<<<<<< HEAD
-=======
 
         if node.skin is not None:
             skin_id = node.skin
             joints, ibms = self.get_skin_data(skin_id)
             self.bones.append(joints)  # for each skin will contain nodes
             self.ibms.append(ibms)
-            # for joint, ibm_matrix in zip(joints, ibms):
-            #     print(joint, ibm_matrix)
             self.transverse_node(joints[0], ibms[0].T, parent, isJoint=True)
->>>>>>> e5b2b9b4
 
         if node.camera is not None:
             camera_id = node.camera
@@ -212,11 +191,7 @@
 
         if node.children:
             for child_id in node.children:
-<<<<<<< HEAD
-                self.transverse_node(child_id, next_matrix, parent)
-=======
                 self.transverse_node(child_id, next_matrix, parent, isJoint)
->>>>>>> e5b2b9b4
 
     def load_mesh(self, mesh_id, transform_mat, parent):
         """Load the mesh data from accessor and applies the transformation.
@@ -236,10 +211,6 @@
             attributes = primitive.attributes
 
             vertices = self.get_acc_data(attributes.POSITION)
-<<<<<<< HEAD
-=======
-            self.vertices = vertices
->>>>>>> e5b2b9b4
             # vertices = transform.apply_transfomation(vertices, transform_mat)
             self.transformations.append(transform_mat)
 
@@ -264,18 +235,10 @@
                 utils.set_polydata_triangles(polydata, indices)
 
             if attributes.JOINTS_0 is not None:
-<<<<<<< HEAD
-                joints = self.get_acc_data(attributes.JOINTS_0)
-
-            if attributes.WEIGHTS_0 is not None:
-                weights = self.get_acc_data(attributes.WEIGHTS_0)
-=======
                 vertex_joints = self.get_acc_data(attributes.JOINTS_0)
-                print(vertex_joints)
                 self.joints_0.append(vertex_joints)
                 vertex_weight = self.get_acc_data(attributes.WEIGHTS_0)
                 self.weights_0.append(vertex_weight)
->>>>>>> e5b2b9b4
 
             material = None
             if primitive.material is not None:
@@ -504,10 +467,8 @@
         animation : glTflib.Animation
             pygltflib animation object.
         """
-<<<<<<< HEAD
-=======
         name = animation.name
->>>>>>> e5b2b9b4
+
         for channel in animation.channels:
             sampler = animation.samplers[channel.sampler]
             node_id = channel.target.node
@@ -548,11 +509,6 @@
     def get_skin_data(self, skin_id):
         skin = self.gltf.skins[skin_id]
         inv_bind_matrix = self.get_acc_data(skin.inverseBindMatrices)
-<<<<<<< HEAD
-        inv_bind_matrix = inv_bind_matrix.reshape((-1, 4, 4))
-        joint_nodes = skin.joints
-        root_node = skin.skeleton
-=======
         # print(inv_bind_matrix)
         inv_bind_matrix = inv_bind_matrix.reshape((-1, 4, 4))
         # print(f'ibm:\n{inv_bind_matrix}')
@@ -636,7 +592,6 @@
 
         timelines.append(timeline)
         return timeline
->>>>>>> e5b2b9b4
 
     def get_animation_timelines(self):
         """Returns list of animation timeline.
@@ -662,10 +617,7 @@
         timelines = []
         for transforms in self.node_transform:
             target_node = transforms['node']
-<<<<<<< HEAD
-            print(transforms)
-=======
->>>>>>> e5b2b9b4
+
             for i, nodes in enumerate(self.nodes):
                 timeline = Timeline()
 
@@ -674,10 +626,7 @@
                     timestamp = transforms['input']
                     transform = transforms['output']
                     prop = transforms['property']
-<<<<<<< HEAD
-=======
-                    print(prop)
->>>>>>> e5b2b9b4
+
                     interpolation_type = transforms['interpolation']
 
                     interpolator = interpolators.get(interpolation_type)
@@ -727,8 +676,6 @@
             main_timeline.add_timeline(timeline)
         return main_timeline
 
-<<<<<<< HEAD
-=======
     def get_skin_timeline(self):
         """Returns main timeline with all animations.
         """
@@ -738,7 +685,6 @@
             main_timeline.add_timeline(timeline)
         return main_timeline
 
->>>>>>> e5b2b9b4
 
 def tan_cubic_spline_interpolator(keyframes):
 
@@ -770,8 +716,6 @@
                 -2 * t3 + 3 * t2) * p1 + (t3 - t2) * tan_1
     return interpolate
 
-<<<<<<< HEAD
-=======
 
 def transformation_interpolator(keyframes):
     timestamps = helpers.get_timestamps_from_keyframes(keyframes)
@@ -802,7 +746,6 @@
         return (out_1, out_2)
     return interpolate
 
->>>>>>> e5b2b9b4
 
 def export_scene(scene, filename='default.gltf'):
     """Generate gltf from FURY scene.
