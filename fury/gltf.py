# TODO: Materials, Lights
import base64
import os
<<<<<<< HEAD
=======
from typing import Dict  # noqa

from PIL import Image
>>>>>>> da7d735b
import numpy as np
import copy
import pygltflib as gltflib
from pygltflib.utils import glb2gltf, gltf2glb

from fury import actor, io, transform, utils
from fury.animation import Animation
from fury.animation.interpolator import (linear_interpolator,
                                         slerp,
                                         step_interpolator,
                                         tan_cubic_spline_interpolator)
from fury.lib import Camera, Matrix4x4, Texture, Transform, numpy_support

comp_type = {
<<<<<<< HEAD
    5120: {'size': 1, 'dtype': np.byte},
    5121: {'size': 1, 'dtype': np.ubyte},
    5122: {'size': 2, 'dtype': np.short},
    5123: {'size': 2, 'dtype': np.ushort},
    5125: {'size': 4, 'dtype': np.uint},
    5126: {'size': 4, 'dtype': np.float32}
}

acc_type = {
    'SCALAR': 1,
    'VEC2': 2,
    'VEC3': 3,
    'VEC4': 4,
    'MAT4': 16
}
=======
    5120: {"size": 1, "dtype": np.byte},
    5121: {"size": 1, "dtype": np.ubyte},
    5122: {"size": 2, "dtype": np.short},
    5123: {"size": 2, "dtype": np.ushort},
    5125: {"size": 4, "dtype": np.uint},
    5126: {"size": 4, "dtype": np.float32},
}

acc_type = {"SCALAR": 1, "VEC2": 2, "VEC3": 3, "VEC4": 4, "MAT4": 16}
>>>>>>> da7d735b


class glTF:

    def __init__(self, filename, apply_normals=False):
        """Read and generate actors from glTF files.

        Parameters
        ----------
        filename : str
            Path of the gltf file
        apply_normals : bool, optional
            If `True` applies normals to the mesh.

        """
        if filename in ["", None]:
            raise IOError("Filename cannot be empty or None!")

        name, extension = os.path.splitext(filename)

        if extension == ".glb":
            fname_gltf = f"{name}.gltf"
            if not os.path.exists(fname_gltf):
                glb2gltf(filename)
                filename = fname_gltf

        self.gltf = gltflib.GLTF2().load(filename)

        self.pwd = os.path.dirname(filename)
        self.apply_normals = apply_normals

        self.cameras = {}
        self.materials = []
        self.nodes = []
        self.transformations = []
        self.polydatas = []
        self.init_transform = np.identity(4)
        self.node_transform = []
        self.animation_channels = {}
        self.sampler_matrices = {}

        # Skinning Informations
        self.bone_tranforms = {}
        self.keyframe_transforms = []
        self.joints_0 = []
        self.weights_0 = []
        self.bones = []
        self.ibms = {}

        self._vertices = None
        self._vcopy = None
        self._bvertices = {}
        self._bvert_copy = {}
        self.show_bones = False

        # morphing inofrmations
        self.morph_vertices = []
        self.morph_weights = []

        self.inspect_scene(0)
        self._actors = []
        self._bactors = {}

    def actors(self):
        """Generate actors from glTF file.

        Returns
        -------
        actors : list
            List of vtkActors with texture.

        """
        for i, polydata in enumerate(self.polydatas):
            actor = utils.get_actor_from_polydata(polydata)
            transform_mat = self.transformations[i]

            _transform = Transform()
            _matrix = Matrix4x4()
            _matrix.DeepCopy(transform_mat.ravel())

            _transform.SetMatrix(_matrix)
            actor.SetUserTransform(_transform)

            if self.materials[i] is not None:
<<<<<<< HEAD
                pbr = self.materials[i]['pbr']
                if pbr is not None:
                    base_color = pbr['baseColor']
                    actor.GetProperty().SetColor(tuple(base_color[:3]))

                    metal = pbr['metallicValue']
                    rough = pbr['roughnessValue']
                    actor.GetProperty().SetInterpolationToPBR()
                    actor.GetProperty().SetMetallic(metal)
                    actor.GetProperty().SetRoughness(rough)

                    base_col_tex = pbr['baseColorTexture']
                    metal_rough_tex = pbr['metallicRoughnessTexture']
                    actor.SetTexture(base_col_tex)
                    actor.GetProperty().SetBaseColorTexture(base_col_tex)
                    actor.GetProperty().SetORMTexture(metal_rough_tex)

                emissive = self.materials[i]['emissive']
                if emissive['texture'] is not None:
                    actor.GetProperty().SetEmissiveTexture(emissive['texture'])
                if emissive['factor'] is not None:
                    actor.GetProperty().SetEmissiveFactor(emissive['factor'])

                normal = self.materials[i]['normal']
                if normal["texture"] is not None:
                    actor.GetProperty().SetNormalTexture(normal["texture"])
                    actor.GetProperty().SetNormalScale(normal["scale"])

                # occlusion = self.materials[i]['occlusion']
                # if occlusion["texture"] is not None:
                #     actor.GetProperty().SetOcclusionStrength(occlusion["strength"])
=======
                base_col_tex = self.materials[i]["baseColorTexture"]
                actor.SetTexture(base_col_tex)
                base_color = self.materials[i]["baseColor"]
                actor.GetProperty().SetColor(tuple(base_color[:3]))
>>>>>>> da7d735b

            self._actors.append(actor)

        return self._actors

    def inspect_scene(self, scene_id=0):
        """Loop over nodes in a scene.

        Parameters
        ----------
        scene_id : int, optional
            scene index of the glTF.

        """
        scene = self.gltf.scenes[scene_id]
        nodes = scene.nodes

        for node_id in nodes:
            self.transverse_node(node_id, self.init_transform)
        for i, animation in enumerate(self.gltf.animations):
            self.transverse_channels(animation, i)

    def transverse_node(self, nextnode_id, matrix, parent=None,
                        is_joint=False):
        """Load mesh and generates transformation matrix.

        Parameters
        ----------
        nextnode_id : int
            Index of the node
        matrix : ndarray (4, 4)
            Transformation matrix
        parent : list, optional
            List of indices of parent nodes
            Default: None.
        is_joint : Bool
            To determine if the current node is a joint/bone of skins.
            Default: False

        """
        node = self.gltf.nodes[nextnode_id]
        if parent is None:
            parent = [nextnode_id]
        else:
            parent.append(nextnode_id)
        matnode = np.identity(4)

        if node.matrix is not None:
            matnode = np.array(node.matrix)
            matnode = matnode.reshape(-1, 4).T
        else:
            if node.translation is not None:
                trans = node.translation
                translate = transform.translate(trans)
                matnode = np.dot(matnode, translate)

            if node.rotation is not None:
                rot = node.rotation
                rotate = transform.rotate(rot)
                matnode = np.dot(matnode, rotate)

            if node.scale is not None:
                scales = node.scale
                scale = transform.scale(scales)
                matnode = np.dot(matnode, scale)

        next_matrix = np.dot(matrix, matnode)

        if node.skin is not None:
            if (nextnode_id in self.gltf.skins[0].joints and
                    nextnode_id not in self.bone_tranforms):
                self.bone_tranforms[nextnode_id] = next_matrix[:]

        if is_joint:
            if nextnode_id not in self.bone_tranforms:
                self.bone_tranforms[nextnode_id] = next_matrix[:]

        if node.mesh is not None:
            mesh_id = node.mesh
            self.load_mesh(mesh_id, next_matrix, parent)

        if node.skin is not None:
            skin_id = node.skin
            joints, ibms = self.get_skin_data(skin_id)
            for bone, ibm in zip(joints, ibms):
                self.bones.append(bone)
                self.ibms[bone] = ibm
            self.transverse_node(joints[0], np.identity(4), parent,
                                 is_joint=True)

        if node.camera is not None:
            camera_id = node.camera
            self.load_camera(camera_id, next_matrix)

        if node.children:
            for child_id in node.children:
                self.transverse_node(child_id, next_matrix, parent, is_joint)

    def load_mesh(self, mesh_id, transform_mat, parent):
        """Load the mesh data from accessor and applies the transformation.

        Parameters
        ----------
        mesh_id : int
            Mesh index to be loaded
        transform_mat : ndarray (4, 4)
            Transformation matrix.
        parent : list
        """
        primitives = self.gltf.meshes[mesh_id].primitives

        for primitive in primitives:
            attributes = primitive.attributes

            vertices = self.get_acc_data(attributes.POSITION)
            self.transformations.append(transform_mat)

            polydata = utils.PolyData()
            utils.set_polydata_vertices(polydata, vertices)

            if attributes.NORMAL is not None and self.apply_normals:
                normals = self.get_acc_data(attributes.NORMAL)
                utils.set_polydata_normals(polydata, normals)

            if attributes.TEXCOORD_0 is not None:
                tcoords = self.get_acc_data(attributes.TEXCOORD_0)
                utils.set_polydata_tcoords(polydata, tcoords)

            if attributes.TANGENT is not None:
                tangents = self.get_acc_data(attributes.TANGENT)
                utils.set_polydata_tangents(polydata, tangents[:, :3])
            elif attributes.NORMAL is not None and self.apply_normals:
                doa = [0, 1, .5]
                tangents = utils.tangents_from_direction_of_anisotropy(normals,
                                                                       doa)
                utils.set_polydata_tangents(polydata, tangents)

            if attributes.COLOR_0 is not None:
                color = self.get_acc_data(attributes.COLOR_0)
                color = color[:, :-1] * 255
                utils.set_polydata_colors(polydata, color)

            if primitive.indices is not None:
                indices = self.get_acc_data(primitive.indices).reshape(-1, 3)
            else:
                indices = np.arange(0, len(vertices)).reshape((-1, 3))
            utils.set_polydata_triangles(polydata, indices)

            if attributes.JOINTS_0 is not None:
                vertex_joints = self.get_acc_data(attributes.JOINTS_0)
                self.joints_0.append(vertex_joints)
                vertex_weight = self.get_acc_data(attributes.WEIGHTS_0)
                self.weights_0.append(vertex_weight)

            material = None
            if primitive.material is not None:
                material = self.get_materials(primitive.material)

            self.polydatas.append(polydata)
            self.nodes.append(parent[:])
            self.materials.append(material)

            if primitive.targets is not None:
                prim_morphdata = []
                for target in primitive.targets:
                    prim_morphdata.append(self.get_morph_data(target, mesh_id))
                self.morph_vertices.append(prim_morphdata)

    def get_acc_data(self, acc_id):
        """Get the correct data from buffer using accessors and bufferviews.

        Parameters
        ----------
        acc_id : int
            Accessor index

        Returns
        -------
        buffer_array : ndarray
            Numpy array extracted from the buffer.

        """
        accessor = self.gltf.accessors[acc_id]

        buffview_id = accessor.bufferView
        acc_byte_offset = accessor.byteOffset
        count = accessor.count
        d_type = comp_type.get(accessor.componentType)
        d_size = d_type["size"]
        a_type = acc_type.get(accessor.type)

        buffview = self.gltf.bufferViews[buffview_id]

        buff_id = buffview.buffer
        byte_offset = buffview.byteOffset
        byte_stride = buffview.byteStride
        byte_stride = byte_stride if byte_stride else (a_type * d_size)
        byte_length = count * byte_stride

        total_byte_offset = byte_offset + acc_byte_offset

<<<<<<< HEAD
        buff_array = self.get_buff_array(buff_id, d_type['dtype'], byte_length,
                                         total_byte_offset, byte_stride)
=======
        buff_array = self.get_buff_array(
            buff_id, d_type["dtype"], byte_length, total_byte_offset, byte_stride
        )
>>>>>>> da7d735b
        return buff_array[:, :a_type]

    def get_buff_array(self, buff_id, d_type, byte_length,
                       byte_offset, byte_stride):
        """Extract the mesh data from buffer.

        Parameters
        ----------
        buff_id : int
            Buffer Index
        d_type : type
            Element data type
        byte_length : int
            The lenght of the buffer data
        byte_offset : int
            The offset into the buffer in bytes
        byte_stride : int
            The stride, in bytes

        Returns
        -------
        out_arr : ndarray
            Numpy array of size byte_length from buffer.

        """
        buffer = self.gltf.buffers[buff_id]
        uri = buffer.uri

        if d_type == np.short or d_type == np.ushort or \
                d_type == np.uint16:
            byte_length = int(byte_length / 2)
            byte_stride = int(byte_stride / 2)

        elif d_type == np.float32:
            byte_length = int(byte_length / 4)
            byte_stride = int(byte_stride / 4)

        try:
<<<<<<< HEAD
            if uri.startswith('data:application/octet-stream;base64') or \
                    uri.startswith('data:application/gltf-buffer;base64'):
                buff_data = uri.split(',')[1]
=======
            if uri.startswith("data:application/octet-stream;base64") or uri.startswith(
                "data:application/gltf-buffer;base64"
            ):
                buff_data = uri.split(",")[1]
>>>>>>> da7d735b
                buff_data = base64.b64decode(buff_data)

            elif uri.endswith(".bin"):
                with open(os.path.join(self.pwd, uri), "rb") as f:
                    buff_data = f.read(-1)

            out_arr = np.frombuffer(buff_data, dtype=d_type,
                                    count=byte_length, offset=byte_offset)

            out_arr = out_arr.reshape(-1, byte_stride)
            return out_arr

<<<<<<< HEAD
        except IOError as e:
            print(f'Failed to read ! Error in opening file:', e)
=======
        except IOError:
            print("Failed to read ! Error in opening file:")
>>>>>>> da7d735b

    def get_materials(self, mat_id):
        """Get the material data.

        Parameters
        ----------
        mat_id : int
            Material index

        Returns
        -------
        materials : dict
            Dictionary of all textures.

        """
        material = self.gltf.materials[mat_id]
        pbr_dict = None
        pbr = material.pbrMetallicRoughness
        if pbr is not None:
            bct, orm = None, None
            if pbr.baseColorTexture is not None:
                bct = pbr.baseColorTexture.index
                bct = self.get_texture(bct, True)
            if pbr.metallicRoughnessTexture is not None:
                mrt = pbr.metallicRoughnessTexture.index
                # find if there's any occulsion tex present
                occ = material.occlusionTexture
                if occ is not None and occ.index == mrt:
                    orm = self.get_texture(mrt)
                else:
                    mrt = self.get_texture(mrt, rgb=True)
                    occ_tex = self.get_texture(occ.index,
                                               rgb=True) if occ else None
                    # generate orm texture
                    orm = self.generate_orm(mrt, occ_tex)
            colors = pbr.baseColorFactor
            metalvalue = pbr.metallicFactor
            roughvalue = pbr.roughnessFactor
            pbr_dict = {'baseColorTexture': bct,
                        'metallicRoughnessTexture': orm,
                        'baseColor': colors,
                        'metallicValue': metalvalue,
                        'roughnessValue': roughvalue}
        normal = material.normalTexture
        normal_tex = {
            "texture": self.get_texture(normal.index) if normal else None,
            "scale": normal.scale if normal else 1.0
        }
        occlusion = material.occlusionTexture
        occ_tex = {
            "texture": self.get_texture(
                occlusion.index) if occlusion else None,
            "strength": occlusion.strength if occlusion else 1.0
        }
        # must update pbr_dict with ORM texture
        emissive = material.emissiveTexture
        emi_tex = {
            "texture": self.get_texture(emissive.index,
                                        True) if emissive else None,
            "factor": material.emissiveFactor if emissive else [0, 0, 0]
        }

<<<<<<< HEAD
        return {
            'pbr': pbr_dict,
            'normal': normal_tex,
            'occlusion': occ_tex,
            'emissive': emi_tex
        }
=======
        if pbr.baseColorTexture is not None:
            bct = pbr.baseColorTexture.index
            bct = self.get_texture(bct)
        colors = pbr.baseColorFactor
        return {"baseColorTexture": bct, "baseColor": colors}
>>>>>>> da7d735b

    def get_texture(self, tex_id, srgb_colorspace=False, rgb=False):
        """Read and convert image into vtk texture.

        Parameters
        ----------
        tex_id : int
            Texture index
        srgb_colorspace : bool
            Use vtkSRGB colorspace. (default=False)

        Returns
        -------
        atexture : Texture
            Returns flipped vtk texture from image.

        """
        texture = self.gltf.textures[tex_id].source
        image = self.gltf.images[texture]

        file = image.uri
        bv_index = image.bufferView
        if file is None:
            mimetype = image.mimeType

        if file is not None and file.startswith("data:image"):
            buff_data = file.split(",")[1]
            buff_data = base64.b64decode(buff_data)

<<<<<<< HEAD
            extension = '.png' if file.startswith('data:image/png') else '.jpg'
=======
            extension = ".png" if file.startswith("data:image/png") else ".jpg"
>>>>>>> da7d735b
            image_path = os.path.join(self.pwd, str("b64texture" + extension))
            with open(image_path, "wb") as image_file:
                image_file.write(buff_data)

        elif bv_index is not None:
            bv = self.gltf.bufferViews[bv_index]
            buffer = bv.buffer
            bo = bv.byteOffset
            bl = bv.byteLength
            uri = self.gltf.buffers[buffer].uri
            with open(os.path.join(self.pwd, uri), "rb") as f:
                f.seek(bo)
                img_binary = f.read(bl)
<<<<<<< HEAD
            extension = '.png' if mimetype == 'images/png' else '.jpg'
=======
            extension = ".png" if mimetype == "images/png" else ".jpg"
>>>>>>> da7d735b
            image_path = os.path.join(self.pwd, str("bvtexture" + extension))
            with open(image_path, "wb") as image_file:
                image_file.write(img_binary)

        else:
            image_path = os.path.join(self.pwd, file)

        rgb_array = io.load_image(image_path)
        if rgb:
            return rgb_array
        grid = utils.rgb_to_vtk(np.flipud(rgb_array))
        atexture = Texture()
        atexture.InterpolateOn()
        atexture.EdgeClampOn()
        atexture.SetInputDataObject(grid)
        if srgb_colorspace:
            atexture.UseSRGBColorSpaceOn()
        atexture.Update()

        return atexture

    def generate_orm(self, metallic_roughness=None, occlusion=None):
        """Generates ORM texture from O, R & M textures.
        We do this by swapping Red channel of metallic_roughness with the
        occlusion texture and adding metallic to Blue channel.

        Parameters
        ----------
        metallic_roughness : ndarray
        occlusion : ndarray
        """
        shape = metallic_roughness.shape
        rgb_array = np.copy(metallic_roughness)
        # metallic is red if name starts as metallicRoughness, otherwise its
        # in the green channel
        # https://github.com/KhronosGroup/glTF/issues/857#issuecomment-290530762
        metal_arr = metallic_roughness[:, :, 2]
        rough_arr = metallic_roughness[:, :, 1]
        if occlusion is None:
            occ_arr = np.full((shape[0], shape[1]), 256)
            # print(occ_arr)
        else:
            if len(list(occlusion.shape)) > 2:
                # occ_arr = np.dot(occlusion,
                #                  np.array([0.2989, 0.5870, 0.1140]))
                occ_arr = occlusion.sum(2) / 3
                # both equation grayscales but second one is less computation.
        rgb_array[:, :, 0][:] = metal_arr  # blue channel
        rgb_array[:, :, 1][:] = rough_arr
        rgb_array[:, :, 2][:] = occ_arr  # red channel

        grid = utils.rgb_to_vtk(rgb_array)
        atexture = Texture()
        atexture.InterpolateOn()
        atexture.EdgeClampOn()
        atexture.SetInputDataObject(grid)

        return atexture

    def load_camera(self, camera_id, transform_mat):
        """Load the camera data of a node.

        Parameters
        ----------
        camera_id : int
            Camera index of a node.
        transform_mat : ndarray (4, 4)
            Transformation matrix of the camera.

        """
        camera = self.gltf.cameras[camera_id]
        vtk_cam = Camera()
        position = vtk_cam.GetPosition()
        position = np.asarray([position])

        new_position = transform.apply_transformation(position, transform_mat)
        vtk_cam.SetPosition(tuple(new_position[0]))

        if camera.type == "orthographic":
            orthographic = camera.orthographic
            vtk_cam.ParallelProjectionOn()
            zfar = orthographic.zfar
            znear = orthographic.znear
            vtk_cam.SetClippingRange(znear, zfar)
        else:
            perspective = camera.perspective
            vtk_cam.ParallelProjectionOff()
            zfar = perspective.zfar if perspective.zfar else 1000.0
            znear = perspective.znear
            vtk_cam.SetClippingRange(znear, zfar)
            angle = perspective.yfov * 180 / np.pi \
                if perspective.yfov else 30.0
            vtk_cam.SetViewAngle(angle)
            if perspective.aspectRatio:
                vtk_cam.SetExplicitAspectRatio(perspective.aspectRatio)

        self.cameras[camera_id] = vtk_cam

    def transverse_channels(self, animation: gltflib.Animation, count: int):
        """Loop over animation channels and sets animation data.

        Parameters
        ----------
        animation : glTflib.Animation
            pygltflib animation object.
        count : int
            Animation count.

        """
        name = animation.name
        if name is None:
<<<<<<< HEAD
            name = str(f'anim_{count}')
        anim_channel = {}
=======
            name = str(f"anim_{count}")
        anim_channel = {}  # type: Dict[int, np.ndarray]
>>>>>>> da7d735b

        for channel in animation.channels:
            sampler = animation.samplers[channel.sampler]
            node_id = channel.target.node
            path = channel.target.path
            anim_data = self.get_sampler_data(sampler, node_id, path)
            self.node_transform.append(anim_data)
            sampler_data = self.get_matrix_from_sampler(path, node_id,
                                                        anim_channel, sampler)
            anim_channel[node_id] = sampler_data
        self.animation_channels[name] = anim_channel

    def get_sampler_data(self, sampler: gltflib.Sampler, node_id: int,
                         transform_type):
        """Get the animation and transformation data from sampler.

        Parameters
        ----------
        sampler : glTFlib.Sampler
            pygltflib sampler object.
        node_id : int
            Node index of the current animation channel.
        transform_type : str
            Property of the node to be transformed.

        Returns
        -------
        sampler_data : dict
            dictionary of data containing timestamps, node transformations and
            interpolation type.

        """
        time_array = self.get_acc_data(sampler.input)
        transform_array = self.get_acc_data(sampler.output)
        interpolation = sampler.interpolation

        return {
<<<<<<< HEAD
            'node': node_id, 'input': time_array,
            'output': transform_array,
            'interpolation': interpolation,
            'property': transform_type}
=======
            "node": node_id,
            "input": time_array,
            "output": transform_array,
            "interpolation": interpolation,
            "property": transform_type,
        }
>>>>>>> da7d735b

    def get_matrix_from_sampler(self, prop, node, anim_channel,
                                sampler: gltflib.Sampler):
        """Return transformation matrix for a given timestamp from Sampler
        data. Combine matrices for a given common timestamp.

        Parameters
        ----------
        prop : str
            Property of the array ('translation', 'rotation' or 'scale')
        node : int
            Node index of the sampler data.
        anim_channel : dict
            Containing previous animations with node as keys.
        sampler : gltflib.Sampler
            Sampler object for an animation channel.

        """
        time_array = self.get_acc_data(sampler.input)
        tran_array = self.get_acc_data(sampler.output)

<<<<<<< HEAD
        if prop == 'weights':
            tran_array = tran_array.reshape(-1, )
=======
        if prop == "weights":
            tran_array = tran_array.reshape(
                -1,
            )
>>>>>>> da7d735b

        tran_matrix = []
        if node in anim_channel:
            prev_arr = anim_channel[node]["matrix"]
        else:
            prev_arr = [np.identity(4) for i in range(len(tran_array))]

        for i, arr in enumerate(tran_array):
            temp = self.generate_tmatrix(arr, prop)
            if temp.shape == (4, 4):
                tran_matrix.append(np.dot(prev_arr[i], temp))
            else:
                tran_matrix.append(temp)
<<<<<<< HEAD
        data = {
            'timestamps': time_array,
            'matrix': tran_matrix
        }
=======
        data = {"timestamps": time_array, "matrix": tran_matrix}
>>>>>>> da7d735b
        self.sampler_matrices[node] = data
        return data

    def get_morph_data(self, target, mesh_id):
        weights_array = self.gltf.meshes[mesh_id].weights
        if target.get("POSITION") is not None:
            morphed_data = self.get_acc_data(target.get("POSITION"))
        self.morph_weights.append(weights_array)
        return morphed_data

    def get_skin_data(self, skin_id):
        """Get the inverse bind matrix for each bone in the skin.

        Parameters
        ----------
        skin_id : int
            Index of the skin.

        Returns
        -------
        joint_nodes : list
            List of bones in the skin.
        inv_bind_matrix : ndarray
            Numpy array containing inverse bind pose for each bone.

        """
        skin = self.gltf.skins[skin_id]
        inv_bind_matrix = self.get_acc_data(skin.inverseBindMatrices)
        inv_bind_matrix = inv_bind_matrix.reshape((-1, 4, 4))
        joint_nodes = skin.joints
        return joint_nodes, inv_bind_matrix

    def generate_tmatrix(self, transf, prop):
        """Create transformation matrix from TRS array.

        Parameters
        ----------
        transf : ndarray
            Array containing translation, rotation or scale values.
        prop : str
            String that defines the type of array
            (values: translation, rotation or scale).

        Returns
        -------
        matrix : ndarray (4, 4)
            ransformation matrix of shape (4, 4) with respective transforms.

        """
        if prop == "translation":
            matrix = transform.translate(transf)
        elif prop == "rotation":
            matrix = transform.rotate(transf)
        elif prop == "scale":
            matrix = transform.scale(transf)
        else:
            matrix = transf
        return matrix

<<<<<<< HEAD
    def transverse_animations(self, animation, bone_id, timestamp,
                              joint_matrices,
                              parent_bone_deform=np.identity(4)):
=======
    def transverse_animations(
        self,
        animation,
        bone_id,
        timestamp,
        joint_matrices,
        parent_bone_deform=None,
    ):
>>>>>>> da7d735b
        """Calculate skinning matrix (Joint Matrices) and transform bone for
        each animation.

        Parameters
        ----------
        animation : Animation
            Animation object.
        bone_id : int
            Bone index of the current transform.
        timestamp : float
            Current timestamp of the animation.
        joint_matrices : dict
            Empty dictionary that will contain joint matrices.
        parent_bone_transform : ndarray (4, 4)
            Transformation matrix of the parent bone.
            (default=np.identity(4))

        """
        if parent_bone_deform is None:
            parent_bone_deform = np.identity(4)

        deform = animation.get_value("transform", timestamp)
        new_deform = np.dot(parent_bone_deform, deform)

        ibm = self.ibms[bone_id].T
        skin_matrix = np.dot(new_deform, ibm)
        joint_matrices[bone_id] = skin_matrix

        node = self.gltf.nodes[bone_id]

        if self.show_bones:
            actor_transform = self.transformations[0]
            bone_transform = np.dot(actor_transform, new_deform)
            self._bvertices[bone_id][:] = transform.apply_transformation(
                self._bvert_copy[bone_id], bone_transform)
            utils.update_actor(self._bactors[bone_id])

        if node.children:
            c_animations = animation.child_animations
            c_bones = node.children
            for c_anim, c_bone in zip(c_animations, c_bones):
                self.transverse_animations(c_anim, c_bone, timestamp,
                                           joint_matrices, new_deform)

    def update_skin(self, animation):
        """Update the animation and actors with skinning data.

        Parameters
        ----------
        animation : Animation
            Animation object.

        """
        animation.update_animation()
        timestamp = animation.current_timestamp
        joint_matrices = {}
        root_bone = self.gltf.skins[0].skeleton
        root_bone = root_bone if root_bone else self.bones[0]

        if not root_bone == self.bones[0]:
            _animation = animation.child_animations[0]
            parent_transform = self.transformations[root_bone].T
        else:
            _animation = animation
            parent_transform = np.identity(4)
        for child in _animation.child_animations:
            self.transverse_animations(child, self.bones[0], timestamp,
                                       joint_matrices, parent_transform)
        for i, vertex in enumerate(self._vertices):
            vertex[:] = self.apply_skin_matrix(self._vcopy[i],
                                               joint_matrices, i)
            actor_transf = self.transformations[i]
            vertex[:] = transform.apply_transformation(vertex, actor_transf)
            utils.update_actor(self._actors[i])
            utils.compute_bounds(self._actors[i])

    def initialize_skin(self, animation, bones=False, length=0.2):
        """Create bones and add to the animation and initialise `update_skin`

        Parameters
        ----------
        animation : Animation
            Skin animation object.
        bones : bool
            Switches the visibility of bones in scene.
            (default=False)
        length : float
            Length of the bones.
            (default=0.2)

        """
        self.show_bones = bones
        if bones:
            self.get_joint_actors(length, False)
            animation.add_actor(list(self._bactors.values()))
        self.update_skin(animation)

    def apply_skin_matrix(self, vertices, joint_matrices, actor_index=0):
        """Apply the skinnig matrix, that transform the vertices.

        Parameters
        ----------
        vertices : ndarray
            Vertices of an actor.
        join_matrices : list
            List  of skinning matrix to calculate the weighted transformation.

        Returns
        -------
        vertices : ndarray
            Modified vertices.

        """
        clone = np.copy(vertices)
        weights = self.weights_0[actor_index]
        joints = self.joints_0[actor_index]

        for i, xyz in enumerate(clone):
            a_joint = joints[i]
            a_joint = [self.bones[i] for i in a_joint]
            a_weight = weights[i]

            skin_mat = \
                np.multiply(a_weight[0], joint_matrices[a_joint[0]]) + \
                np.multiply(a_weight[1], joint_matrices[a_joint[1]]) + \
                np.multiply(a_weight[2], joint_matrices[a_joint[2]]) + \
                np.multiply(a_weight[3], joint_matrices[a_joint[3]])

            xyz = np.dot(skin_mat, np.append(xyz, [1.0]))
            clone[i] = xyz[:3]

        return clone

    def transverse_bones(self, bone_id, channel_name,
                         parent_animation: Animation):
        """Loop over the bones and add child bone animation to their parent
        animation.

        Parameters
        ----------
        bone_id : int
            Index of the bone.
        channel_name : str
            Animation name.
        parent_animation : Animation
            The animation of the parent bone. Should be `root_animation` by
            default.

        """
        node = self.gltf.nodes[bone_id]
        animation = Animation()
        if bone_id in self.bone_tranforms.keys():
            orig_transform = self.bone_tranforms[bone_id]
        else:
            orig_transform = np.identity(4)
        if bone_id in self.animation_channels[channel_name]:
            transforms = self.animation_channels[channel_name][bone_id]
            timestamps = transforms["timestamps"]
            matrices = transforms["matrix"]
            for time, matrix in zip(timestamps, matrices):
                animation.set_keyframe("transform", time[0], matrix)
        else:
<<<<<<< HEAD
            animation.set_keyframe('transform', 0.0,
                                   orig_transform)
=======
            animation.set_keyframe("transform", 0.0, orig_transform)
>>>>>>> da7d735b

        parent_animation.add(animation)
        if node.children:
            for child_bone in node.children:
                self.transverse_bones(child_bone, channel_name, animation)

    def skin_animation(self):
        """One animation for each bone, contains parent transforms.

        Returns
        -------
        root_animations : Dict
            An animation containing all the child animations for bones.

        """
        root_animations = {}
        self._vertices = [utils.vertices_from_actor(act) for act in
                          self.actors()]
        self._vcopy = [np.copy(vert) for vert in self._vertices]
        for name in self.animation_channels.keys():
            root_animation = Animation()
            root_bone = self.gltf.skins[0].skeleton
            root_bone = root_bone if root_bone else self.bones[0]
            self.transverse_bones(root_bone, name, root_animation)
            root_animations[name] = root_animation
            root_animation.add_actor(self._actors)
        return root_animations

    def get_joint_actors(self, length=0.5, with_transforms=False):
        """Create an arrow actor for each bone in a skinned model.

        Parameters
        ----------
        length : float (default = 0.5)
            Length of the arrow actor
        with_transforms : bool (default = False)
            Applies respective transformations to bone. Bones will be at origin
            if set to `False`.

        """
        origin = np.zeros((3, 3))
        parent_transforms = self.bone_tranforms

        for bone in self.bones:
            arrow = actor.arrow(origin, [0, 1, 0], [1, 1, 1],
                                scales=length)
            verts = utils.vertices_from_actor(arrow)
            if with_transforms:
                verts[:] = transform.apply_transformation(
                    verts, parent_transforms[bone])
                utils.update_actor(arrow)
            self._bactors[bone] = arrow
            self._bvertices[bone] = verts
        self._bvert_copy = copy.deepcopy(self._bvertices)

    def update_morph(self, animation):
        """Update the animation and actors with morphing.

        Parameters
        ----------
        animation : Animation
            Animation object.

        """
        animation.update_animation()
        timestamp = animation.current_timestamp
        for i, vertex in enumerate(self._vertices):
<<<<<<< HEAD
            weights = animation.child_animations[0].get_value('morph',
                                                              timestamp)
=======
            weights = animation.child_animations[0].get_value("morph", timestamp)
>>>>>>> da7d735b
            vertex[:] = self.apply_morph_vertices(self._vcopy[i], weights, i)
            vertex[:] = transform.apply_transformation(vertex,
                                                       self.transformations[i])
            utils.update_actor(self._actors[i])
            utils.compute_bounds(self._actors[i])

    def apply_morph_vertices(self, vertices, weights, cnt):
        """Calculate weighted vertex from the morph data.

        Parameters
        ----------
        vertices : ndarray
            Vertices of a actor.
        weights : ndarray
            Morphing weights used to calculate the weighted average of new
            vertex.
        cnt : int
            Count of the actor.

        """
        clone = np.copy(vertices)
        target_vertices = np.copy(self.morph_vertices[cnt])
        for i, weight in enumerate(weights):
            target_vertices[i][:] = np.multiply(weight, target_vertices[i])
        new_verts = sum(target_vertices)
        for i, vertex in enumerate(clone):
            clone[i][:] = vertex + new_verts[i]
        return clone

    def morph_animation(self):
        """Create animation for each channel in animations.

        Returns
        -------
        root_animations : Dict
            A dictionary containing animations as values and animation name as
            keys.

        """
        animations = {}
        self._vertices = [utils.vertices_from_actor(act) for act in
                          self.actors()]
        self._vcopy = [np.copy(vert) for vert in self._vertices]

        for name, data in self.animation_channels.items():
            root_animation = Animation()

            for i, transforms in enumerate(data.values()):
                weights = self.morph_weights[i]
                animation = Animation()
                timestamps = transforms["timestamps"]
                matrices = transforms["matrix"]
                matrices = np.array(matrices).reshape(-1, len(weights))

                for time, weights in zip(timestamps, matrices):
                    animation.set_keyframe("morph", time[0], weights)
                root_animation.add(animation)

            root_animation.add_actor(self._actors)
            animations[name] = root_animation
        return animations

    def get_animations(self):
        """Return list of animations.

        Returns
        -------
        animations: List
            List of animations containing actors.

        """
        actors = self.actors()
        interpolators = {
<<<<<<< HEAD
            'LINEAR': linear_interpolator,
            'STEP': step_interpolator,
            'CUBICSPLINE': tan_cubic_spline_interpolator
        }

        rotation_interpolators = {
            'LINEAR': slerp,
            'STEP': step_interpolator,
            'CUBICSPLINE': tan_cubic_spline_interpolator
=======
            "LINEAR": linear_interpolator,
            "STEP": step_interpolator,
            "CUBICSPLINE": tan_cubic_spline_interpolator,
        }

        rotation_interpolators = {
            "LINEAR": slerp,
            "STEP": step_interpolator,
            "CUBICSPLINE": tan_cubic_spline_interpolator,
>>>>>>> da7d735b
        }

        animations = []
        for transforms in self.node_transform:
            target_node = transforms["node"]

            for i, nodes in enumerate(self.nodes):
                animation = Animation()
                transform_mat = self.transformations[i]
<<<<<<< HEAD
                position, rot, scale = transform.transform_from_matrix(
                    transform_mat)
                animation.set_keyframe('position', 0.0, position)
=======
                position, rot, scale = transform.transform_from_matrix(transform_mat)
                animation.set_keyframe("position", 0.0, position)
>>>>>>> da7d735b

                if target_node in nodes:
                    animation.add_actor(actors[i])
                    timestamp = transforms["input"]
                    node_transform = transforms["output"]
                    prop = transforms["property"]

                    interpolation_type = transforms["interpolation"]

                    interpolator = interpolators.get(interpolation_type)
                    rot_interp = rotation_interpolators.get(
                        interpolation_type)
                    timeshape = timestamp.shape
                    transhape = node_transform.shape
                    if transforms["interpolation"] == "CUBICSPLINE":
                        node_transform = node_transform.reshape(
                            (timeshape[0], -1, transhape[1]))

                    for time, trs in zip(timestamp, node_transform):
                        in_tan, out_tan = None, None
                        if trs.ndim == 2:
                            cubicspline = trs
                            in_tan = cubicspline[0]
                            trs = cubicspline[1]
                            out_tan = cubicspline[2]

<<<<<<< HEAD
                        if prop == 'rotation':
                            animation.set_rotation(time[0], trs,
                                                   in_tangent=in_tan,
                                                   out_tangent=out_tan)
                            animation.set_rotation_interpolator(rot_interp)
                        if prop == 'translation':
                            animation.set_position(time[0], trs,
                                                   in_tangent=in_tan,
                                                   out_tangent=out_tan)
                            animation.set_position_interpolator(interpolator)
                        if prop == 'scale':
                            animation.set_scale(time[0], trs,
                                                in_tangent=in_tan,
                                                out_tangent=out_tan)
=======
                        if prop == "rotation":
                            animation.set_rotation(
                                time[0], trs, in_tangent=in_tan, out_tangent=out_tan
                            )
                            animation.set_rotation_interpolator(rot_interp)
                        if prop == "translation":
                            animation.set_position(
                                time[0], trs, in_tangent=in_tan, out_tangent=out_tan
                            )
                            animation.set_position_interpolator(interpolator)
                        if prop == "scale":
                            animation.set_scale(
                                time[0], trs, in_tangent=in_tan, out_tangent=out_tan
                            )
>>>>>>> da7d735b
                            animation.set_scale_interpolator(interpolator)
                else:
                    animation.add_static_actor(actors[i])
                animations.append(animation)
        return animations

    def main_animation(self):
        """Return main animation with all glTF animations.

        Returns
        -------
        main_animation : Animation
            A parent animation containing all child animations for simple
            animation.

        """
        main_animation = Animation()
        animations = self.get_animations()
        for animation in animations:
            main_animation.add(animation)
        return main_animation


def export_scene(scene, filename="default.gltf"):
    """Generate gltf from FURY scene.

    Parameters
    ----------
    scene: Scene
        FURY scene object.
    filename: str, optional
        Name of the model to be saved

    """
    gltf_obj = gltflib.GLTF2()
    name, extension = os.path.splitext(filename)

    if extension not in [".gltf", ".glb"]:
        raise IOError("Filename should be .gltf or .glb")

    buffer_file = open(f"{name}.bin", "wb")
    primitives = []
    buffer_size = 0
    bview_count = 0
    for act in scene.GetActors():
        prim, size, count = _connect_primitives(gltf_obj, act, buffer_file,
                                                buffer_size, bview_count, name)
        primitives.append(prim)
        buffer_size = size
        bview_count = count

    buffer_file.close()
    write_mesh(gltf_obj, primitives)
    write_buffer(gltf_obj, size, f"{name}.bin")
    camera = scene.camera()
    cam_id = None
    if camera:
        write_camera(gltf_obj, camera)
        cam_id = 0
    write_node(gltf_obj, mesh_id=0, camera_id=cam_id)
    write_scene(gltf_obj, [0])

    gltf_obj.save(f"{name}.gltf")
    if extension == ".glb":
        gltf2glb(f"{name}.gltf", destination=filename)


def _connect_primitives(gltf, actor, buff_file, byteoffset, count, name):
    """Create Accessor, BufferViews and writes primitive data to a binary file

    Parameters
    ----------
    gltf: Pygltflib.GLTF2
    actor: Actor
        the fury actor
    buff_file: file
        filename.bin opened in `wb` mode
    byteoffset: int
        offset of the bufferview
    count: int
        BufferView count
    name: str
        Prefix of the gltf filename

    Returns
    -------
    prim: Pygltflib.Primitive
    byteoffset: int
        Offset size of a primitive
    count: int
        BufferView count after adding the primitive.

    """
    polydata = actor.GetMapper().GetInput()
    colors = utils.colors_from_actor(actor)
    if colors is not None:
        polydata = utils.set_polydata_colors(polydata, colors)

    vertices = utils.get_polydata_vertices(polydata)
    colors = utils.get_polydata_colors(polydata)
    normals = utils.get_polydata_normals(polydata)
    tcoords = utils.get_polydata_tcoord(polydata)
    try:
        indices = utils.get_polydata_triangles(polydata)
    except AssertionError as error:
        indices = None
        print(error)

    ispoints = polydata.GetNumberOfVerts()
    islines = polydata.GetNumberOfLines()
    istraingles = polydata.GetNumberOfPolys()

    if ispoints:
        mode = 0
    elif islines:
        mode = 3
    elif istraingles:
        mode = 4

    vertex, index, normal, tcoord, color = (None, None, None,
                                            None, None)
    if indices is not None and len(indices) != 0:
        indices = indices.reshape((-1,))
        amax = [np.max(indices)]
        amin = [np.min(indices)]

        ctype = comp_type.get(gltflib.UNSIGNED_SHORT)
        atype = acc_type.get(gltflib.SCALAR)

        indices = indices.astype(np.ushort)
        blength = len(indices) * ctype["size"]
        buff_file.write(indices.tobytes())
        write_bufferview(gltf, 0, byteoffset, blength)
        write_accessor(gltf, count, 0, gltflib.UNSIGNED_SHORT,
                       len(indices), gltflib.SCALAR)
        byteoffset += blength
        index = count
        count += 1

    if vertices is not None:
        amax = np.max(vertices, 0).tolist()
        amin = np.min(vertices, 0).tolist()

        ctype = comp_type.get(gltflib.FLOAT)
        atype = acc_type.get(gltflib.VEC3)

        vertices = vertices.reshape((-1,)).astype(ctype["dtype"])
        blength = len(vertices) * ctype["size"]
        buff_file.write(vertices.tobytes())
        write_bufferview(gltf, 0, byteoffset, blength)
        write_accessor(gltf, count, 0, gltflib.FLOAT, len(vertices) //
                       atype, gltflib.VEC3, amax, amin)
        byteoffset += blength
        vertex = count
        count += 1

    if normals is not None:
        amax = np.max(normals, 0).tolist()
        amin = np.min(normals, 0).tolist()

        ctype = comp_type.get(gltflib.FLOAT)
        atype = acc_type.get(gltflib.VEC3)

        normals = normals.reshape((-1,))
        blength = len(normals) * ctype["size"]
        buff_file.write(normals.tobytes())
        write_bufferview(gltf, 0, byteoffset, blength)
        write_accessor(gltf, count, 0, gltflib.FLOAT,
                       len(normals) // atype, gltflib.VEC3, amax, amin)
        byteoffset += blength
        normal = count
        count += 1

    if tcoords is not None:
        amax = np.max(tcoords, 0).tolist()
        amin = np.min(tcoords, 0).tolist()

        ctype = comp_type.get(gltflib.FLOAT)
        atype = acc_type.get(gltflib.VEC2)

        tcoords = tcoords.reshape((-1,)).astype(ctype["dtype"])
        blength = len(tcoords) * ctype["size"]
        buff_file.write(tcoords.tobytes())
        write_bufferview(gltf, 0, byteoffset, blength)
        write_accessor(gltf, count, 0, gltflib.FLOAT,
                       len(tcoords) // atype, gltflib.VEC2)
        byteoffset += blength
        tcoord = count
        count += 1
        vtk_image = actor.GetTexture().GetInput()
        rows, cols, _ = vtk_image.GetDimensions()
        scalars = vtk_image.GetPointData().GetScalars()
        np_im = numpy_support.vtk_to_numpy(scalars)
        np_im = np.reshape(np_im, (rows, cols, -1))

        img = Image.fromarray(np_im)
        image_path = f"{name}BaseColorTexture.png"
        img.save(image_path)
        write_material(gltf, 0, image_path)

    if colors is not None:
        ctype = comp_type.get(gltflib.FLOAT)
        atype = acc_type.get(gltflib.VEC3)

        shape = colors.shape[0]
        colors = np.concatenate((colors, np.full((shape, 1),
                                                 255.)), axis=1)
        colors = colors / 255
        colors = colors.reshape((-1,)).astype(ctype["dtype"])
        blength = len(colors) * ctype["size"]
        buff_file.write(colors.tobytes())
        write_bufferview(gltf, 0, byteoffset, blength)
        write_accessor(gltf, count, 0, gltflib.FLOAT, shape,
                       gltflib.VEC4)
        byteoffset += blength
        color = count
        count += 1
    material = None if tcoords is None else 0
    prim = get_prim(vertex, index, color, tcoord, normal, material, mode)
    return prim, byteoffset, count


def write_scene(gltf, nodes):
    """Create scene

    Parameters
    ----------
    gltf: GLTF2
        Pygltflib GLTF2 object
    nodes: list
        List of node indices.

    """
    scene = gltflib.Scene()
    scene.nodes = nodes
    gltf.scenes.append(scene)


def write_node(gltf, mesh_id=None, camera_id=None):
    """Create node

    Parameters
    ----------
    gltf: GLTF2
        Pygltflib GLTF2 object
    mesh_id: int, optional
        Mesh index
    camera_id: int, optional
        Camera index.

    """
    node = gltflib.Node()
    if mesh_id is not None:
        node.mesh = mesh_id
    if camera_id is not None:
        node.camera = camera_id
    gltf.nodes.append(node)


def write_mesh(gltf, primitives):
    """Create mesh and add primitive.

    Parameters
    ----------
    gltf: GLTF2
        Pygltflib GLTF2 object.
    primitives: list
        List of Primitive object.

    """
    mesh = gltflib.Mesh()
    for prim in primitives:
        mesh.primitives.append(prim)

    gltf.meshes.append(mesh)


def write_camera(gltf, camera):
    """Create and add camera.

    Parameters
    ----------
    gltf: GLTF2
        Pygltflib GLTF2 object.
    camera: vtkCamera
        scene camera.

    """
    orthographic = camera.GetParallelProjection()
    cam = gltflib.Camera()
    if orthographic:
        cam.type = "orthographic"
    else:
        clip_range = camera.GetClippingRange()
        angle = camera.GetViewAngle()
        ratio = camera.GetExplicitAspectRatio()
        aspect_ratio = ratio if ratio else 1.0
        pers = gltflib.Perspective()
        pers.aspectRatio = aspect_ratio
        pers.znear, pers.zfar = clip_range
        pers.yfov = angle * np.pi / 180
        cam.type = "perspective"
        cam.perspective = pers
    gltf.cameras.append(cam)


def get_prim(vertex, index, color, tcoord, normal, material, mode=4):
    """Return a Primitive object.

    Parameters
    ----------
    vertex: int
        Accessor index for the vertices data.
    index: int
        Accessor index for the triangles data.
    color: int
        Accessor index for the colors data.
    tcoord: int
        Accessor index for the texture coordinates data.
    normal: int
        Accessor index for the normals data.
    material: int
        Materials index.
    mode: int, optional
        The topology type of primitives to render.
        Default: 4

    Returns
    -------
    prim: Primitive
        pygltflib primitive object.

    """
    prim = gltflib.Primitive()
    attr = gltflib.Attributes()
    attr.POSITION = vertex
    attr.NORMAL = normal
    attr.TEXCOORD_0 = tcoord
    attr.COLOR_0 = color
    prim.attributes = attr
    prim.indices = index
    if material is not None:
        prim.material = material
    prim.mode = mode
    return prim


def write_material(gltf, basecolortexture: int, uri: str):
    """Write Material, Images and Textures

    Parameters
    ----------
    gltf: GLTF2
        Pygltflib GLTF2 object.
    basecolortexture: int
        BaseColorTexture index.
    uri: str
        BaseColorTexture uri.

    """
    material = gltflib.Material()
    texture = gltflib.Texture()
    image = gltflib.Image()
    pbr = gltflib.PbrMetallicRoughness()
    tinfo = gltflib.TextureInfo()
    tinfo.index = basecolortexture
    pbr.baseColorTexture = tinfo
    pbr.metallicFactor = 0.0
    material.pbrMetallicRoughness = pbr
    texture.source = basecolortexture
    image.uri = uri
    gltf.materials.append(material)
    gltf.textures.append(texture)
    gltf.images.append(image)


def write_accessor(gltf, bufferview, byte_offset, comp_type,
                   count, accssor_type, max=None, min=None):
    """Write accessor in the gltf.

    Parameters
    ----------
    gltf: GLTF2
        Pygltflib GLTF2 objecomp_type

                      bufferview: int
        BufferView Index
    byte_offset: int
        ByteOffset of the accessor
    comp_type: type
        Type of a single component
    count: int
        Elements count of the accessor
    accssor_type: type
        Type of the accessor(SCALAR, VEC2, VEC3, VEC4)
    max: ndarray, optional
        Maximum elements of an array
    min: ndarray, optional
        Minimum elements of an array

    """
    accessor = gltflib.Accessor()
    accessor.bufferView = bufferview
    accessor.byteOffset = byte_offset
    accessor.componentType = comp_type
    accessor.count = count
    accessor.type = accssor_type
    if (max is not None) and (min is not None):
        accessor.max = max
        accessor.min = min
    gltf.accessors.append(accessor)


def write_bufferview(gltf, buffer, byte_offset, byte_length,
                     byte_stride=None):
    """Write bufferview in the gltf.

    Parameters
    ----------
    gltf: GLTF2
        Pygltflib GLTF2 object
    buffer: int
        Buffer index
    byte_offset: int
        Byte offset of the bufferview
    byte_length: int
        Byte length ie, Length of the data we want to get from
        the buffer
    byte_stride: int, optional
        Byte stride of the bufferview.

    """
    buffer_view = gltflib.BufferView()
    buffer_view.buffer = buffer
    buffer_view.byteOffset = byte_offset
    buffer_view.byteLength = byte_length
    buffer_view.byteStride = byte_stride
    gltf.bufferViews.append(buffer_view)


def write_buffer(gltf, byte_length, uri):
    """Write buffer int the gltf

    Parameters
    ----------
    gltf: GLTF2
        Pygltflib GLTF2 object
    byte_length: int
        Length of the buffer
    uri: str
        Path to the external `.bin` file.

    """
    buffer = gltflib.Buffer()
    buffer.uri = uri
    buffer.byteLength = byte_length
    gltf.buffers.append(buffer)<|MERGE_RESOLUTION|>--- conflicted
+++ resolved
@@ -1,12 +1,9 @@
 # TODO: Materials, Lights
 import base64
 import os
-<<<<<<< HEAD
-=======
 from typing import Dict  # noqa
 
 from PIL import Image
->>>>>>> da7d735b
 import numpy as np
 import copy
 import pygltflib as gltflib
@@ -21,23 +18,6 @@
 from fury.lib import Camera, Matrix4x4, Texture, Transform, numpy_support
 
 comp_type = {
-<<<<<<< HEAD
-    5120: {'size': 1, 'dtype': np.byte},
-    5121: {'size': 1, 'dtype': np.ubyte},
-    5122: {'size': 2, 'dtype': np.short},
-    5123: {'size': 2, 'dtype': np.ushort},
-    5125: {'size': 4, 'dtype': np.uint},
-    5126: {'size': 4, 'dtype': np.float32}
-}
-
-acc_type = {
-    'SCALAR': 1,
-    'VEC2': 2,
-    'VEC3': 3,
-    'VEC4': 4,
-    'MAT4': 16
-}
-=======
     5120: {"size": 1, "dtype": np.byte},
     5121: {"size": 1, "dtype": np.ubyte},
     5122: {"size": 2, "dtype": np.short},
@@ -47,7 +27,6 @@
 }
 
 acc_type = {"SCALAR": 1, "VEC2": 2, "VEC3": 3, "VEC4": 4, "MAT4": 16}
->>>>>>> da7d735b
 
 
 class glTF:
@@ -132,7 +111,6 @@
             actor.SetUserTransform(_transform)
 
             if self.materials[i] is not None:
-<<<<<<< HEAD
                 pbr = self.materials[i]['pbr']
                 if pbr is not None:
                     base_color = pbr['baseColor']
@@ -164,12 +142,6 @@
                 # occlusion = self.materials[i]['occlusion']
                 # if occlusion["texture"] is not None:
                 #     actor.GetProperty().SetOcclusionStrength(occlusion["strength"])
-=======
-                base_col_tex = self.materials[i]["baseColorTexture"]
-                actor.SetTexture(base_col_tex)
-                base_color = self.materials[i]["baseColor"]
-                actor.GetProperty().SetColor(tuple(base_color[:3]))
->>>>>>> da7d735b
 
             self._actors.append(actor)
 
@@ -257,8 +229,7 @@
             for bone, ibm in zip(joints, ibms):
                 self.bones.append(bone)
                 self.ibms[bone] = ibm
-            self.transverse_node(joints[0], np.identity(4), parent,
-                                 is_joint=True)
+            self.transverse_node(joints[0], np.identity(4), parent, is_joint=True)
 
         if node.camera is not None:
             camera_id = node.camera
@@ -371,14 +342,9 @@
 
         total_byte_offset = byte_offset + acc_byte_offset
 
-<<<<<<< HEAD
-        buff_array = self.get_buff_array(buff_id, d_type['dtype'], byte_length,
-                                         total_byte_offset, byte_stride)
-=======
         buff_array = self.get_buff_array(
             buff_id, d_type["dtype"], byte_length, total_byte_offset, byte_stride
         )
->>>>>>> da7d735b
         return buff_array[:, :a_type]
 
     def get_buff_array(self, buff_id, d_type, byte_length,
@@ -417,16 +383,10 @@
             byte_stride = int(byte_stride / 4)
 
         try:
-<<<<<<< HEAD
-            if uri.startswith('data:application/octet-stream;base64') or \
-                    uri.startswith('data:application/gltf-buffer;base64'):
-                buff_data = uri.split(',')[1]
-=======
             if uri.startswith("data:application/octet-stream;base64") or uri.startswith(
                 "data:application/gltf-buffer;base64"
             ):
                 buff_data = uri.split(",")[1]
->>>>>>> da7d735b
                 buff_data = base64.b64decode(buff_data)
 
             elif uri.endswith(".bin"):
@@ -439,13 +399,8 @@
             out_arr = out_arr.reshape(-1, byte_stride)
             return out_arr
 
-<<<<<<< HEAD
-        except IOError as e:
-            print(f'Failed to read ! Error in opening file:', e)
-=======
         except IOError:
             print("Failed to read ! Error in opening file:")
->>>>>>> da7d735b
 
     def get_materials(self, mat_id):
         """Get the material data.
@@ -508,20 +463,12 @@
             "factor": material.emissiveFactor if emissive else [0, 0, 0]
         }
 
-<<<<<<< HEAD
         return {
             'pbr': pbr_dict,
             'normal': normal_tex,
             'occlusion': occ_tex,
             'emissive': emi_tex
         }
-=======
-        if pbr.baseColorTexture is not None:
-            bct = pbr.baseColorTexture.index
-            bct = self.get_texture(bct)
-        colors = pbr.baseColorFactor
-        return {"baseColorTexture": bct, "baseColor": colors}
->>>>>>> da7d735b
 
     def get_texture(self, tex_id, srgb_colorspace=False, rgb=False):
         """Read and convert image into vtk texture.
@@ -551,11 +498,7 @@
             buff_data = file.split(",")[1]
             buff_data = base64.b64decode(buff_data)
 
-<<<<<<< HEAD
-            extension = '.png' if file.startswith('data:image/png') else '.jpg'
-=======
             extension = ".png" if file.startswith("data:image/png") else ".jpg"
->>>>>>> da7d735b
             image_path = os.path.join(self.pwd, str("b64texture" + extension))
             with open(image_path, "wb") as image_file:
                 image_file.write(buff_data)
@@ -569,11 +512,7 @@
             with open(os.path.join(self.pwd, uri), "rb") as f:
                 f.seek(bo)
                 img_binary = f.read(bl)
-<<<<<<< HEAD
-            extension = '.png' if mimetype == 'images/png' else '.jpg'
-=======
             extension = ".png" if mimetype == "images/png" else ".jpg"
->>>>>>> da7d735b
             image_path = os.path.join(self.pwd, str("bvtexture" + extension))
             with open(image_path, "wb") as image_file:
                 image_file.write(img_binary)
@@ -685,13 +624,8 @@
         """
         name = animation.name
         if name is None:
-<<<<<<< HEAD
-            name = str(f'anim_{count}')
-        anim_channel = {}
-=======
             name = str(f"anim_{count}")
         anim_channel = {}  # type: Dict[int, np.ndarray]
->>>>>>> da7d735b
 
         for channel in animation.channels:
             sampler = animation.samplers[channel.sampler]
@@ -729,19 +663,12 @@
         interpolation = sampler.interpolation
 
         return {
-<<<<<<< HEAD
-            'node': node_id, 'input': time_array,
-            'output': transform_array,
-            'interpolation': interpolation,
-            'property': transform_type}
-=======
             "node": node_id,
             "input": time_array,
             "output": transform_array,
             "interpolation": interpolation,
             "property": transform_type,
         }
->>>>>>> da7d735b
 
     def get_matrix_from_sampler(self, prop, node, anim_channel,
                                 sampler: gltflib.Sampler):
@@ -763,15 +690,10 @@
         time_array = self.get_acc_data(sampler.input)
         tran_array = self.get_acc_data(sampler.output)
 
-<<<<<<< HEAD
-        if prop == 'weights':
-            tran_array = tran_array.reshape(-1, )
-=======
         if prop == "weights":
             tran_array = tran_array.reshape(
                 -1,
             )
->>>>>>> da7d735b
 
         tran_matrix = []
         if node in anim_channel:
@@ -785,14 +707,7 @@
                 tran_matrix.append(np.dot(prev_arr[i], temp))
             else:
                 tran_matrix.append(temp)
-<<<<<<< HEAD
-        data = {
-            'timestamps': time_array,
-            'matrix': tran_matrix
-        }
-=======
         data = {"timestamps": time_array, "matrix": tran_matrix}
->>>>>>> da7d735b
         self.sampler_matrices[node] = data
         return data
 
@@ -852,11 +767,6 @@
             matrix = transf
         return matrix
 
-<<<<<<< HEAD
-    def transverse_animations(self, animation, bone_id, timestamp,
-                              joint_matrices,
-                              parent_bone_deform=np.identity(4)):
-=======
     def transverse_animations(
         self,
         animation,
@@ -865,7 +775,6 @@
         joint_matrices,
         parent_bone_deform=None,
     ):
->>>>>>> da7d735b
         """Calculate skinning matrix (Joint Matrices) and transform bone for
         each animation.
 
@@ -1028,12 +937,7 @@
             for time, matrix in zip(timestamps, matrices):
                 animation.set_keyframe("transform", time[0], matrix)
         else:
-<<<<<<< HEAD
-            animation.set_keyframe('transform', 0.0,
-                                   orig_transform)
-=======
             animation.set_keyframe("transform", 0.0, orig_transform)
->>>>>>> da7d735b
 
         parent_animation.add(animation)
         if node.children:
@@ -1101,12 +1005,7 @@
         animation.update_animation()
         timestamp = animation.current_timestamp
         for i, vertex in enumerate(self._vertices):
-<<<<<<< HEAD
-            weights = animation.child_animations[0].get_value('morph',
-                                                              timestamp)
-=======
             weights = animation.child_animations[0].get_value("morph", timestamp)
->>>>>>> da7d735b
             vertex[:] = self.apply_morph_vertices(self._vcopy[i], weights, i)
             vertex[:] = transform.apply_transformation(vertex,
                                                        self.transformations[i])
@@ -1180,17 +1079,6 @@
         """
         actors = self.actors()
         interpolators = {
-<<<<<<< HEAD
-            'LINEAR': linear_interpolator,
-            'STEP': step_interpolator,
-            'CUBICSPLINE': tan_cubic_spline_interpolator
-        }
-
-        rotation_interpolators = {
-            'LINEAR': slerp,
-            'STEP': step_interpolator,
-            'CUBICSPLINE': tan_cubic_spline_interpolator
-=======
             "LINEAR": linear_interpolator,
             "STEP": step_interpolator,
             "CUBICSPLINE": tan_cubic_spline_interpolator,
@@ -1200,7 +1088,6 @@
             "LINEAR": slerp,
             "STEP": step_interpolator,
             "CUBICSPLINE": tan_cubic_spline_interpolator,
->>>>>>> da7d735b
         }
 
         animations = []
@@ -1210,14 +1097,8 @@
             for i, nodes in enumerate(self.nodes):
                 animation = Animation()
                 transform_mat = self.transformations[i]
-<<<<<<< HEAD
-                position, rot, scale = transform.transform_from_matrix(
-                    transform_mat)
-                animation.set_keyframe('position', 0.0, position)
-=======
                 position, rot, scale = transform.transform_from_matrix(transform_mat)
                 animation.set_keyframe("position", 0.0, position)
->>>>>>> da7d735b
 
                 if target_node in nodes:
                     animation.add_actor(actors[i])
@@ -1244,22 +1125,6 @@
                             trs = cubicspline[1]
                             out_tan = cubicspline[2]
 
-<<<<<<< HEAD
-                        if prop == 'rotation':
-                            animation.set_rotation(time[0], trs,
-                                                   in_tangent=in_tan,
-                                                   out_tangent=out_tan)
-                            animation.set_rotation_interpolator(rot_interp)
-                        if prop == 'translation':
-                            animation.set_position(time[0], trs,
-                                                   in_tangent=in_tan,
-                                                   out_tangent=out_tan)
-                            animation.set_position_interpolator(interpolator)
-                        if prop == 'scale':
-                            animation.set_scale(time[0], trs,
-                                                in_tangent=in_tan,
-                                                out_tangent=out_tan)
-=======
                         if prop == "rotation":
                             animation.set_rotation(
                                 time[0], trs, in_tangent=in_tan, out_tangent=out_tan
@@ -1274,7 +1139,6 @@
                             animation.set_scale(
                                 time[0], trs, in_tangent=in_tan, out_tangent=out_tan
                             )
->>>>>>> da7d735b
                             animation.set_scale_interpolator(interpolator)
                 else:
                     animation.add_static_actor(actors[i])
