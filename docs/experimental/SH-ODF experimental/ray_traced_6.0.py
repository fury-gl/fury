"""
"""

import os

import numpy as np
from dipy.data.fetcher import dipy_home
from dipy.io.image import load_nifti

from fury import actor, window
from fury.lib import FloatArray, Texture
from fury.shaders import (
    attribute_to_actor,
    compose_shader,
    import_fury_shader,
    shader_to_actor,
)
from fury.utils import numpy_to_vtk_image_data, set_polydata_tcoords


def uv_calculations(n):
    uvs = []
    for i in range(0, n):
        a = (n - (i + 1)) / n
        b = (n - i) / n
        # glyph_coord [0, a], [0, b], [1, b], [1, a]
        uvs.extend(
            [
                [0.001, a + 0.001],
                [0.001, b - 0.001],
                [0.999, b - 0.001],
                [0.999, a + 0.001],
                [0.001, a + 0.001],
                [0.001, b - 0.001],
                [0.999, b - 0.001],
                [0.999, a + 0.001],
            ]
        )
    return uvs


if __name__ == "__main__":
    show_man = window.ShowManager(size=(1280, 720))
    show_man.scene.background((1, 1, 1))

    dataset_dir = os.path.join(dipy_home, "stanford_hardi")

    coeffs, affine = load_nifti(
        os.path.join(dataset_dir, "odf_slice_2.nii.gz")
    )

    valid_mask = np.abs(coeffs).max(axis=(-1)) > 0
    indices = np.nonzero(valid_mask)

    centers = np.asarray(indices).T

    x, y, z, s = coeffs.shape
    coeffs = coeffs[:, :, :].reshape((x * y * z, s))
    n_glyphs = coeffs.shape[0]
<<<<<<< HEAD

    coeffs = np.array(coeffs) * 1.6

    max_val = coeffs.min(axis=1)
    # coeffs = np.dot(np.abs(np.diag(1/max_val)), coeffs)

    odf_actor = actor.box(centers=centers, scales=1)
=======
    
    max_val = coeffs.min(axis=1)
    total = np.sum(abs(coeffs), axis=1)
    coeffs = np.dot(np.diag(1/total), coeffs) * 1.7
    
    odf_actor = actor.box(centers=centers, scales=1.0)
>>>>>>> fdd25cf7
    odf_actor.GetMapper().SetVBOShiftScaleMethod(False)

    big_centers = np.repeat(centers, 8, axis=0)
    attribute_to_actor(odf_actor, big_centers, "center")

    minmax = np.array([coeffs.min(axis=1), coeffs.max(axis=1)]).T
    big_minmax = np.repeat(minmax, 8, axis=0)
    attribute_to_actor(odf_actor, big_minmax, "minmax")

    odf_actor_pd = odf_actor.GetMapper().GetInput()

    uv_vals = np.array(uv_calculations(n_glyphs))

    num_pnts = uv_vals.shape[0]

    t_coords = FloatArray()
    t_coords.SetNumberOfComponents(2)
    t_coords.SetNumberOfTuples(num_pnts)
    [t_coords.SetTuple(i, uv_vals[i]) for i in range(num_pnts)]

    set_polydata_tcoords(odf_actor_pd, t_coords)

    min = coeffs.min(axis=1)
    max = coeffs.max(axis=1)
    newmin = 0
    newmax = 1
    arr = np.array(
        [
            (coeffs[i] - min[i]) * ((newmax - newmin) / (max[i] - min[i]))
            + newmin
            for i in range(coeffs.shape[0])
        ]
    )
    arr *= 255
    grid = numpy_to_vtk_image_data(arr.astype(np.uint8))

    texture = Texture()
    texture.SetInputDataObject(grid)
    texture.Update()

    odf_actor.GetProperty().SetTexture("texture0", texture)

    # TODO: Set int uniform
    odf_actor.GetShaderProperty().GetFragmentCustomUniforms().SetUniformf(
        "numCoeffs", 15
    )

    vs_dec = """
    in vec3 center;
    in vec2 minmax;

    out vec4 vertexMCVSOutput;
    out vec3 centerMCVSOutput;
    out vec2 minmaxVSOutput;
    out vec3 camPosMCVSOutput;
    out vec3 camRightMCVSOutput;
    out vec3 camUpMCVSOutput;
    """

    vs_impl = """
    vertexMCVSOutput = vertexMC;
    centerMCVSOutput = center;
    minmaxVSOutput = minmax;
    camPosMCVSOutput = -MCVCMatrix[3].xyz * mat3(MCVCMatrix);
    camRightMCVSOutput = vec3(
        MCVCMatrix[0][0], MCVCMatrix[1][0], MCVCMatrix[2][0]);
    camUpMCVSOutput = vec3(
        MCVCMatrix[0][1], MCVCMatrix[1][1], MCVCMatrix[2][1]);
    """

    shader_to_actor(odf_actor, "vertex", decl_code=vs_dec, impl_code=vs_impl)

    # The index of the highest used band of the spherical harmonics basis. Must
    # be even, at least 2 and at most 12.
    def_sh_degree = "#define SH_DEGREE 4"

    # The number of spherical harmonics basis functions
    def_sh_count = "#define SH_COUNT (((SH_DEGREE + 1) * (SH_DEGREE + 2)) / 2)"

    # Degree of polynomials for which we have to find roots
    def_max_degree = "#define MAX_DEGREE (2 * SH_DEGREE + 2)"

    # If GL_EXT_control_flow_attributes is available, these defines should be
    # defined as [[unroll]] and [[loop]] to give reasonable hints to the
    # compiler. That avoids register spilling, which makes execution
    # considerably faster.
    def_gl_ext_control_flow_attributes = """
    #ifndef _unroll_
        #define _unroll_
    #endif
    #ifndef _loop_
        #define _loop_
    #endif
    """

    # When there are fewer intersections/roots than theoretically possible,
    # some array entries are set to this value
    def_no_intersection = "#define NO_INTERSECTION 3.4e38"

    # pi and its reciprocal
    def_pis = """
    #define M_PI 3.141592653589793238462643
    #define M_INV_PI 0.318309886183790671537767526745
    """

    fs_vs_vars = """
    in vec4 vertexMCVSOutput;
    in vec3 centerMCVSOutput;
    in vec2 minmaxVSOutput;
    in vec3 camPosMCVSOutput;
    in vec3 camRightMCVSOutput;
    in vec3 camUpMCVSOutput;
    """

    coeffs_norm = """
    float coeffsNorm(float coef)
    {
        float min = 0;
        float max = 1;
        float newMin = minmaxVSOutput.x;
        float newMax = minmaxVSOutput.y;
        return (coef - min) * ((newMax - newMin) / (max - min)) + newMin;
    }
    """

    eval_sh_2 = import_fury_shader(os.path.join("rt_odfs", "eval_sh_2.frag"))

    eval_sh_4 = import_fury_shader(os.path.join("rt_odfs", "eval_sh_4.frag"))

    eval_sh_6 = import_fury_shader(os.path.join("rt_odfs", "eval_sh_6.frag"))

    eval_sh_8 = import_fury_shader(os.path.join("rt_odfs", "eval_sh_8.frag"))

    eval_sh_10 = import_fury_shader(os.path.join("rt_odfs", "eval_sh_10.frag"))

    eval_sh_12 = import_fury_shader(os.path.join("rt_odfs", "eval_sh_12.frag"))

    eval_sh_grad_2 = import_fury_shader(
        os.path.join("rt_odfs", "eval_sh_grad_2.frag")
    )

    eval_sh_grad_4 = import_fury_shader(
        os.path.join("rt_odfs", "eval_sh_grad_4.frag")
    )

    eval_sh_grad_6 = import_fury_shader(
        os.path.join("rt_odfs", "eval_sh_grad_6.frag")
    )

    eval_sh_grad_8 = import_fury_shader(
        os.path.join("rt_odfs", "eval_sh_grad_8.frag")
    )

    eval_sh_grad_10 = import_fury_shader(
        os.path.join("rt_odfs", "eval_sh_grad_10.frag")
    )

    eval_sh_grad_12 = import_fury_shader(
        os.path.join("rt_odfs", "eval_sh_grad_12.frag")
    )

    # Searches a single root of a polynomial within a given interval.
    #   param out_root The location of the found root.
    #   param out_end_value The value of the given polynomial at end.
    #   param poly Coefficients of the polynomial for which a root should be
    #       found.
    #       Coefficient poly[i] is multiplied by x^i.
    #   param begin The beginning of an interval where the polynomial is
    #       monotonic.
    #   param end The end of said interval.
    #   param begin_value The value of the given polynomial at begin.
    #   param error_tolerance The error tolerance for the returned root
    #       location.
    #       Typically the error will be much lower but in theory it can be
    #       bigger.
    #
    #   return true if a root was found, false if no root exists.
    newton_bisection = import_fury_shader(
        os.path.join("rt_odfs", "newton_bisection.frag")
    )

    # Finds all roots of the given polynomial in the interval [begin, end] and
    # writes them to out_roots. Some entries will be NO_INTERSECTION but other
    # than that the array is sorted. The last entry is always NO_INTERSECTION.
    find_roots = import_fury_shader(os.path.join("rt_odfs", "find_roots.frag"))

    # Evaluates the spherical harmonics basis in bands 0, 2, ..., SH_DEGREE.
    # Conventions are as in the following paper.
    # M. Descoteaux, E. Angelino, S. Fitzgibbons, and R. Deriche. Regularized,
    # fast, and robust analytical q-ball imaging. Magnetic Resonance in
    # Medicine, 58(3), 2007. https://doi.org/10.1002/mrm.21277
    #   param out_shs Values of SH basis functions in bands 0, 2, ...,
    #       SH_DEGREE in this order.
    #   param point The point on the unit sphere where the basis should be
    #       evaluated.
    eval_sh = import_fury_shader(os.path.join("rt_odfs", "eval_sh.frag"))

    # Evaluates the gradient of each basis function given by eval_sh() and the
    # basis itself
    eval_sh_grad = import_fury_shader(
        os.path.join("rt_odfs", "eval_sh_grad.frag")
    )

    # Outputs a matrix that turns equidistant samples on the unit circle of a
    # homogeneous polynomial into coefficients of that polynomial.
    get_inv_vandermonde = import_fury_shader(
        os.path.join("rt_odfs", "get_inv_vandermonde.frag")
    )

    # Determines all intersections between a ray and a spherical harmonics
    # glyph.
    #   param out_ray_params The ray parameters at intersection points. The
    #       points themselves are at ray_origin + out_ray_params[i] * ray_dir.
    #       Some entries may be NO_INTERSECTION but other than that the array
    #       is sorted.
    #   param sh_coeffs SH_COUNT spherical harmonic coefficients defining the
    #       glyph. Their exact meaning is defined by eval_sh().
    #   param ray_origin The origin of the ray, relative to the glyph center.
    #   param ray_dir The normalized direction vector of the ray.
    ray_sh_glyph_intersections = import_fury_shader(
        os.path.join("rt_odfs", "ray_sh_glyph_intersections.frag")
    )

    # Provides a normalized normal vector for a spherical harmonics glyph.
    #   param sh_coeffs SH_COUNT spherical harmonic coefficients defining the
    #       glyph. Their exact meaning is defined by eval_sh().
    #   param point A point on the surface of the glyph, relative to its
    #       center.
    #
    #   return A normalized surface normal pointing away from the origin.
    get_sh_glyph_normal = import_fury_shader(
        os.path.join("rt_odfs", "get_sh_glyph_normal.frag")
    )

    # Applies the non-linearity that maps linear RGB to sRGB
    linear_to_srgb = import_fury_shader(
        os.path.join("rt_odfs", "linear_to_srgb.frag")
    )

    # Inverse of linear_to_srgb()
    srgb_to_linear = import_fury_shader(
        os.path.join("rt_odfs", "srgb_to_linear.frag")
    )

    # Turns a linear RGB color (i.e. rec. 709) into sRGB
    linear_rgb_to_srgb = import_fury_shader(
        os.path.join("rt_odfs", "linear_rgb_to_srgb.frag")
    )

    # Inverse of linear_rgb_to_srgb()
    srgb_to_linear_rgb = import_fury_shader(
        os.path.join("rt_odfs", "srgb_to_linear_rgb.frag")
    )

    # Logarithmic tonemapping operator. Input and output are linear RGB.
    tonemap = import_fury_shader(os.path.join("rt_odfs", "tonemap.frag"))

    # Blinn-Phong illumination model
    blinn_phong_model = import_fury_shader(
        os.path.join("lighting", "blinn_phong_model.frag")
    )

    # fmt: off
    fs_dec = compose_shader([
        def_sh_degree, def_sh_count, def_max_degree,
        def_gl_ext_control_flow_attributes, def_no_intersection, def_pis,
        fs_vs_vars, coeffs_norm, eval_sh_2, eval_sh_4, eval_sh_6, eval_sh_8,
        eval_sh_10, eval_sh_12, eval_sh_grad_2, eval_sh_grad_4, eval_sh_grad_6,
        eval_sh_grad_8, eval_sh_grad_10, eval_sh_grad_12, newton_bisection,
        find_roots, eval_sh, eval_sh_grad, get_inv_vandermonde,
        ray_sh_glyph_intersections, get_sh_glyph_normal, blinn_phong_model,
        linear_to_srgb, srgb_to_linear, linear_rgb_to_srgb, srgb_to_linear_rgb,
        tonemap
    ])
    # fmt: on

    shader_to_actor(odf_actor, "fragment", decl_code=fs_dec)

    point_from_vs = "vec3 pnt = vertexMCVSOutput.xyz;"

    # Ray origin is the camera position in world space
    ray_origin = "vec3 ro = camPosMCVSOutput;"

    # TODO: Check aspect for automatic scaling
    # Ray direction is the normalized difference between the fragment and the
    # camera position/ray origin
    ray_direction = "vec3 rd = normalize(pnt - ro);"

    # Light direction in a retroreflective model is the normalized difference
    # between the camera position/ray origin and the fragment
    light_direction = "vec3 ld = normalize(ro - pnt);"

    # Define SH coefficients (measured up to band 8, noise beyond that)
    sh_coeffs = """
    float i = 1 / (numCoeffs * 2);
    float sh_coeffs[SH_COUNT];
    for(int j=0; j<numCoeffs; j++){
        sh_coeffs[j] = coeffsNorm(texture(texture0, vec2(i + j / numCoeffs, tcoordVCVSOutput.y)).x);
    }
    """

    # Perform the intersection test
    intersection_test = """
    float ray_params[MAX_DEGREE];
    ray_sh_glyph_intersections(ray_params, sh_coeffs, ro - centerMCVSOutput, rd);
    """

    # Identify the first intersection
    first_intersection = """
    float first_ray_param = NO_INTERSECTION;
    _unroll_
    for (int i = 0; i != MAX_DEGREE; ++i) {
        if (ray_params[i] != NO_INTERSECTION && ray_params[i] > 0.0) {
            first_ray_param = ray_params[i];
            break;
        }
    }
    """

    # Evaluate shading for a directional light
    directional_light = """
    vec3 color = vec3(1.);
    if (first_ray_param != NO_INTERSECTION) {
        vec3 intersection = ro - centerMCVSOutput + first_ray_param * rd;
        vec3 normal = get_sh_glyph_normal(sh_coeffs, intersection);
        vec3 colorDir = srgb_to_linear_rgb(abs(normalize(intersection)));
        float attenuation = dot(ld, normal);
        color = blinnPhongIllumModel(
            //attenuation, lightColor0, diffuseColor, specularPower,
            attenuation, lightColor0, colorDir, specularPower,
            specularColor, ambientColor);
    } else {
        discard;
    }
    """

    frag_output = """
    //vec4 out_color = vec4(linear_rgb_to_srgb(tonemap(color)), 1.0);
    vec3 out_color = linear_rgb_to_srgb(tonemap(color));
    fragOutput0 = vec4(out_color, opacity);
    //fragOutput0 = vec4(color, opacity);
    """

    # fmt: off
    fs_impl = compose_shader([
        point_from_vs, ray_origin, ray_direction, light_direction, sh_coeffs,
        intersection_test, first_intersection, directional_light, frag_output
    ])
    # fmt: on
    show_man.scene.background([0,0,0])
    shader_to_actor(odf_actor, "fragment", impl_code=fs_impl, block="picking")
    show_man.scene.add(odf_actor)

    show_man.start()<|MERGE_RESOLUTION|>--- conflicted
+++ resolved
@@ -57,22 +57,14 @@
     x, y, z, s = coeffs.shape
     coeffs = coeffs[:, :, :].reshape((x * y * z, s))
     n_glyphs = coeffs.shape[0]
-<<<<<<< HEAD
 
     coeffs = np.array(coeffs) * 1.6
 
+
     max_val = coeffs.min(axis=1)
-    # coeffs = np.dot(np.abs(np.diag(1/max_val)), coeffs)
-
-    odf_actor = actor.box(centers=centers, scales=1)
-=======
-    
-    max_val = coeffs.min(axis=1)
-    total = np.sum(abs(coeffs), axis=1)
-    coeffs = np.dot(np.diag(1/total), coeffs) * 1.7
-    
+    #coeffs = np.dot(np.abs(np.diag(1/max_val)), coeffs)
+
     odf_actor = actor.box(centers=centers, scales=1.0)
->>>>>>> fdd25cf7
     odf_actor.GetMapper().SetVBOShiftScaleMethod(False)
 
     big_centers = np.repeat(centers, 8, axis=0)
