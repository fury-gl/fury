"""
This script includes TEXTURE experimentation for passing SH coefficients
"""
import os

import numpy as np
from dipy.data import get_sphere
from dipy.reconst.shm import sh_to_sf

from fury import actor, window
from fury.lib import FloatArray, Texture
from fury.shaders import (
    attribute_to_actor,
    compose_shader,
    import_fury_shader,
    shader_to_actor,
)
from fury.utils import numpy_to_vtk_image_data, set_polydata_tcoords

if __name__ == "__main__":
    show_man = window.ShowManager(size=(1920, 1080))
    show_man.scene.background((1, 1, 1))

    # fmt: off
    coeffs = np.array([
        [
            0.2820735, 0.15236554, -0.04038717, -0.11270988, -0.04532376,
            0.14921817, 0.00257928, 0.0040734, -0.05313807, 0.03486542,
            0.04083064, 0.02105767, -0.04389586, -0.04302812, 0.1048641
        ],
        [
            0.28549338, 0.0978267, -0.11544838, 0.12525354, -0.00126003,
            0.00320594, 0.04744155, -0.07141446, 0.03211689, 0.04711322,
            0.08064896, 0.00154299, 0.00086506, 0.00162543, -0.00444893
        ],
        [
            0.28208936, -0.13133252, -0.04701012, -0.06303016, -0.0468775,
            0.02348355, 0.03991898, 0.02587433, 0.02645416, 0.00668765,
            0.00890633, 0.02189304, 0.00387415, 0.01665629, -0.01427194
        ]
    ])
    # fmt: on

    centers = np.array([[0, -1, 0], [1, -1, 0], [2, -1, 0]])
    scales = np.array([1, 2, 2])

<<<<<<< HEAD
    odf_actor = actor.box(centers=centers, scales=1.0)

    big_centers = np.repeat(centers, 8, axis=0)
    attribute_to_actor(odf_actor, big_centers, "center")

    big_scales = np.repeat(scales, 8, axis=0)
    attribute_to_actor(odf_actor, big_scales, "scale")

    odf_actor_pd = odf_actor.GetMapper().GetInput()
=======
if __name__ == '__main__':
    centers = np.array([[0, -1, 0], [1.0, -1, 0], [2.0, -1, 0]])
    centers_2 = np.array([[0, -2, 0], [1.0, -2, 0], [2.0, -2, 0]])
    centers_3 = np.array([[0, -3, 0], [1.0, -3, 0], [2.0, -3, 0]])
    vecs = np.array([[0, 1, 0], [0, 1, 0], [0, 1, 0]])
    colors = np.array([[0, 0, 1], [0, 1, 0], [1, 0, 0]])
    scales = np.array([1.0, 2.0, 2.0])
    coeffs = np.array(
        [[0.2820735, 0.15236554, -0.04038717, -0.11270988, -0.04532376,
          0.14921817, 0.00257928, 0.0040734, -0.05313807, 0.03486542,
          0.04083064, 0.02105767, -0.04389586, -0.04302812, 0.1048641],
         [0.28549338, 0.0978267, -0.11544838, 0.12525354, -0.00126003,
          0.00320594, 0.04744155, -0.07141446, 0.03211689, 0.04711322,
          0.08064896, 0.00154299, 0.00086506, 0.00162543, -0.00444893],
         [0.28208936, -0.13133252, -0.04701012, -0.06303016, -0.0468775,
          0.02348355, 0.03991898, 0.02587433, 0.02645416, 0.00668765,
          0.00890633, 0.02189304, 0.00387415, 0.01665629, -0.01427194]])

    box_actor_texture = actor.box(centers=centers, scales=1.0)
    box_actor_uniform_1 = actor.box(centers=np.array([centers_2[0]]), scales=1.0)
    box_actor_uniform_2 = actor.box(centers=np.array([centers_2[1]]), scales=1.0)
    box_actor_uniform_3 = actor.box(centers=np.array([centers_2[2]]), scales=1.0)
    box_actor_template = actor.box(centers=centers_3, scales=1.0)

    big_centers = np.repeat(centers, 8, axis=0)
    attribute_to_actor(box_actor_texture, big_centers, 'center')
    attribute_to_actor(box_actor_template, np.repeat(centers_3, 8, axis=0), 'center')
    attribute_to_actor(box_actor_uniform_1, np.repeat(np.array([centers_2[0]]), 8, axis=0), 'center')
    attribute_to_actor(box_actor_uniform_2, np.repeat(np.array([centers_2[1]]), 8, axis=0), 'center')
    attribute_to_actor(box_actor_uniform_3, np.repeat(np.array([centers_2[2]]), 8, axis=0), 'center')

    big_scales = np.repeat(scales, 8, axis=0)
    attribute_to_actor(box_actor_texture, big_scales, 'scale')
    attribute_to_actor(box_actor_template, big_scales, 'scale')
    attribute_to_actor(box_actor_uniform_1, np.repeat(np.array([scales[0]]), 8, axis=0), 'scale')
    attribute_to_actor(box_actor_uniform_2, np.repeat(np.array([scales[1]]), 8, axis=0), 'scale')
    attribute_to_actor(box_actor_uniform_3, np.repeat(np.array([scales[2]]), 8, axis=0), 'scale')

    box_actor_uniform_1.GetShaderProperty().GetFragmentCustomUniforms(). \
        SetUniform1fv("coeffs", 15, coeffs[0])
    box_actor_uniform_2.GetShaderProperty().GetFragmentCustomUniforms(). \
        SetUniform1fv("coeffs", 15, coeffs[1])
    box_actor_uniform_3.GetShaderProperty().GetFragmentCustomUniforms(). \
        SetUniform1fv("coeffs", 15, coeffs[2])

    actor_box = box_actor_texture.GetMapper().GetInput()
>>>>>>> 0e0c1d71

    # fmt: off
    uv_vals = np.array(
        [
            [0, 2 / 3], [0, 1], [1, 1], [1, 2 / 3],
            [0, 2 / 3], [0, 1], [1, 1], [1, 2 / 3],  # glyph1
            [0, 1 / 3], [0, 2 / 3], [1, 2 / 3], [1, 1 / 3],
            [0, 1 / 3], [0, 2 / 3], [1, 2 / 3], [1, 1 / 3],  # glyph2
            [0, 0], [0, 1 / 3], [1, 1 / 3], [1, 0],
            [0, 0], [0, 1 / 3], [1, 1 / 3], [1, 0]  # glyph3
        ]
    )
    # fmt: on

    num_pnts = uv_vals.shape[0]

    t_coords = FloatArray()
    t_coords.SetNumberOfComponents(2)
    t_coords.SetNumberOfTuples(num_pnts)
    [t_coords.SetTuple(i, uv_vals[i]) for i in range(num_pnts)]

<<<<<<< HEAD
    set_polydata_tcoords(odf_actor_pd, t_coords)

    min = -1
    max = 1
    newmin = 0
    newmax = 255
    arr = (coeffs - min) * ((newmax - newmin) / (max - min)) + newmin
=======
    set_polydata_tcoords(actor_box, t_coords)

    arr = (
            np.array(
                [[0.2820735, 0.15236554, -0.04038717, -0.11270988, -0.04532376,
                  0.14921817, 0.00257928, 0.0040734, -0.05313807, 0.03486542,
                  0.04083064, 0.02105767, -0.04389586, -0.04302812, 0.1048641],
                 [0.28549338, 0.0978267, -0.11544838, 0.12525354, -0.00126003,
                  0.00320594, 0.04744155, -0.07141446, 0.03211689, 0.04711322,
                  0.08064896, 0.00154299, 0.00086506, 0.00162543, -0.00444893],
                 [0.28208936, -0.13133252, -0.04701012, -0.06303016,
                  -0.0468775, 0.02348355, 0.03991898, 0.02587433, 0.02645416,
                  0.00668765, 0.00890633, 0.02189304, 0.00387415, 0.01665629,
                  -0.01427194]])
    )

    minmax = np.array([arr.min(axis=1), arr.max(axis=1)]).T
    big_minmax = np.repeat(minmax, 8, axis=0)
    attribute_to_actor(box_actor_texture, big_minmax, 'minmax')

    min = arr.min(axis=1)
    max = arr.max(axis=1)
    newmin = 0
    newmax = 1
    arr = np.array([(arr[i] - min[i])*((newmax - newmin) / (max[i] - min[i])) + newmin for i in range(arr.shape[0])])
    arr *= 255
    print(arr.astype(np.uint8))
>>>>>>> 0e0c1d71
    grid = numpy_to_vtk_image_data(arr.astype(np.uint8))

    texture = Texture()
    texture.SetInputDataObject(grid)
    texture.Update()

<<<<<<< HEAD
    odf_actor.GetProperty().SetTexture("texture0", texture)
=======
    box_actor_texture.GetProperty().SetTexture("texture0", texture)
    box_actor_texture.GetShaderProperty().GetFragmentCustomUniforms()\
        .SetUniformf("k", 15)  # number of coefficients per glyph
    # =========================================================================

    vs_dec = \
        """
        in vec3 center;
        in float scale;
        in vec2 minmax;

        out vec4 vertexMCVSOutput;
        out vec3 centerMCVSOutput;
        out float scaleVSOutput;
        out vec2 minmaxVSOutput;
        """

    vs_impl = \
        """
        vertexMCVSOutput = vertexMC;
        centerMCVSOutput = center;
        scaleVSOutput = scale;
        minmaxVSOutput = minmax;
        vec3 camPos = -MCVCMatrix[3].xyz * mat3(MCVCMatrix);
        """

    shader_to_actor(box_actor_texture, 'vertex', decl_code=vs_dec, impl_code=vs_impl)
    shader_to_actor(box_actor_template, 'vertex', decl_code=vs_dec, impl_code=vs_impl)
    shader_to_actor(box_actor_uniform_1, 'vertex', decl_code=vs_dec, impl_code=vs_impl)
    shader_to_actor(box_actor_uniform_2, 'vertex', decl_code=vs_dec, impl_code=vs_impl)
    shader_to_actor(box_actor_uniform_3, 'vertex', decl_code=vs_dec, impl_code=vs_impl)

    fs_vars_dec = \
        """
        in vec4 vertexMCVSOutput;
        in vec3 centerMCVSOutput;
        in float scaleVSOutput;
        in vec2 minmaxVSOutput;
        uniform samplerCube texture_0;

        uniform mat4 MCVCMatrix;
        """

    sdf_map = \
        """

        #define PI 3.1415926535898

        // Clenshaw Legendre normalized
        float Pgn(int l, int m, float x)
        {
            float p0 = 0., p1 = 0., p2 = 0.;

            for (int k = l; k >= 0; k--)
            {
                float k1 = float(k + 1);
                float m1 = float(2 * m) + k1;
                float m2 = float(2 * (m + k) + 1);
>>>>>>> 0e0c1d71

    # TODO: Set int uniform
    odf_actor.GetShaderProperty().GetFragmentCustomUniforms().SetUniformf(
        "numCoeffs", 15
    )

    vs_dec = """
    in vec3 center;
    in float scale;

    out vec4 vertexMCVSOutput;
    out vec3 centerMCVSOutput;
    out float scaleVSOutput;
    """

    vs_impl = """
    vertexMCVSOutput = vertexMC;
    centerMCVSOutput = center;
    scaleVSOutput = scale;
    vec3 camPos = -MCVCMatrix[3].xyz * mat3(MCVCMatrix);
    """

    shader_to_actor(odf_actor, "vertex", decl_code=vs_dec, impl_code=vs_impl)

    fs_defs = "#define PI 3.1415926535898"

    fs_unifs = """
    uniform mat4 MCVCMatrix;
    uniform samplerCube texture_0;
    //uniform int k;
    """

    fs_vs_vars = """
    in vec4 vertexMCVSOutput;
    in vec3 centerMCVSOutput;
    in float scaleVSOutput;
    """

    coeffs_norm = """
    float coeffsNorm(float coef)
    {
        float min = 0;
        float max = 1;
        float newMin = -1;
        float newMax = 1;
        return (coef - min) * ((newMax - newMin) / (max - min)) + newMin;
    }
    """

    # Clenshaw Legendre normalized
    legendre_polys = """
    float Pgn(int l, int m, float x)
    {
        float p0 = 0;
        float p1 = 0;
        float p2 = 0;

        for (int k = l; k >= 0; k--)
        {
            float k1 = float(k + 1);
            float m1 = float(2 * m) + k1;
            float m2 = float(2 * (m + k) + 1);

            p2 = p1;
            p1 = p0;
            p0 = 0;

            if (l == m + k)
                p0 = 1;

            float u0 = sqrt((m2 * (m2 + 2)) / (k1 * m1));

            float u1 = sqrt((k1 * m1 * (m2 + 4)) / ((k1 + 1) * (m1 + 1) * m2));

            p0 += p1 * u0 * x;
            p0 -= u1 * p2;
        }

        for (int k = 1; k <= m; k++)
        {
            p0 *= sqrt((1 - .5 / float(k)) * (1 - x) * (1 + x));
        }

        p0 *= sqrt((.5 * float(m) + .25) / PI);

        return p0;
    }
    """

    spherical_harmonics = """
    float SH(in int l, in int m, in vec3 s)
    {
        vec3 ns = normalize(s);

<<<<<<< HEAD
        if (m < 0) {
            m = -m;
=======
            float r = pow(-1.0, float(m)) * cos(float(m) * phi) * pl;
            if (m != 0) {
                r *= sqrt(2.0);
            }
            return r;
        }
        
        float coef_norm( in float coef)
        {
            float min = 0;
            float max = 1;
            float newmin = minmaxVSOutput.x;//-0.13133252;
            float newmax = minmaxVSOutput.y;//0.28208936;
            return (coef - min) * ((newmax - newmin) / (max - min)) + newmin;
>>>>>>> 0e0c1d71
        }
    """

<<<<<<< HEAD
        // spherical coordinates
        float thetax = ns.y;
        float phi = atan(ns.z, ns.x) + PI / 2.;

        float pl = Pgn(l, m, thetax);
=======
    map_function_tex =  \
        """
        vec3 map( in vec3 p )
        {
            p = p - centerMCVSOutput;
            vec3 p00 = p;

            float r, d; vec3 n, s, res;

            #define SHAPE (vec3(d-abs(r), sign(r),d))
            //#define SHAPE (vec3(d-0.35, -1.0+2.0*clamp(0.5 + 16.0*r,0.0,1.0),d))
            d=length(p00);
            n=p00/d;     
            // ================================================================
            float i = 1/(k*2);
            float c = texture(texture0, vec2(i, tcoordVCVSOutput.y)).x;
            r = coef_norm(c)*SH(0, 0, n);
            
            c = texture(texture0, vec2(i+1/k, tcoordVCVSOutput.y)).x;
            r += coef_norm(c)*SH(2, -2, n);
            
            c = texture(texture0, vec2(i+2/k, tcoordVCVSOutput.y)).x;
            r += coef_norm(c)*SH(2, -1, n);
            
            c = texture(texture0, vec2(i+3/k, tcoordVCVSOutput.y)).x;
            r += coef_norm(c)*SH(2, 0, n);
            
            c = texture(texture0, vec2(i+4/k, tcoordVCVSOutput.y)).x;
            r += coef_norm(c)*SH(2, 1, n);
            
            c = texture(texture0, vec2(i+5/k, tcoordVCVSOutput.y)).x;
            r += coef_norm(c)*SH(2, 2, n);
            
            c = texture(texture0, vec2(i+6/k, tcoordVCVSOutput.y)).x;
            r += coef_norm(c)*SH(4, -4, n);
            
            c = texture(texture0, vec2(i+7/k, tcoordVCVSOutput.y)).x;
            r += coef_norm(c)*SH(4, -3, n);
            
            c = texture(texture0, vec2(i+8/k, tcoordVCVSOutput.y)).x;
            r += coef_norm(c)*SH(4, -2, n);
            
            c = texture(texture0, vec2(i+9/k, tcoordVCVSOutput.y)).x;
            r += coef_norm(c)*SH(4, -1, n);
            
            c = texture(texture0, vec2(i+10/k, tcoordVCVSOutput.y)).x;
            r += coef_norm(c)*SH(4, 0, n);
            
            c = texture(texture0, vec2(i+11/k, tcoordVCVSOutput.y)).x;
            r += coef_norm(c)*SH(4, 1, n);
            
            c = texture(texture0, vec2(i+12/k, tcoordVCVSOutput.y)).x;
            r += coef_norm(c)*SH(4, 2, n);
            
            c = texture(texture0, vec2(i+13/k, tcoordVCVSOutput.y)).x;
            r += coef_norm(c)*SH(4, 3, n);
            
            c = texture(texture0, vec2(i+14/k, tcoordVCVSOutput.y)).x;
            r += coef_norm(c)*SH(4, 4, n);
            
            r *= scaleVSOutput;
            // ================================================================
            s = SHAPE; res = s;
            return vec3( res.x, 0.5+0.5*res.y, res.z );
        }
        """

    map_function_unif = \
        """
        vec3 map( in vec3 p )
        {
            p = p - centerMCVSOutput;vec3
            p00 = p;
            float r, d;
            vec3 n, s, res;
            # define SHAPE (vec3(d-abs(r), sign(r),d))
            d = length(p00);
            n = p00 / d;
            float
            sc = scaleVSOutput;
            r = coeffs[0] * SH(0, 0, n) * sc;
            r += coeffs[1] * SH(2, -2, n) * sc;
            r += coeffs[2] * SH(2, -1, n) * sc;
            r += coeffs[3] * SH(2, 0, n) * sc;
            r += coeffs[4] * SH(2, 1, n) * sc;
            r += coeffs[5] * SH(2, 2, n) * sc;
            r += coeffs[6] * SH(4, -4, n) * sc;
            r += coeffs[7] * SH(4, -3, n) * sc;
            r += coeffs[8] * SH(4, -2, n) * sc;
            r += coeffs[9] * SH(4, -1, n) * sc;
            r += coeffs[10] * SH(4, 0, n) * sc;
            r += coeffs[11] * SH(4, 1, n) * sc;
            r += coeffs[12] * SH(4, 2, n) * sc;
            r += coeffs[13] * SH(4, 3, n) * sc;
            r += coeffs[14] * SH(4, 4, n) * sc;
            s = SHAPE;
            res = s;
            return vec3(res.x, 0.5 + 0.5 * res.y, res.z);
            }
        """

    map_function_templ_1 = \
        """
        vec3 map( in vec3 p )
        {
            p = p - centerMCVSOutput;vec3
            p00 = p;
            float r, d;
            vec3 n, s, res;
            # define SHAPE (vec3(d-abs(r), sign(r),d))
            d = length(p00);
            n = p00 / d;
            float
            sc = scaleVSOutput;
        """

    coeffs_1 = \
        """
        float coeffs[15] = float[15](0.2820735, 0.15236554, -0.04038717,
        -0.11270988, -0.04532376, 0.14921817, 0.00257928, 
        0.0040734, -0.05313807, 0.03486542, 0.04083064, 0.02105767, 
        -0.04389586, -0.04302812, 0.1048641);
        """

    coeffs_2 = \
        """
        float coeffs[15] = float[15](0.28549338, 0.0978267, -0.11544838,
        0.12525354, -0.00126003, 0.00320594, 0.04744155, -0.07141446,
        0.03211689, 0.04711322, 0.08064896, 0.00154299, 0.00086506, 0.00162543,
        -0.00444893);
        """

    coeffs_3 = \
        """
        float coeffs[15] = float[15](0.28208936, -0.13133252, -0.04701012,
        -0.06303016, -0.0468775, 0.02348355, 0.03991898, 0.02587433,
        0.02645416, 0.00668765, 0.00890633, 0.02189304, 0.00387415, 0.01665629,
        -0.01427194);
        """

    map_function_templ_2 = \
        """
            r = coeffs[0] * SH(0, 0, n) * sc;
            r += coeffs[1] * SH(2, -2, n) * sc;
            r += coeffs[2] * SH(2, -1, n) * sc;
            r += coeffs[3] * SH(2, 0, n) * sc;
            r += coeffs[4] * SH(2, 1, n) * sc;
            r += coeffs[5] * SH(2, 2, n) * sc;
            r += coeffs[6] * SH(4, -4, n) * sc;
            r += coeffs[7] * SH(4, -3, n) * sc;
            r += coeffs[8] * SH(4, -2, n) * sc;
            r += coeffs[9] * SH(4, -1, n) * sc;
            r += coeffs[10] * SH(4, 0, n) * sc;
            r += coeffs[11] * SH(4, 1, n) * sc;
            r += coeffs[12] * SH(4, 2, n) * sc;
            r += coeffs[13] * SH(4, 3, n) * sc;
            r += coeffs[14] * SH(4, 4, n) * sc;
            s = SHAPE;
            res = s;
            return vec3(res.x, 0.5 + 0.5 * res.y, res.z);
            }
        """

    central_diffs_normal = \
        """
        vec3 centralDiffsNormals(in vec3 pos)
        {
            //vec2 e = vec2(1.0,-1.0)*0.5773*0.0005;
            vec2 e = vec2(0.001, -1.0);
            return normalize( e.xyy*map( pos + e.xyy ).x +
                              e.yyx*map( pos + e.yyx ).x +
                              e.yxy*map( pos + e.yxy ).x +
                              e.xxx*map( pos + e.xxx ).x );
        }
        """
>>>>>>> 0e0c1d71

        float r = pow(-1, float(m)) * cos(float(m) * phi) * pl;

        /*
        if (m != 0) {
            r *= sqrt(2);
        }
        */

        return r;
    }
    """

    sdf_map = """
    vec3 map( in vec3 p )
    {
        p = p - centerMCVSOutput;
        vec3 p00 = p;

<<<<<<< HEAD
        float r, d; vec3 n, s, res;

        #define SHAPE (vec3(d-abs(r), sign(r),d))
        //#define SHAPE (vec3(d-0.35, -1.0+2.0*clamp(0.5 + 16.0*r,0.0,1.0),d))
        d=length(p00);
        n=p00 / d;
        // ================================================================
        float i = 1 / (numCoeffs * 2);
=======
    fs_dec = compose_shader([fs_vars_dec, sdf_map, map_function_tex,
                             central_diffs_normal, cast_ray, blinn_phong_model])
    fs_dec_2 = compose_shader([fs_vars_dec, sdf_map, map_function_unif,
                             central_diffs_normal, cast_ray,
                             blinn_phong_model])
    fs_dec_t1 = compose_shader([fs_vars_dec, sdf_map, map_function_templ_1,
                               coeffs_1, map_function_templ_2,
                               central_diffs_normal, cast_ray,
                               blinn_phong_model])
    fs_dec_t2 = compose_shader([fs_vars_dec, sdf_map, map_function_templ_1,
                                coeffs_2, map_function_templ_2,
                                central_diffs_normal, cast_ray,
                                blinn_phong_model])
    fs_dec_t3 = compose_shader([fs_vars_dec, sdf_map, map_function_templ_1,
                                coeffs_3, map_function_templ_2,
                                central_diffs_normal, cast_ray,
                                blinn_phong_model])

    shader_to_actor(box_actor_texture, 'fragment', decl_code=fs_dec, debug=False)
    shader_to_actor(box_actor_uniform_1, 'fragment', decl_code=fs_dec_2)
    shader_to_actor(box_actor_uniform_2, 'fragment', decl_code=fs_dec_2)
    shader_to_actor(box_actor_uniform_3, 'fragment', decl_code=fs_dec_2)
    shader_to_actor(box_actor_template, 'fragment', decl_code=fs_dec_t3)
>>>>>>> 0e0c1d71

        float c = texture(texture0, vec2(i, tcoordVCVSOutput.y)).x;
        r = coeffsNorm(c) * SH(0, 0, n);

        c = texture(texture0, vec2(i + 1 / numCoeffs, tcoordVCVSOutput.y)).x;
        r += coeffsNorm(c) * SH(2, -2, n);

        c = texture(texture0, vec2(i + 2 / numCoeffs, tcoordVCVSOutput.y)).x;
        r += coeffsNorm(c) * SH(2, -1, n);

        c = texture(texture0, vec2(i + 3 / numCoeffs, tcoordVCVSOutput.y)).x;
        r += coeffsNorm(c) * SH(2, 0, n);

        c = texture(texture0, vec2(i + 4 / numCoeffs, tcoordVCVSOutput.y)).x;
        r += coeffsNorm(c) * SH(2, 1, n);

        c = texture(texture0, vec2(i + 5 / numCoeffs, tcoordVCVSOutput.y)).x;
        r += coeffsNorm(c) * SH(2, 2, n);

        c = texture(texture0, vec2(i + 6 / numCoeffs, tcoordVCVSOutput.y)).x;
        r += coeffsNorm(c) * SH(4, -4, n);

        c = texture(texture0, vec2(i + 7 / numCoeffs, tcoordVCVSOutput.y)).x;
        r += coeffsNorm(c) * SH(4, -3, n);

        c = texture(texture0, vec2(i + 8 / numCoeffs, tcoordVCVSOutput.y)).x;
        r += coeffsNorm(c) * SH(4, -2, n);

        c = texture(texture0, vec2(i + 9 / numCoeffs, tcoordVCVSOutput.y)).x;
        r += coeffsNorm(c) * SH(4, -1, n);

        c = texture(texture0, vec2(i + 10 / numCoeffs, tcoordVCVSOutput.y)).x;
        r += coeffsNorm(c) * SH(4, 0, n);

<<<<<<< HEAD
        c = texture(texture0, vec2(i + 11 / numCoeffs, tcoordVCVSOutput.y)).x;
        r += coeffsNorm(c) * SH(4, 1, n);

        c = texture(texture0, vec2(i + 12 / numCoeffs, tcoordVCVSOutput.y)).x;
        r += coeffsNorm(c) * SH(4, 2, n);

        c = texture(texture0, vec2(i + 13 / numCoeffs, tcoordVCVSOutput.y)).x;
        r += coeffsNorm(c) * SH(4, 3, n);

        c = texture(texture0, vec2(i + 14 / numCoeffs, tcoordVCVSOutput.y)).x;
        r += coeffsNorm(c) * SH(4, 4, n);

        r *= scaleVSOutput;
        // ================================================================
        s = SHAPE;
        res = s;
        return vec3(res.x, .5 + .5 * res.y, res.z);
    }
    """

    central_diffs_normals = """
    vec3 centralDiffsNormals(in vec3 pos)
    {
        //vec2 e = vec2(1.0,-1.0)*0.5773*0.0005;
        vec2 e = vec2(.001, -1);
        return normalize(
            e.xyy * map(pos + e.xyy).x + e.yyx * map(pos + e.yyx).x +
            e.yxy * map(pos + e.yxy).x + e.xxx * map(pos + e.xxx).x );
    }
    """

    """
    central_diffs_normals = import_fury_shader(
        os.path.join("sdf", "central_diffs.frag")
    )
    """

    cast_ray = """
    vec3 castRay(in vec3 ro, vec3 rd)
    {
        vec3 res = vec3(1e10, -1, 1);

        float maxd = 4;
        float h = 1;
        float t = 0;
        vec2  m = vec2(-1);

        for(int i = 0; i < 2000; i++)
=======
            // ================================================================
            fragOutput0 = vec4( vec3(1,1,0)*lin, 1.0);
            // ================================================================
        }
        else
>>>>>>> 0e0c1d71
        {
            if(h < .01 || t > maxd)
                break;
            vec3 res = map(ro + rd * t);
            h = res.x;
            m = res.yz;
            t += h * .1;
        }

        if(t < maxd && t < res.x)
            res = vec3(t, m);

        return res;
    }
    """

    blinn_phong_model = import_fury_shader(
        os.path.join("lighting", "blinn_phong_model.frag")
    )

    # fmt: off
    fs_dec = compose_shader([
        fs_defs, fs_unifs, fs_vs_vars, coeffs_norm, legendre_polys,
        spherical_harmonics, sdf_map, central_diffs_normals, cast_ray,
        blinn_phong_model
    ])
    # fmt: on

    shader_to_actor(odf_actor, "fragment", decl_code=fs_dec, debug=False)

    sdf_frag_impl = """
    vec3 pnt = vertexMCVSOutput.xyz;

    // Ray Origin
    // Camera position in world space
    vec3 ro = (-MCVCMatrix[3] * MCVCMatrix).xyz;

    // Ray Direction
    vec3 rd = normalize(pnt - ro);

    // Light Direction
    vec3 ld = normalize(ro - pnt);

<<<<<<< HEAD
    ro += pnt - ro;

    vec3 t = castRay(ro, rd);
=======
    shader_to_actor(box_actor_texture, 'fragment', impl_code=sdf_frag_impl, block='picking')
    shader_to_actor(box_actor_uniform_1, 'fragment', impl_code=sdf_frag_impl, block='light')
    shader_to_actor(box_actor_uniform_2, 'fragment', impl_code=sdf_frag_impl, block='light')
    shader_to_actor(box_actor_uniform_3, 'fragment', impl_code=sdf_frag_impl, block='light')
    shader_to_actor(box_actor_template, 'fragment', impl_code=sdf_frag_impl, block='light')

    show_manager = window.ShowManager(size=(700, 500))
    show_manager.scene.background([255, 255, 255])
    show_manager.scene.add(box_actor_texture)
    show_manager.scene.add(box_actor_uniform_1)
    show_manager.scene.add(box_actor_uniform_2)
    show_manager.scene.add(box_actor_uniform_3)
    show_manager.scene.add(box_actor_template)
>>>>>>> 0e0c1d71

    if(t.y > -.5)
    {
        vec3 pos = ro + t.y * rd;

        vec3 normal = centralDiffsNormals(pos);

        float occ = clamp(2 * t.z, 0, 1);
        //float sss = pow(clamp(1 + dot(normal, rd), 0, 1), 1);
        float sss = clamp(1 + dot(normal, rd), 0, 1);

        // lights
        vec3 lin  = 2.5 * occ * vec3(1) * (.6 + .4 * normal.y);
        lin += 1 * sss * vec3(1, .95, .7) * occ;

        vec3 mater = .5 * mix(vec3(1, 1, 0), vec3(1), t.y);

        // ================================================================
        fragOutput0 = vec4(vec3(1, 0, 0) * lin, opacity);
        // ================================================================
    }
    else
    {
        discard;
    }
    """

    shader_to_actor(
        odf_actor, "fragment", impl_code=sdf_frag_impl, block="picking"
    )

    show_man.scene.add(odf_actor)

    sphere = get_sphere("repulsion724")

    # sh_basis = "descoteaux07"
    sh_basis = "tournier07"
    sh_order = 4

    sh = np.zeros((3, 1, 1, 15))
    sh[0, 0, 0, :] = coeffs[0, :]
    sh[1, 0, 0, :] = coeffs[1, :]
    sh[2, 0, 0, :] = coeffs[2, :]

    tensor_sf = sh_to_sf(
        sh, sh_order=sh_order, basis_type=sh_basis, sphere=sphere
    )

    odf_slicer_actor = actor.odf_slicer(
        tensor_sf, sphere=sphere, scale=0.5, colormap="plasma"
    )

    show_man.scene.add(odf_slicer_actor)

    show_man.start()<|MERGE_RESOLUTION|>--- conflicted
+++ resolved
@@ -17,44 +17,7 @@
 )
 from fury.utils import numpy_to_vtk_image_data, set_polydata_tcoords
 
-if __name__ == "__main__":
-    show_man = window.ShowManager(size=(1920, 1080))
-    show_man.scene.background((1, 1, 1))
-
-    # fmt: off
-    coeffs = np.array([
-        [
-            0.2820735, 0.15236554, -0.04038717, -0.11270988, -0.04532376,
-            0.14921817, 0.00257928, 0.0040734, -0.05313807, 0.03486542,
-            0.04083064, 0.02105767, -0.04389586, -0.04302812, 0.1048641
-        ],
-        [
-            0.28549338, 0.0978267, -0.11544838, 0.12525354, -0.00126003,
-            0.00320594, 0.04744155, -0.07141446, 0.03211689, 0.04711322,
-            0.08064896, 0.00154299, 0.00086506, 0.00162543, -0.00444893
-        ],
-        [
-            0.28208936, -0.13133252, -0.04701012, -0.06303016, -0.0468775,
-            0.02348355, 0.03991898, 0.02587433, 0.02645416, 0.00668765,
-            0.00890633, 0.02189304, 0.00387415, 0.01665629, -0.01427194
-        ]
-    ])
-    # fmt: on
-
-    centers = np.array([[0, -1, 0], [1, -1, 0], [2, -1, 0]])
-    scales = np.array([1, 2, 2])
-
-<<<<<<< HEAD
-    odf_actor = actor.box(centers=centers, scales=1.0)
-
-    big_centers = np.repeat(centers, 8, axis=0)
-    attribute_to_actor(odf_actor, big_centers, "center")
-
-    big_scales = np.repeat(scales, 8, axis=0)
-    attribute_to_actor(odf_actor, big_scales, "scale")
-
-    odf_actor_pd = odf_actor.GetMapper().GetInput()
-=======
+
 if __name__ == '__main__':
     centers = np.array([[0, -1, 0], [1.0, -1, 0], [2.0, -1, 0]])
     centers_2 = np.array([[0, -2, 0], [1.0, -2, 0], [2.0, -2, 0]])
@@ -101,9 +64,7 @@
         SetUniform1fv("coeffs", 15, coeffs[2])
 
     actor_box = box_actor_texture.GetMapper().GetInput()
->>>>>>> 0e0c1d71
-
-    # fmt: off
+
     uv_vals = np.array(
         [
             [0, 2 / 3], [0, 1], [1, 1], [1, 2 / 3],
@@ -123,16 +84,7 @@
     t_coords.SetNumberOfTuples(num_pnts)
     [t_coords.SetTuple(i, uv_vals[i]) for i in range(num_pnts)]
 
-<<<<<<< HEAD
     set_polydata_tcoords(odf_actor_pd, t_coords)
-
-    min = -1
-    max = 1
-    newmin = 0
-    newmax = 255
-    arr = (coeffs - min) * ((newmax - newmin) / (max - min)) + newmin
-=======
-    set_polydata_tcoords(actor_box, t_coords)
 
     arr = (
             np.array(
@@ -159,16 +111,12 @@
     arr = np.array([(arr[i] - min[i])*((newmax - newmin) / (max[i] - min[i])) + newmin for i in range(arr.shape[0])])
     arr *= 255
     print(arr.astype(np.uint8))
->>>>>>> 0e0c1d71
     grid = numpy_to_vtk_image_data(arr.astype(np.uint8))
 
     texture = Texture()
     texture.SetInputDataObject(grid)
     texture.Update()
 
-<<<<<<< HEAD
-    odf_actor.GetProperty().SetTexture("texture0", texture)
-=======
     box_actor_texture.GetProperty().SetTexture("texture0", texture)
     box_actor_texture.GetShaderProperty().GetFragmentCustomUniforms()\
         .SetUniformf("k", 15)  # number of coefficients per glyph
@@ -222,69 +170,6 @@
         {
             float p0 = 0., p1 = 0., p2 = 0.;
 
-            for (int k = l; k >= 0; k--)
-            {
-                float k1 = float(k + 1);
-                float m1 = float(2 * m) + k1;
-                float m2 = float(2 * (m + k) + 1);
->>>>>>> 0e0c1d71
-
-    # TODO: Set int uniform
-    odf_actor.GetShaderProperty().GetFragmentCustomUniforms().SetUniformf(
-        "numCoeffs", 15
-    )
-
-    vs_dec = """
-    in vec3 center;
-    in float scale;
-
-    out vec4 vertexMCVSOutput;
-    out vec3 centerMCVSOutput;
-    out float scaleVSOutput;
-    """
-
-    vs_impl = """
-    vertexMCVSOutput = vertexMC;
-    centerMCVSOutput = center;
-    scaleVSOutput = scale;
-    vec3 camPos = -MCVCMatrix[3].xyz * mat3(MCVCMatrix);
-    """
-
-    shader_to_actor(odf_actor, "vertex", decl_code=vs_dec, impl_code=vs_impl)
-
-    fs_defs = "#define PI 3.1415926535898"
-
-    fs_unifs = """
-    uniform mat4 MCVCMatrix;
-    uniform samplerCube texture_0;
-    //uniform int k;
-    """
-
-    fs_vs_vars = """
-    in vec4 vertexMCVSOutput;
-    in vec3 centerMCVSOutput;
-    in float scaleVSOutput;
-    """
-
-    coeffs_norm = """
-    float coeffsNorm(float coef)
-    {
-        float min = 0;
-        float max = 1;
-        float newMin = -1;
-        float newMax = 1;
-        return (coef - min) * ((newMax - newMin) / (max - min)) + newMin;
-    }
-    """
-
-    # Clenshaw Legendre normalized
-    legendre_polys = """
-    float Pgn(int l, int m, float x)
-    {
-        float p0 = 0;
-        float p1 = 0;
-        float p2 = 0;
-
         for (int k = l; k >= 0; k--)
         {
             float k1 = float(k + 1);
@@ -322,17 +207,23 @@
     {
         vec3 ns = normalize(s);
 
-<<<<<<< HEAD
         if (m < 0) {
             m = -m;
-=======
+        }
+
+        // spherical coordinates
+        float thetax = ns.y;
+        float phi = atan(ns.z, ns.x) + PI / 2.;
+
+        float pl = Pgn(l, m, thetax);
+
             float r = pow(-1.0, float(m)) * cos(float(m) * phi) * pl;
             if (m != 0) {
                 r *= sqrt(2.0);
             }
             return r;
         }
-        
+
         float coef_norm( in float coef)
         {
             float min = 0;
@@ -340,17 +231,9 @@
             float newmin = minmaxVSOutput.x;//-0.13133252;
             float newmax = minmaxVSOutput.y;//0.28208936;
             return (coef - min) * ((newmax - newmin) / (max - min)) + newmin;
->>>>>>> 0e0c1d71
         }
     """
 
-<<<<<<< HEAD
-        // spherical coordinates
-        float thetax = ns.y;
-        float phi = atan(ns.z, ns.x) + PI / 2.;
-
-        float pl = Pgn(l, m, thetax);
-=======
     map_function_tex =  \
         """
         vec3 map( in vec3 p )
@@ -358,59 +241,59 @@
             p = p - centerMCVSOutput;
             vec3 p00 = p;
 
-            float r, d; vec3 n, s, res;
+        float r, d; vec3 n, s, res;
 
             #define SHAPE (vec3(d-abs(r), sign(r),d))
             //#define SHAPE (vec3(d-0.35, -1.0+2.0*clamp(0.5 + 16.0*r,0.0,1.0),d))
             d=length(p00);
-            n=p00/d;     
+            n=p00/d;
             // ================================================================
             float i = 1/(k*2);
             float c = texture(texture0, vec2(i, tcoordVCVSOutput.y)).x;
             r = coef_norm(c)*SH(0, 0, n);
-            
+
             c = texture(texture0, vec2(i+1/k, tcoordVCVSOutput.y)).x;
             r += coef_norm(c)*SH(2, -2, n);
-            
+
             c = texture(texture0, vec2(i+2/k, tcoordVCVSOutput.y)).x;
             r += coef_norm(c)*SH(2, -1, n);
-            
+
             c = texture(texture0, vec2(i+3/k, tcoordVCVSOutput.y)).x;
             r += coef_norm(c)*SH(2, 0, n);
-            
+
             c = texture(texture0, vec2(i+4/k, tcoordVCVSOutput.y)).x;
             r += coef_norm(c)*SH(2, 1, n);
-            
+
             c = texture(texture0, vec2(i+5/k, tcoordVCVSOutput.y)).x;
             r += coef_norm(c)*SH(2, 2, n);
-            
+
             c = texture(texture0, vec2(i+6/k, tcoordVCVSOutput.y)).x;
             r += coef_norm(c)*SH(4, -4, n);
-            
+
             c = texture(texture0, vec2(i+7/k, tcoordVCVSOutput.y)).x;
             r += coef_norm(c)*SH(4, -3, n);
-            
+
             c = texture(texture0, vec2(i+8/k, tcoordVCVSOutput.y)).x;
             r += coef_norm(c)*SH(4, -2, n);
-            
+
             c = texture(texture0, vec2(i+9/k, tcoordVCVSOutput.y)).x;
             r += coef_norm(c)*SH(4, -1, n);
-            
+
             c = texture(texture0, vec2(i+10/k, tcoordVCVSOutput.y)).x;
             r += coef_norm(c)*SH(4, 0, n);
-            
+
             c = texture(texture0, vec2(i+11/k, tcoordVCVSOutput.y)).x;
             r += coef_norm(c)*SH(4, 1, n);
-            
+
             c = texture(texture0, vec2(i+12/k, tcoordVCVSOutput.y)).x;
             r += coef_norm(c)*SH(4, 2, n);
-            
+
             c = texture(texture0, vec2(i+13/k, tcoordVCVSOutput.y)).x;
             r += coef_norm(c)*SH(4, 3, n);
-            
+
             c = texture(texture0, vec2(i+14/k, tcoordVCVSOutput.y)).x;
             r += coef_norm(c)*SH(4, 4, n);
-            
+
             r *= scaleVSOutput;
             // ================================================================
             s = SHAPE; res = s;
@@ -470,8 +353,8 @@
     coeffs_1 = \
         """
         float coeffs[15] = float[15](0.2820735, 0.15236554, -0.04038717,
-        -0.11270988, -0.04532376, 0.14921817, 0.00257928, 
-        0.0040734, -0.05313807, 0.03486542, 0.04083064, 0.02105767, 
+        -0.11270988, -0.04532376, 0.14921817, 0.00257928,
+        0.0040734, -0.05313807, 0.03486542, 0.04083064, 0.02105767,
         -0.04389586, -0.04302812, 0.1048641);
         """
 
@@ -514,48 +397,54 @@
             }
         """
 
-    central_diffs_normal = \
-        """
-        vec3 centralDiffsNormals(in vec3 pos)
-        {
-            //vec2 e = vec2(1.0,-1.0)*0.5773*0.0005;
-            vec2 e = vec2(0.001, -1.0);
-            return normalize( e.xyy*map( pos + e.xyy ).x +
-                              e.yyx*map( pos + e.yyx ).x +
-                              e.yxy*map( pos + e.yxy ).x +
-                              e.xxx*map( pos + e.xxx ).x );
-        }
-        """
->>>>>>> 0e0c1d71
-
-        float r = pow(-1, float(m)) * cos(float(m) * phi) * pl;
-
-        /*
-        if (m != 0) {
-            r *= sqrt(2);
-        }
-        */
-
-        return r;
+    central_diffs_normals = """
+    vec3 centralDiffsNormals(in vec3 pos)
+    {
+        //vec2 e = vec2(1.0,-1.0)*0.5773*0.0005;
+        vec2 e = vec2(.001, -1);
+        return normalize(
+            e.xyy * map(pos + e.xyy).x + e.yyx * map(pos + e.yyx).x +
+            e.yxy * map(pos + e.yxy).x + e.xxx * map(pos + e.xxx).x );
     }
     """
 
-    sdf_map = """
-    vec3 map( in vec3 p )
+    """
+    central_diffs_normals = import_fury_shader(
+        os.path.join("sdf", "central_diffs.frag")
+    )
+    """
+
+    cast_ray = """
+    vec3 castRay(in vec3 ro, vec3 rd)
     {
-        p = p - centerMCVSOutput;
-        vec3 p00 = p;
-
-<<<<<<< HEAD
-        float r, d; vec3 n, s, res;
-
-        #define SHAPE (vec3(d-abs(r), sign(r),d))
-        //#define SHAPE (vec3(d-0.35, -1.0+2.0*clamp(0.5 + 16.0*r,0.0,1.0),d))
-        d=length(p00);
-        n=p00 / d;
-        // ================================================================
-        float i = 1 / (numCoeffs * 2);
-=======
+        vec3 res = vec3(1e10, -1, 1);
+
+        float maxd = 4;
+        float h = 1;
+        float t = 0;
+        vec2  m = vec2(-1);
+
+        for(int i = 0; i < 2000; i++)
+        {
+            if(h < .01 || t > maxd)
+                break;
+            vec3 res = map(ro + rd * t);
+            h = res.x;
+            m = res.yz;
+            t += h * .1;
+        }
+
+        if(t < maxd && t < res.x)
+            res = vec3(t, m);
+
+        return res;
+    }
+    """
+
+    blinn_phong_model = import_fury_shader(
+        os.path.join("lighting", "blinn_phong_model.frag")
+    )
+
     fs_dec = compose_shader([fs_vars_dec, sdf_map, map_function_tex,
                              central_diffs_normal, cast_ray, blinn_phong_model])
     fs_dec_2 = compose_shader([fs_vars_dec, sdf_map, map_function_unif,
@@ -579,145 +468,52 @@
     shader_to_actor(box_actor_uniform_2, 'fragment', decl_code=fs_dec_2)
     shader_to_actor(box_actor_uniform_3, 'fragment', decl_code=fs_dec_2)
     shader_to_actor(box_actor_template, 'fragment', decl_code=fs_dec_t3)
->>>>>>> 0e0c1d71
-
-        float c = texture(texture0, vec2(i, tcoordVCVSOutput.y)).x;
-        r = coeffsNorm(c) * SH(0, 0, n);
-
-        c = texture(texture0, vec2(i + 1 / numCoeffs, tcoordVCVSOutput.y)).x;
-        r += coeffsNorm(c) * SH(2, -2, n);
-
-        c = texture(texture0, vec2(i + 2 / numCoeffs, tcoordVCVSOutput.y)).x;
-        r += coeffsNorm(c) * SH(2, -1, n);
-
-        c = texture(texture0, vec2(i + 3 / numCoeffs, tcoordVCVSOutput.y)).x;
-        r += coeffsNorm(c) * SH(2, 0, n);
-
-        c = texture(texture0, vec2(i + 4 / numCoeffs, tcoordVCVSOutput.y)).x;
-        r += coeffsNorm(c) * SH(2, 1, n);
-
-        c = texture(texture0, vec2(i + 5 / numCoeffs, tcoordVCVSOutput.y)).x;
-        r += coeffsNorm(c) * SH(2, 2, n);
-
-        c = texture(texture0, vec2(i + 6 / numCoeffs, tcoordVCVSOutput.y)).x;
-        r += coeffsNorm(c) * SH(4, -4, n);
-
-        c = texture(texture0, vec2(i + 7 / numCoeffs, tcoordVCVSOutput.y)).x;
-        r += coeffsNorm(c) * SH(4, -3, n);
-
-        c = texture(texture0, vec2(i + 8 / numCoeffs, tcoordVCVSOutput.y)).x;
-        r += coeffsNorm(c) * SH(4, -2, n);
-
-        c = texture(texture0, vec2(i + 9 / numCoeffs, tcoordVCVSOutput.y)).x;
-        r += coeffsNorm(c) * SH(4, -1, n);
-
-        c = texture(texture0, vec2(i + 10 / numCoeffs, tcoordVCVSOutput.y)).x;
-        r += coeffsNorm(c) * SH(4, 0, n);
-
-<<<<<<< HEAD
-        c = texture(texture0, vec2(i + 11 / numCoeffs, tcoordVCVSOutput.y)).x;
-        r += coeffsNorm(c) * SH(4, 1, n);
-
-        c = texture(texture0, vec2(i + 12 / numCoeffs, tcoordVCVSOutput.y)).x;
-        r += coeffsNorm(c) * SH(4, 2, n);
-
-        c = texture(texture0, vec2(i + 13 / numCoeffs, tcoordVCVSOutput.y)).x;
-        r += coeffsNorm(c) * SH(4, 3, n);
-
-        c = texture(texture0, vec2(i + 14 / numCoeffs, tcoordVCVSOutput.y)).x;
-        r += coeffsNorm(c) * SH(4, 4, n);
-
-        r *= scaleVSOutput;
-        // ================================================================
-        s = SHAPE;
-        res = s;
-        return vec3(res.x, .5 + .5 * res.y, res.z);
-    }
-    """
-
-    central_diffs_normals = """
-    vec3 centralDiffsNormals(in vec3 pos)
+
+    sdf_frag_impl = """
+    vec3 pnt = vertexMCVSOutput.xyz;
+
+    // Ray Origin
+    // Camera position in world space
+    vec3 ro = (-MCVCMatrix[3] * MCVCMatrix).xyz;
+
+    // Ray Direction
+    vec3 rd = normalize(pnt - ro);
+
+    // Light Direction
+    vec3 ld = normalize(ro - pnt);
+
+    ro += pnt - ro;
+
+    vec3 t = castRay(ro, rd);
+
+    if(t.y > -.5)
     {
-        //vec2 e = vec2(1.0,-1.0)*0.5773*0.0005;
-        vec2 e = vec2(.001, -1);
-        return normalize(
-            e.xyy * map(pos + e.xyy).x + e.yyx * map(pos + e.yyx).x +
-            e.yxy * map(pos + e.yxy).x + e.xxx * map(pos + e.xxx).x );
-    }
-    """
-
-    """
-    central_diffs_normals = import_fury_shader(
-        os.path.join("sdf", "central_diffs.frag")
-    )
-    """
-
-    cast_ray = """
-    vec3 castRay(in vec3 ro, vec3 rd)
-    {
-        vec3 res = vec3(1e10, -1, 1);
-
-        float maxd = 4;
-        float h = 1;
-        float t = 0;
-        vec2  m = vec2(-1);
-
-        for(int i = 0; i < 2000; i++)
-=======
+        vec3 pos = ro + t.y * rd;
+
+        vec3 normal = centralDiffsNormals(pos);
+
+        float occ = clamp(2 * t.z, 0, 1);
+        //float sss = pow(clamp(1 + dot(normal, rd), 0, 1), 1);
+        float sss = clamp(1 + dot(normal, rd), 0, 1);
+
+        // lights
+        vec3 lin  = 2.5 * occ * vec3(1) * (.6 + .4 * normal.y);
+        lin += 1 * sss * vec3(1, .95, .7) * occ;
+
+        vec3 mater = .5 * mix(vec3(1, 1, 0), vec3(1), t.y);
+
             // ================================================================
             fragOutput0 = vec4( vec3(1,1,0)*lin, 1.0);
             // ================================================================
         }
         else
->>>>>>> 0e0c1d71
-        {
-            if(h < .01 || t > maxd)
-                break;
-            vec3 res = map(ro + rd * t);
-            h = res.x;
-            m = res.yz;
-            t += h * .1;
-        }
-
-        if(t < maxd && t < res.x)
-            res = vec3(t, m);
-
-        return res;
-    }
-    """
-
-    blinn_phong_model = import_fury_shader(
-        os.path.join("lighting", "blinn_phong_model.frag")
-    )
-
-    # fmt: off
-    fs_dec = compose_shader([
-        fs_defs, fs_unifs, fs_vs_vars, coeffs_norm, legendre_polys,
-        spherical_harmonics, sdf_map, central_diffs_normals, cast_ray,
-        blinn_phong_model
-    ])
-    # fmt: on
-
-    shader_to_actor(odf_actor, "fragment", decl_code=fs_dec, debug=False)
-
-    sdf_frag_impl = """
-    vec3 pnt = vertexMCVSOutput.xyz;
-
-    // Ray Origin
-    // Camera position in world space
-    vec3 ro = (-MCVCMatrix[3] * MCVCMatrix).xyz;
-
-    // Ray Direction
-    vec3 rd = normalize(pnt - ro);
-
-    // Light Direction
-    vec3 ld = normalize(ro - pnt);
-
-<<<<<<< HEAD
-    ro += pnt - ro;
-
-    vec3 t = castRay(ro, rd);
-=======
+        {
+            discard;
+        }
+
+
+        """
+
     shader_to_actor(box_actor_texture, 'fragment', impl_code=sdf_frag_impl, block='picking')
     shader_to_actor(box_actor_uniform_1, 'fragment', impl_code=sdf_frag_impl, block='light')
     shader_to_actor(box_actor_uniform_2, 'fragment', impl_code=sdf_frag_impl, block='light')
@@ -731,39 +527,6 @@
     show_manager.scene.add(box_actor_uniform_2)
     show_manager.scene.add(box_actor_uniform_3)
     show_manager.scene.add(box_actor_template)
->>>>>>> 0e0c1d71
-
-    if(t.y > -.5)
-    {
-        vec3 pos = ro + t.y * rd;
-
-        vec3 normal = centralDiffsNormals(pos);
-
-        float occ = clamp(2 * t.z, 0, 1);
-        //float sss = pow(clamp(1 + dot(normal, rd), 0, 1), 1);
-        float sss = clamp(1 + dot(normal, rd), 0, 1);
-
-        // lights
-        vec3 lin  = 2.5 * occ * vec3(1) * (.6 + .4 * normal.y);
-        lin += 1 * sss * vec3(1, .95, .7) * occ;
-
-        vec3 mater = .5 * mix(vec3(1, 1, 0), vec3(1), t.y);
-
-        // ================================================================
-        fragOutput0 = vec4(vec3(1, 0, 0) * lin, opacity);
-        // ================================================================
-    }
-    else
-    {
-        discard;
-    }
-    """
-
-    shader_to_actor(
-        odf_actor, "fragment", impl_code=sdf_frag_impl, block="picking"
-    )
-
-    show_man.scene.add(odf_actor)
 
     sphere = get_sphere("repulsion724")
 
